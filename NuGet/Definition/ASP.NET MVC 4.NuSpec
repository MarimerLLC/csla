--- conflicted
+++ resolved
@@ -20,12 +20,8 @@
     </summary>
     <language>en-US</language>
     <dependencies>
-<<<<<<< HEAD
       <dependency id="CSLA-Core" version="[4.5.20]" />
-=======
-      <dependency id="CSLA-Core" version="[4.5.16-Beta]" />
-      <dependency id="CSLA-ASP.NET" version="[4.5.16-Beta]" />
->>>>>>> a316827f
+      <dependency id="CSLA-ASP.NET" version="[4.5.20]" />
     </dependencies>
   </metadata>
   <files>
