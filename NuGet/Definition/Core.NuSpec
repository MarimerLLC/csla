﻿<?xml version="1.0" encoding="utf-8"?>
<package>
  <metadata>
    <id>Csla</id>
    <title>CSLA .NET - Core</title>
    <tags>CSLA Business Core</tags>
    <version>4.6.3-Beta2</version>
    <authors>Marimer LLC</authors>
    <license type="expression">MIT</license>
    <projectUrl>https://cslanet.com/</projectUrl>
    <icon>images\csla.png</icon>
    <iconUrl>https://raw.githubusercontent.com/MarimerLLC/csla/master/Support/Logos/csla.png</iconUrl>
    <requireLicenseAcceptance>true</requireLicenseAcceptance>
    <description>
Supports the creation of Class Library projects containing business domain classes, Windows Services, Console applications and other native Windows application models.

CSLA .NET provides a home for your business logic. It is an application development framework that reduces the cost of building and maintaining applications. The framework enables developers to build an object-oriented business layer for their application that encapsulates all business, authorization and validation logic for the application.
    </description>
    <summary>
Supports the creation of Class Library projects containing business domain classes, Windows Services, Console applications and other native application models.
    </summary>
    <language>en-US</language>
    <dependencies>
      <group targetFramework="net46">
<<<<<<< HEAD
        <dependency id="Microsoft.Extensions.Configuration" version="3.1.1" />
        <dependency id="Microsoft.Extensions.Configuration.Binder" version="3.1.1" />
        <dependency id="System.ComponentModel.Annotations" version="4.6.0" />
        <dependency id="Microsoft.Extensions.DependencyInjection" version="3.1.1" />
        <dependency id="Microsoft.Extensions.DependencyInjection.Abstractions" version="3.1.1" />
=======
        <dependency id="Microsoft.Extensions.Configuration" version="3.1.4" />
        <dependency id="Microsoft.Extensions.Configuration.Binder" version="3.1.4" />
        <dependency id="System.ComponentModel.Annotations" version="4.7.0" />
        <dependency id="Microsoft.Extensions.DependencyInjection" version="3.1.4" />
        <dependency id="Microsoft.Extensions.DependencyInjection.Abstractions" version="3.1.4" />
>>>>>>> 496f1a04
      </group>
      <group targetFramework="net45" />
      <group targetFramework="net40">
        <dependency id="Microsoft.Bcl.Async" version="1.0.168" />
        <dependency id="Microsoft.Bcl" version="1.1.10" />
        <dependency id="Microsoft.Net.Http" version="2.2.29" />
      </group>
      <group targetFramework="netstandard2.0">
        <dependency id="NETStandard.Library" version="2.0.0" />
<<<<<<< HEAD
        <dependency id="Microsoft.Extensions.Configuration" version="3.1.1" />
        <dependency id="Microsoft.Extensions.Configuration.Binder" version="3.1.1" />
=======
        <dependency id="Microsoft.Extensions.Configuration" version="3.1.4" />
        <dependency id="Microsoft.Extensions.Configuration.Binder" version="3.1.4" />
>>>>>>> 496f1a04
        <dependency id="System.Runtime.Serialization.Primitives" version="4.3.0" />
        <dependency id="System.Security.Principal" version="4.3.0" />
        <dependency id="System.Runtime.Serialization.Xml" version="4.3.0" />
        <dependency id="System.Threading.ThreadPool" version="4.3.0" />
        <dependency id="System.ComponentModel" version="4.3.0" />
        <dependency id="System.ComponentModel.Primitives" version="4.3.0" />
        <dependency id="System.ComponentModel.Annotations" version="4.7.0" />
        <dependency id="System.Reflection" version="4.3.0" />
        <dependency id="System.Runtime.Serialization.Formatters" version="4.3.0" />
<<<<<<< HEAD
        <dependency id="Microsoft.Extensions.DependencyInjection" version="3.1.1" />
        <dependency id="Microsoft.Extensions.DependencyInjection.Abstractions" version="3.1.1" />
=======
        <dependency id="Microsoft.Extensions.DependencyInjection" version="3.1.4" />
        <dependency id="Microsoft.Extensions.DependencyInjection.Abstractions" version="3.1.4" />
>>>>>>> 496f1a04
      </group>
    </dependencies>
  </metadata>
  <files>
    <!-- NetStandard 2.0 Assembly -->
    <file src="..\..\bin\Release\netstandard\netstandard2.0\**\Csla.dll*" target="lib\netstandard2.0" />
    <file src="..\..\bin\Release\netstandard\netstandard2.0\**\Csla.xml*" target="lib\netstandard2.0" />
    <file src="..\..\bin\Release\netstandard\netstandard2.0\**\Csla.resources.dll*" target="lib\netstandard2.0" />
    <!-- .NET 4.0 Client -->
    <file src="..\..\Bin\Release\NET4\**\Csla.dll*" target="lib\net40" />
    <file src="..\..\Bin\Release\NET4\**\Csla.pdb*" target="lib\net40" />
    <file src="..\..\Bin\Release\NET4\**\Csla.resources.dll*" target="lib\net40" />
    <file src="..\..\Bin\Release\NET4\**\Csla.resources.pdb*" target="lib\net40" />
    <file src="..\..\Bin\Release\NET4\**\Csla.xml*" target="lib\net40" />
    <!-- .NET 4.5 Client -->
    <file src="..\..\Bin\Release\NET45\**\Csla.dll*" target="lib\net45" />
    <file src="..\..\Bin\Release\NET45\**\Csla.pdb*" target="lib\net45" />
    <file src="..\..\Bin\Release\NET45\**\Csla.resources.dll*" target="lib\net45" />
    <file src="..\..\Bin\Release\NET45\**\Csla.resources.pdb*" target="lib\net45" />
    <file src="..\..\Bin\Release\NET45\**\Csla.xml*" target="lib\net45" />
    <!-- .NET 4.6 Client -->
    <file src="..\..\Bin\Release\NET46\**\Csla.dll*" target="lib\net461" />
    <file src="..\..\Bin\Release\NET46\**\Csla.pdb*" target="lib\net461" />
    <file src="..\..\Bin\Release\NET46\**\Csla.resources.dll*" target="lib\net461" />
    <file src="..\..\Bin\Release\NET46\**\Csla.resources.pdb*" target="lib\net461" />
    <file src="..\..\Bin\Release\NET46\**\Csla.xml*" target="lib\net461" />
    <!-- CSLA Analyzers -->
    <file src="..\..\bin\Release\netstandard\netstandard1.3\Csla.Analyzers.*" target="analyzers\c#" />
    <file src="..\..\bin\Release\netstandard\netstandard1.3\tools\*.ps1" target="tools\" />
    <!-- icon -->
    <file src="..\..\Support\Logos\csla.png" target="images\" />
  </files>
</package><|MERGE_RESOLUTION|>--- conflicted
+++ resolved
@@ -22,19 +22,11 @@
     <language>en-US</language>
     <dependencies>
       <group targetFramework="net46">
-<<<<<<< HEAD
-        <dependency id="Microsoft.Extensions.Configuration" version="3.1.1" />
-        <dependency id="Microsoft.Extensions.Configuration.Binder" version="3.1.1" />
-        <dependency id="System.ComponentModel.Annotations" version="4.6.0" />
-        <dependency id="Microsoft.Extensions.DependencyInjection" version="3.1.1" />
-        <dependency id="Microsoft.Extensions.DependencyInjection.Abstractions" version="3.1.1" />
-=======
         <dependency id="Microsoft.Extensions.Configuration" version="3.1.4" />
         <dependency id="Microsoft.Extensions.Configuration.Binder" version="3.1.4" />
         <dependency id="System.ComponentModel.Annotations" version="4.7.0" />
         <dependency id="Microsoft.Extensions.DependencyInjection" version="3.1.4" />
         <dependency id="Microsoft.Extensions.DependencyInjection.Abstractions" version="3.1.4" />
->>>>>>> 496f1a04
       </group>
       <group targetFramework="net45" />
       <group targetFramework="net40">
@@ -44,13 +36,8 @@
       </group>
       <group targetFramework="netstandard2.0">
         <dependency id="NETStandard.Library" version="2.0.0" />
-<<<<<<< HEAD
-        <dependency id="Microsoft.Extensions.Configuration" version="3.1.1" />
-        <dependency id="Microsoft.Extensions.Configuration.Binder" version="3.1.1" />
-=======
         <dependency id="Microsoft.Extensions.Configuration" version="3.1.4" />
         <dependency id="Microsoft.Extensions.Configuration.Binder" version="3.1.4" />
->>>>>>> 496f1a04
         <dependency id="System.Runtime.Serialization.Primitives" version="4.3.0" />
         <dependency id="System.Security.Principal" version="4.3.0" />
         <dependency id="System.Runtime.Serialization.Xml" version="4.3.0" />
@@ -60,13 +47,8 @@
         <dependency id="System.ComponentModel.Annotations" version="4.7.0" />
         <dependency id="System.Reflection" version="4.3.0" />
         <dependency id="System.Runtime.Serialization.Formatters" version="4.3.0" />
-<<<<<<< HEAD
-        <dependency id="Microsoft.Extensions.DependencyInjection" version="3.1.1" />
-        <dependency id="Microsoft.Extensions.DependencyInjection.Abstractions" version="3.1.1" />
-=======
         <dependency id="Microsoft.Extensions.DependencyInjection" version="3.1.4" />
         <dependency id="Microsoft.Extensions.DependencyInjection.Abstractions" version="3.1.4" />
->>>>>>> 496f1a04
       </group>
     </dependencies>
   </metadata>
