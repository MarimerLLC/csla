<?xml version="1.0" encoding="utf-8"?>
<package>
  <metadata>
    <id>Csla.Blazor</id>
    <title>CSLA .NET - Blazor UI support</title>
    <tags>CSLA Blazor aspnetcore</tags>
    <version>4.6.3-Beta10</version>
    <authors>Marimer LLC</authors>
    <license type="expression">MIT</license>
    <projectUrl>https://cslanet.com/</projectUrl>
    <icon>images\csla.png</icon>
    <iconUrl>https://raw.githubusercontent.com/MarimerLLC/csla/master/Support/Logos/csla.png</iconUrl>
    <requireLicenseAcceptance>true</requireLicenseAcceptance>
    <description>
Provides UI support for Blazor.

CSLA .NET provides a home for your business logic. It is an application development framework that reduces the cost of building and maintaining applications. The framework enables developers to build an object-oriented business layer for their application that encapsulates all business, authorization and validation logic for the application.
    </description>
    <summary>
Provides UI support for Blazor.
    </summary>
    <language>en-US</language>
    <dependencies>
      <group targetFramework="netstandard2.1">
        <dependency id="Csla" version="[4.6.3-Beta10]" />
<<<<<<< HEAD
        <dependency id="Microsoft.AspNetCore.Blazor" version="3.2.0-preview1.20073.1" />
        <dependency id="Microsoft.AspNetCore.Components.Authorization" version="3.1.1" />
=======
        <dependency id="Microsoft.AspNetCore.Components" version="3.1.4" />
        <dependency id="Microsoft.AspNetCore.Components.Web" version="3.1.4" />
        <dependency id="Microsoft.AspNetCore.Components.Authorization" version="3.1.4" />
>>>>>>> 496f1a04
      </group>
    </dependencies>
  </metadata>
  <files>
    <!-- NetStandard Assembly -->
<<<<<<< HEAD
    <file src="..\..\bin\Release\netstandard\netstandard2.1\**\Csla.Blazor.*" target="lib\netstandard2.1" />
=======
    <file src="..\..\bin\Release\netstandard\netstandard2.1\**\Csla.Blazor.dll" target="lib\netstandard2.1" />
    <file src="..\..\bin\Release\netstandard\netstandard2.1\**\Csla.Blazor.pdb" target="lib\netstandard2.1" />
    <file src="..\..\bin\Release\netstandard\netstandard2.1\**\Csla.Blazor.xml" target="lib\netstandard2.1" />
    <file src="..\..\bin\Release\netstandard\netstandard2.1\**\Csla.Blazor.deps.json" target="lib\netstandard2.1" />
>>>>>>> 496f1a04
    <!-- icon -->
    <file src="..\..\Support\Logos\csla.png" target="images\" />
  </files>
</package><|MERGE_RESOLUTION|>--- conflicted
+++ resolved
@@ -23,27 +23,18 @@
     <dependencies>
       <group targetFramework="netstandard2.1">
         <dependency id="Csla" version="[4.6.3-Beta10]" />
-<<<<<<< HEAD
-        <dependency id="Microsoft.AspNetCore.Blazor" version="3.2.0-preview1.20073.1" />
-        <dependency id="Microsoft.AspNetCore.Components.Authorization" version="3.1.1" />
-=======
         <dependency id="Microsoft.AspNetCore.Components" version="3.1.4" />
         <dependency id="Microsoft.AspNetCore.Components.Web" version="3.1.4" />
         <dependency id="Microsoft.AspNetCore.Components.Authorization" version="3.1.4" />
->>>>>>> 496f1a04
       </group>
     </dependencies>
   </metadata>
   <files>
     <!-- NetStandard Assembly -->
-<<<<<<< HEAD
-    <file src="..\..\bin\Release\netstandard\netstandard2.1\**\Csla.Blazor.*" target="lib\netstandard2.1" />
-=======
     <file src="..\..\bin\Release\netstandard\netstandard2.1\**\Csla.Blazor.dll" target="lib\netstandard2.1" />
     <file src="..\..\bin\Release\netstandard\netstandard2.1\**\Csla.Blazor.pdb" target="lib\netstandard2.1" />
     <file src="..\..\bin\Release\netstandard\netstandard2.1\**\Csla.Blazor.xml" target="lib\netstandard2.1" />
     <file src="..\..\bin\Release\netstandard\netstandard2.1\**\Csla.Blazor.deps.json" target="lib\netstandard2.1" />
->>>>>>> 496f1a04
     <!-- icon -->
     <file src="..\..\Support\Logos\csla.png" target="images\" />
   </files>
