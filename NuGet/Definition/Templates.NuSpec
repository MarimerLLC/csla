--- conflicted
+++ resolved
@@ -4,11 +4,7 @@
     <id>CSLA-Templates</id>
     <title>CSLA .NET - Templates</title>
     <tags>CSLA Business Object Snippet Templates</tags>
-<<<<<<< HEAD
-    <version>4.6.3-Beta10</version>
-=======
     <version>..</version>
->>>>>>> ad1490d2
     <authors>Marimer LLC</authors>
     <licenseUrl>http://www.lhotka.net/cslanet/License.aspx</licenseUrl>
     <projectUrl>http://www.lhotka.net/cslanet/</projectUrl>
