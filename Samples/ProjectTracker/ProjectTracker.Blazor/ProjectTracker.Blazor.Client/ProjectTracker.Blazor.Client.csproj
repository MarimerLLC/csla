﻿<Project Sdk="Microsoft.NET.Sdk.BlazorWebAssembly">

  <PropertyGroup>
    <TargetFramework>net8.0</TargetFramework>
    <ImplicitUsings>enable</ImplicitUsings>
    <Nullable>enable</Nullable>
    <NoDefaultLaunchSettingsFile>true</NoDefaultLaunchSettingsFile>
    <StaticWebAssetProjectMode>Default</StaticWebAssetProjectMode>
  </PropertyGroup>

  <ItemGroup>
    <ProjectReference Include="..\..\ProjectTracker.BusinessLibrary\ProjectTracker.BusinessLibrary.csproj" />
<<<<<<< HEAD
    <PackageReference Include="Microsoft.AspNetCore.Components.WebAssembly" Version="8.0.4" />
    <PackageReference Include="Csla.Blazor" Version="8.1.0" />
    <PackageReference Include="Csla.Blazor.WebAssembly" Version="8.1.0" />
    <PackageReference Include="Microsoft.Extensions.Caching.Abstractions" Version="8.0.0" />
    <PackageReference Include="Microsoft.Extensions.Http" Version="8.0.0" />
    <PackageReference Include="Microsoft.Extensions.Caching.Memory" Version="8.0.0" />
=======
    <PackageReference Include="Microsoft.AspNetCore.Components.WebAssembly" />
    <PackageReference Include="Csla.Blazor" />
    <PackageReference Include="Csla.Blazor.WebAssembly" />
    <PackageReference Include="Microsoft.Extensions.Caching.Abstractions" />
    <PackageReference Include="Microsoft.Extensions.Http" />
    <PackageReference Include="Microsoft.Extensions.Caching.Memory" />
>>>>>>> 1f16f6b9
  </ItemGroup>

</Project><|MERGE_RESOLUTION|>--- conflicted
+++ resolved
@@ -10,21 +10,18 @@
 
   <ItemGroup>
     <ProjectReference Include="..\..\ProjectTracker.BusinessLibrary\ProjectTracker.BusinessLibrary.csproj" />
-<<<<<<< HEAD
     <PackageReference Include="Microsoft.AspNetCore.Components.WebAssembly" Version="8.0.4" />
     <PackageReference Include="Csla.Blazor" Version="8.1.0" />
     <PackageReference Include="Csla.Blazor.WebAssembly" Version="8.1.0" />
     <PackageReference Include="Microsoft.Extensions.Caching.Abstractions" Version="8.0.0" />
     <PackageReference Include="Microsoft.Extensions.Http" Version="8.0.0" />
     <PackageReference Include="Microsoft.Extensions.Caching.Memory" Version="8.0.0" />
-=======
     <PackageReference Include="Microsoft.AspNetCore.Components.WebAssembly" />
     <PackageReference Include="Csla.Blazor" />
     <PackageReference Include="Csla.Blazor.WebAssembly" />
     <PackageReference Include="Microsoft.Extensions.Caching.Abstractions" />
     <PackageReference Include="Microsoft.Extensions.Http" />
     <PackageReference Include="Microsoft.Extensions.Caching.Memory" />
->>>>>>> 1f16f6b9
   </ItemGroup>
 
 </Project>