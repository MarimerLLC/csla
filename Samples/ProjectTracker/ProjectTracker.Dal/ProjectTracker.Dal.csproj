﻿<Project Sdk="Microsoft.NET.Sdk">

  <PropertyGroup>
    <TargetFramework>net8.0</TargetFramework>
    <AssemblyName>ProjectTracker.Dal</AssemblyName>
    <RootNamespace>ProjectTracker.Dal</RootNamespace>
  </PropertyGroup>

  <ItemGroup>
<<<<<<< HEAD
    <PackageReference Include="Csla" Version="8.1.0" />
    <PackageReference Include="Microsoft.Extensions.DependencyInjection.Abstractions" Version="8.0.1" />
=======
    <PackageReference Include="Csla" />
    <PackageReference Include="Microsoft.Extensions.DependencyInjection.Abstractions" />
>>>>>>> 1f16f6b9
  </ItemGroup>

</Project><|MERGE_RESOLUTION|>--- conflicted
+++ resolved
@@ -7,13 +7,10 @@
   </PropertyGroup>
 
   <ItemGroup>
-<<<<<<< HEAD
     <PackageReference Include="Csla" Version="8.1.0" />
     <PackageReference Include="Microsoft.Extensions.DependencyInjection.Abstractions" Version="8.0.1" />
-=======
     <PackageReference Include="Csla" />
     <PackageReference Include="Microsoft.Extensions.DependencyInjection.Abstractions" />
->>>>>>> 1f16f6b9
   </ItemGroup>
 
 </Project>