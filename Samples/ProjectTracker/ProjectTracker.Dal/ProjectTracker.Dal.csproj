﻿<Project Sdk="Microsoft.NET.Sdk">

  <PropertyGroup>
    <TargetFramework>netstandard2.0</TargetFramework>
    <AssemblyName>ProjectTracker.Dal</AssemblyName>
    <RootNamespace>ProjectTracker.Dal</RootNamespace>
    <GenerateAssemblyConfigurationAttribute>false</GenerateAssemblyConfigurationAttribute>
    <GenerateAssemblyCompanyAttribute>false</GenerateAssemblyCompanyAttribute>
    <GenerateAssemblyFileVersionAttribute>false</GenerateAssemblyFileVersionAttribute>
    <GenerateAssemblyProductAttribute>false</GenerateAssemblyProductAttribute>
    <GenerateAssemblyTitleAttribute>false</GenerateAssemblyTitleAttribute>
    <GenerateAssemblyVersionAttribute>false</GenerateAssemblyVersionAttribute>
  </PropertyGroup>

  <PropertyGroup Condition="'$(Configuration)|$(Platform)'=='Debug|AnyCPU'">
    <DefineConstants>TRACE;DEBUG;NETSTANDARD2_0</DefineConstants>
  </PropertyGroup>

  <ItemGroup>
<<<<<<< HEAD
    <PackageReference Include="CSLA-Core" Version="4.8.0-R18091401" />
=======
    <Reference Include="Csla, Version=4.8.0.0, Culture=neutral, PublicKeyToken=93be5fdc093e4c30, processorArchitecture=MSIL">
      <HintPath>..\packages\CSLA-Core.4.8.0\lib\net461\Csla.dll</HintPath>
      <Private>True</Private>
    </Reference>
    <Reference Include="System" />
    <Reference Include="System.Configuration" />
    <Reference Include="System.Core" />
    <Reference Include="System.Xml.Linq" />
    <Reference Include="System.Data.DataSetExtensions" />
    <Reference Include="Microsoft.CSharp" />
    <Reference Include="System.Data" />
    <Reference Include="System.Xml" />
  </ItemGroup>
  <ItemGroup>
    <Compile Include="AssignmentDto.cs" />
    <Compile Include="ConcurrencyException.cs" />
    <Compile Include="DalFactory.cs" />
    <Compile Include="DashboardDto.cs" />
    <Compile Include="DataNotFoundException.cs" />
    <Compile Include="IAssignmentDal.cs" />
    <Compile Include="IDalManager.cs" />
    <Compile Include="IDashboardDal.cs" />
    <Compile Include="IProjectDal.cs" />
    <Compile Include="IResourceDal.cs" />
    <Compile Include="IRoleDal.cs" />
    <Compile Include="IUserDal.cs" />
    <Compile Include="ProjectDto.cs" />
    <Compile Include="Properties\AssemblyInfo.cs" />
    <Compile Include="ResourceDto.cs" />
    <Compile Include="RoleDto.cs" />
    <Compile Include="TimeStampExtensions.cs" />
    <Compile Include="UpdateFailureException.cs" />
    <Compile Include="UserDto.cs" />
  </ItemGroup>
  <ItemGroup>
    <None Include="packages.config" />
  </ItemGroup>
  <ItemGroup>
    <Analyzer Include="..\packages\CSLA-Core.4.8.0\analyzers\c#\Csla.Analyzers.dll" />
>>>>>>> ca961d0c
  </ItemGroup>

</Project><|MERGE_RESOLUTION|>--- conflicted
+++ resolved
@@ -17,9 +17,7 @@
   </PropertyGroup>
 
   <ItemGroup>
-<<<<<<< HEAD
     <PackageReference Include="CSLA-Core" Version="4.8.0-R18091401" />
-=======
     <Reference Include="Csla, Version=4.8.0.0, Culture=neutral, PublicKeyToken=93be5fdc093e4c30, processorArchitecture=MSIL">
       <HintPath>..\packages\CSLA-Core.4.8.0\lib\net461\Csla.dll</HintPath>
       <Private>True</Private>
@@ -59,7 +57,6 @@
   </ItemGroup>
   <ItemGroup>
     <Analyzer Include="..\packages\CSLA-Core.4.8.0\analyzers\c#\Csla.Analyzers.dll" />
->>>>>>> ca961d0c
   </ItemGroup>
 
 </Project>