--- conflicted
+++ resolved
@@ -5,15 +5,12 @@
   </PropertyGroup>
 
   <ItemGroup>
-<<<<<<< HEAD
     <PackageReference Include="Microsoft.EntityFrameworkCore" Version="8.0.4" />
     <PackageReference Include="Microsoft.EntityFrameworkCore.SqlServer" Version="8.0.4" />
     <PackageReference Include="Microsoft.Extensions.DependencyInjection.Abstractions" Version="8.0.1" />
-=======
     <PackageReference Include="Microsoft.EntityFrameworkCore" />
     <PackageReference Include="Microsoft.EntityFrameworkCore.SqlServer" />
     <PackageReference Include="Microsoft.Extensions.DependencyInjection.Abstractions" />
->>>>>>> 1f16f6b9
   </ItemGroup>
 
   <ItemGroup>
