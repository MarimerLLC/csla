﻿<?xml version="1.0" encoding="utf-8"?>
<Project ToolsVersion="15.0" DefaultTargets="Build" xmlns="http://schemas.microsoft.com/developer/msbuild/2003">
  <Import Project="$(MSBuildExtensionsPath)\$(MSBuildToolsVersion)\Microsoft.Common.props" Condition="Exists('$(MSBuildExtensionsPath)\$(MSBuildToolsVersion)\Microsoft.Common.props')" />
  <PropertyGroup>
    <Configuration Condition=" '$(Configuration)' == '' ">Debug</Configuration>
    <Platform Condition=" '$(Platform)' == '' ">x86</Platform>
    <ProjectGuid>{A25EBA97-BF9F-43E2-B300-B5E35449D140}</ProjectGuid>
    <OutputType>AppContainerExe</OutputType>
    <AppDesignerFolder>Properties</AppDesignerFolder>
    <RootNamespace>ProjectTracker.Ui.UWP</RootNamespace>
    <AssemblyName>ProjectTracker.Ui.UWP</AssemblyName>
    <DefaultLanguage>en-US</DefaultLanguage>
    <TargetPlatformIdentifier>UAP</TargetPlatformIdentifier>
    <TargetPlatformVersion Condition=" '$(TargetPlatformVersion)' == '' ">10.0.16299.0</TargetPlatformVersion>
    <TargetPlatformMinVersion>10.0.16299.0</TargetPlatformMinVersion>
    <MinimumVisualStudioVersion>14</MinimumVisualStudioVersion>
    <FileAlignment>512</FileAlignment>
    <ProjectTypeGuids>{A5A43C5B-DE2A-4C0C-9213-0A381AF9435A};{FAE04EC0-301F-11D3-BF4B-00C04F79EFBC}</ProjectTypeGuids>
    <WindowsXamlEnableOverview>true</WindowsXamlEnableOverview>
    <PackageCertificateKeyFile>ProjectTracker.Ui.UWP_TemporaryKey.pfx</PackageCertificateKeyFile>
  </PropertyGroup>
  <PropertyGroup Condition="'$(Configuration)|$(Platform)' == 'Debug|x86'">
    <DebugSymbols>true</DebugSymbols>
    <OutputPath>bin\x86\Debug\</OutputPath>
    <DefineConstants>DEBUG;TRACE;NETFX_CORE;WINDOWS_UWP</DefineConstants>
    <NoWarn>;2008</NoWarn>
    <DebugType>full</DebugType>
    <PlatformTarget>x86</PlatformTarget>
    <UseVSHostingProcess>false</UseVSHostingProcess>
    <ErrorReport>prompt</ErrorReport>
    <Prefer32Bit>true</Prefer32Bit>
  </PropertyGroup>
  <PropertyGroup Condition="'$(Configuration)|$(Platform)' == 'Release|x86'">
    <OutputPath>bin\x86\Release\</OutputPath>
    <DefineConstants>TRACE;NETFX_CORE;WINDOWS_UWP</DefineConstants>
    <Optimize>true</Optimize>
    <NoWarn>;2008</NoWarn>
    <DebugType>pdbonly</DebugType>
    <PlatformTarget>x86</PlatformTarget>
    <UseVSHostingProcess>false</UseVSHostingProcess>
    <ErrorReport>prompt</ErrorReport>
    <Prefer32Bit>true</Prefer32Bit>
    <UseDotNetNativeToolchain>true</UseDotNetNativeToolchain>
  </PropertyGroup>
  <PropertyGroup Condition="'$(Configuration)|$(Platform)' == 'Debug|ARM'">
    <DebugSymbols>true</DebugSymbols>
    <OutputPath>bin\ARM\Debug\</OutputPath>
    <DefineConstants>DEBUG;TRACE;NETFX_CORE;WINDOWS_UWP</DefineConstants>
    <NoWarn>;2008</NoWarn>
    <DebugType>full</DebugType>
    <PlatformTarget>ARM</PlatformTarget>
    <UseVSHostingProcess>false</UseVSHostingProcess>
    <ErrorReport>prompt</ErrorReport>
    <Prefer32Bit>true</Prefer32Bit>
  </PropertyGroup>
  <PropertyGroup Condition="'$(Configuration)|$(Platform)' == 'Release|ARM'">
    <OutputPath>bin\ARM\Release\</OutputPath>
    <DefineConstants>TRACE;NETFX_CORE;WINDOWS_UWP</DefineConstants>
    <Optimize>true</Optimize>
    <NoWarn>;2008</NoWarn>
    <DebugType>pdbonly</DebugType>
    <PlatformTarget>ARM</PlatformTarget>
    <UseVSHostingProcess>false</UseVSHostingProcess>
    <ErrorReport>prompt</ErrorReport>
    <Prefer32Bit>true</Prefer32Bit>
    <UseDotNetNativeToolchain>true</UseDotNetNativeToolchain>
  </PropertyGroup>
  <PropertyGroup Condition="'$(Configuration)|$(Platform)' == 'Debug|x64'">
    <DebugSymbols>true</DebugSymbols>
    <OutputPath>bin\x64\Debug\</OutputPath>
    <DefineConstants>DEBUG;TRACE;NETFX_CORE;WINDOWS_UWP</DefineConstants>
    <NoWarn>;2008</NoWarn>
    <DebugType>full</DebugType>
    <PlatformTarget>x64</PlatformTarget>
    <UseVSHostingProcess>false</UseVSHostingProcess>
    <ErrorReport>prompt</ErrorReport>
    <Prefer32Bit>true</Prefer32Bit>
  </PropertyGroup>
  <PropertyGroup Condition="'$(Configuration)|$(Platform)' == 'Release|x64'">
    <OutputPath>bin\x64\Release\</OutputPath>
    <DefineConstants>TRACE;NETFX_CORE;WINDOWS_UWP</DefineConstants>
    <Optimize>true</Optimize>
    <NoWarn>;2008</NoWarn>
    <DebugType>pdbonly</DebugType>
    <PlatformTarget>x64</PlatformTarget>
    <UseVSHostingProcess>false</UseVSHostingProcess>
    <ErrorReport>prompt</ErrorReport>
    <Prefer32Bit>true</Prefer32Bit>
    <UseDotNetNativeToolchain>true</UseDotNetNativeToolchain>
  </PropertyGroup>
  <PropertyGroup>
    <RestoreProjectStyle>PackageReference</RestoreProjectStyle>
  </PropertyGroup>
  <ItemGroup>
    <Compile Include="App.xaml.cs">
      <DependentUpon>App.xaml</DependentUpon>
    </Compile>
    <Compile Include="MainPage.xaml.cs">
      <DependentUpon>MainPage.xaml</DependentUpon>
    </Compile>
    <Compile Include="Properties\AssemblyInfo.cs" />
    <Compile Include="ViewModels\DashboardViewModel.cs" />
    <Compile Include="ViewModels\ProjectEdit.cs" />
    <Compile Include="ViewModels\ProjectList.cs" />
    <Compile Include="ViewModels\ViewModel.cs" />
    <Compile Include="ViewModels\ViewModelLocal.cs" />
    <Compile Include="Views\ProjectEdit.xaml.cs">
      <DependentUpon>ProjectEdit.xaml</DependentUpon>
    </Compile>
    <Compile Include="Views\ProjectList.xaml.cs">
      <DependentUpon>ProjectList.xaml</DependentUpon>
    </Compile>
    <Compile Include="Views\ResourceList.xaml.cs">
      <DependentUpon>ResourceList.xaml</DependentUpon>
    </Compile>
    <Compile Include="Views\RoleList.xaml.cs">
      <DependentUpon>RoleList.xaml</DependentUpon>
    </Compile>
    <Compile Include="Xaml\NullVisibilityConverter.cs" />
    <Compile Include="Xaml\PageWithBackButton.cs" />
    <Compile Include="Xaml\VisibilityConverter.cs" />
  </ItemGroup>
  <ItemGroup>
    <AppxManifest Include="Package.appxmanifest">
      <SubType>Designer</SubType>
    </AppxManifest>
    <None Include="ProjectTracker.Ui.UWP_TemporaryKey.pfx" />
  </ItemGroup>
  <ItemGroup>
    <Content Include="Properties\Default.rd.xml" />
    <Content Include="Assets\LockScreenLogo.scale-200.png" />
    <Content Include="Assets\SplashScreen.scale-200.png" />
    <Content Include="Assets\Square150x150Logo.scale-200.png" />
    <Content Include="Assets\Square44x44Logo.scale-200.png" />
    <Content Include="Assets\Square44x44Logo.targetsize-24_altform-unplated.png" />
    <Content Include="Assets\StoreLogo.png" />
    <Content Include="Assets\Wide310x150Logo.scale-200.png" />
  </ItemGroup>
  <ItemGroup>
    <ApplicationDefinition Include="App.xaml">
      <Generator>MSBuild:Compile</Generator>
      <SubType>Designer</SubType>
    </ApplicationDefinition>
    <Page Include="MainPage.xaml">
      <Generator>MSBuild:Compile</Generator>
      <SubType>Designer</SubType>
    </Page>
    <Page Include="Views\ProjectEdit.xaml">
      <Generator>MSBuild:Compile</Generator>
      <SubType>Designer</SubType>
    </Page>
    <Page Include="Views\ProjectList.xaml">
      <Generator>MSBuild:Compile</Generator>
      <SubType>Designer</SubType>
    </Page>
    <Page Include="Views\ResourceList.xaml">
      <Generator>MSBuild:Compile</Generator>
      <SubType>Designer</SubType>
    </Page>
    <Page Include="Views\RoleList.xaml">
      <Generator>MSBuild:Compile</Generator>
      <SubType>Designer</SubType>
    </Page>
  </ItemGroup>
  <ItemGroup>
    <PackageReference Include="CSLA-UWP">
<<<<<<< HEAD
      <Version>4.8.0-R18091401</Version>
=======
      <Version>4.8.0</Version>
>>>>>>> ca961d0c
    </PackageReference>
    <PackageReference Include="Microsoft.NETCore.UniversalWindowsPlatform">
      <Version>6.0.8</Version>
    </PackageReference>
  </ItemGroup>
  <ItemGroup>
    <ProjectReference Include="..\ProjectTracker.BusinessLibrary.Netstandard\ProjectTracker.BusinessLibrary.Netstandard.csproj">
      <Project>{e3d685a7-13e0-4b98-8628-cbcc3942908d}</Project>
      <Name>ProjectTracker.BusinessLibrary.Netstandard</Name>
    </ProjectReference>
  </ItemGroup>
  <PropertyGroup Condition=" '$(VisualStudioVersion)' == '' or '$(VisualStudioVersion)' &lt; '14.0' ">
    <VisualStudioVersion>14.0</VisualStudioVersion>
  </PropertyGroup>
  <Import Project="$(MSBuildExtensionsPath)\Microsoft\WindowsXaml\v$(VisualStudioVersion)\Microsoft.Windows.UI.Xaml.CSharp.targets" />
  <!-- To modify your build process, add your task inside one of the targets below and uncomment it. 
       Other similar extension points exist, see Microsoft.Common.targets.
  <Target Name="BeforeBuild">
  </Target>
  <Target Name="AfterBuild">
  </Target>
  -->
</Project><|MERGE_RESOLUTION|>--- conflicted
+++ resolved
@@ -164,11 +164,8 @@
   </ItemGroup>
   <ItemGroup>
     <PackageReference Include="CSLA-UWP">
-<<<<<<< HEAD
       <Version>4.8.0-R18091401</Version>
-=======
       <Version>4.8.0</Version>
->>>>>>> ca961d0c
     </PackageReference>
     <PackageReference Include="Microsoft.NETCore.UniversalWindowsPlatform">
       <Version>6.0.8</Version>
