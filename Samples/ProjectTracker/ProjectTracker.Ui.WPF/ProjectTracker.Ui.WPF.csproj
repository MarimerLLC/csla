--- conflicted
+++ resolved
@@ -41,17 +41,14 @@
       <Private>True</Private>
     </Reference>
     <Reference Include="Csla, Version=4.8.0.0, Culture=neutral, PublicKeyToken=93be5fdc093e4c30, processorArchitecture=MSIL">
-<<<<<<< HEAD
       <HintPath>..\packages\CSLA-Core.4.8.0-R18091401\lib\net461\Csla.dll</HintPath>
     </Reference>
     <Reference Include="Csla.Xaml, Version=4.8.0.0, Culture=neutral, PublicKeyToken=93be5fdc093e4c30, processorArchitecture=MSIL">
       <HintPath>..\packages\CSLA-WPF.4.8.0-R18091401\lib\net461\Csla.Xaml.dll</HintPath>
-=======
       <HintPath>..\packages\CSLA-Core.4.8.0\lib\net461\Csla.dll</HintPath>
     </Reference>
     <Reference Include="Csla.Xaml, Version=4.8.0.0, Culture=neutral, PublicKeyToken=93be5fdc093e4c30, processorArchitecture=MSIL">
       <HintPath>..\packages\CSLA-WPF.4.8.0\lib\net461\Csla.Xaml.dll</HintPath>
->>>>>>> ca961d0c
     </Reference>
     <Reference Include="System" />
     <Reference Include="System.Data" />
@@ -250,11 +247,8 @@
     </Page>
   </ItemGroup>
   <ItemGroup>
-<<<<<<< HEAD
     <Analyzer Include="..\packages\CSLA-Core.4.8.0-R18091401\analyzers\c#\Csla.Analyzers.dll" />
-=======
     <Analyzer Include="..\packages\CSLA-Core.4.8.0\analyzers\c#\Csla.Analyzers.dll" />
->>>>>>> ca961d0c
   </ItemGroup>
   <Import Project="$(MSBuildToolsPath)\Microsoft.CSharp.targets" />
   <!-- To modify your build process, add your task inside one of the targets below and uncomment it. 
