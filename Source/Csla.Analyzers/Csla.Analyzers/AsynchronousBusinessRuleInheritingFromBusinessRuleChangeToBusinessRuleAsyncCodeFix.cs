﻿using System.Collections.Immutable;
using System.Composition;
using Csla.Analyzers.Extensions;
using Microsoft.CodeAnalysis;
using Microsoft.CodeAnalysis.CodeActions;
using Microsoft.CodeAnalysis.CodeFixes;
using Microsoft.CodeAnalysis.CSharp;
using Microsoft.CodeAnalysis.CSharp.Syntax;
using static Csla.Analyzers.Constants;

namespace Csla.Analyzers
{
  /// <summary>
  /// 
  /// </summary>
  [ExportCodeFixProvider(LanguageNames.CSharp)]
  [Shared]
  public sealed class AsynchronousBusinessRuleInheritingFromBusinessRuleChangeToBusinessRuleAsyncCodeFix
    : CodeFixProvider
  {
    /// <summary>
    /// 
    /// </summary>
    public override ImmutableArray<string> FixableDiagnosticIds =>
      ImmutableArray.Create(AnalyzerIdentifiers.AsynchronousBusinessRuleInheritance);
    /// <summary>
    /// 
    /// </summary>
    /// <returns></returns>
    public sealed override FixAllProvider GetFixAllProvider() => WellKnownFixAllProviders.BatchFixer;
    /// <summary>
    /// 
    /// </summary>
    /// <param name="context"></param>
    /// <returns></returns>
    public override async Task RegisterCodeFixesAsync(CodeFixContext context)
    {
      var root = await context.Document.GetSyntaxRootAsync(context.CancellationToken).ConfigureAwait(false);

      context.CancellationToken.ThrowIfCancellationRequested();

      var diagnostic = context.Diagnostics.First();
      var methodNode = root.FindNode(diagnostic.Location.SourceSpan) as MethodDeclarationSyntax;

      context.CancellationToken.ThrowIfCancellationRequested();
      await AddCodeFixAsync(context, root, diagnostic, methodNode);
    }

    private static async Task AddCodeFixAsync(CodeFixContext context, SyntaxNode root,
      Diagnostic diagnostic, MethodDeclarationSyntax methodNode)
    {
      var model = await context.Document.GetSemanticModelAsync(context.CancellationToken);
      var methodSymbol = model.GetDeclaredSymbol(methodNode);
      var typeSymbol = methodSymbol.ContainingType;

      var newRoot = root;

      foreach (var typeSymbolReference in typeSymbol.DeclaringSyntaxReferences)
      {
<<<<<<< HEAD
        var typeNode = (TypeDeclarationSyntax)typeSymbolReference.GetSyntax();
=======
        var typeNode = await typeSymbolReference.GetSyntaxAsync() as TypeDeclarationSyntax;
>>>>>>> be1bc744

        var newTypeNode = typeNode.WithBaseList(GetBaseTypes(typeNode))
          .WithTriviaFrom(typeNode);

        var currentMethodNode = newTypeNode.DescendantNodes(_ => true).OfType<MethodDeclarationSyntax>()
          .Single(_ => _.Identifier.ValueText == "Execute");
        var newReturnType = SyntaxFactory.IdentifierName(nameof(Task))
          .WithTriviaFrom(currentMethodNode.ReturnType);
        var newIdentifier = SyntaxFactory.Identifier("ExecuteAsync")
          .WithTriviaFrom(currentMethodNode.Identifier);

        var newMethodNode = currentMethodNode.WithReturnType(newReturnType)
          .WithIdentifier(newIdentifier)
          .WithTriviaFrom(currentMethodNode);

        newTypeNode = newTypeNode.ReplaceNode(currentMethodNode, newMethodNode);
        newRoot = newRoot.ReplaceNode(typeNode, newTypeNode);

        if (!newRoot.HasUsing(Namespaces.SystemThreadingTasks))
        {
          newRoot = ((CompilationUnitSyntax)newRoot).AddUsings(
            SyntaxFactory.UsingDirective(SyntaxFactory.ParseName(
              Namespaces.SystemThreadingTasks)));
        }
      }

      context.RegisterCodeFix(
        CodeAction.Create(
          AsynchronousBusinessRuleInheritingFromBusinessRuleChangeToBusinessRuleAsyncCodeFixConstants.UpdateToAsyncEquivalentsDescription,
          _ => Task.FromResult(context.Document.WithSyntaxRoot(newRoot)),
          AsynchronousBusinessRuleInheritingFromBusinessRuleChangeToBusinessRuleAsyncCodeFixConstants.UpdateToAsyncEquivalentsDescription), diagnostic);
    }

    private static BaseListSyntax GetBaseTypes(TypeDeclarationSyntax typeNode)
    {
      var currentBaseList = typeNode.BaseList;

      var list = new SeparatedSyntaxList<BaseTypeSyntax>();

      foreach (var baseTypeNode in typeNode.BaseList.DescendantNodes(_ => true).OfType<SimpleBaseTypeSyntax>())
      {
        var baseTypeNodeIdentifier = baseTypeNode.DescendantNodes().OfType<IdentifierNameSyntax>().Single();

        if (baseTypeNodeIdentifier.Identifier.ValueText == "BusinessRule")
        {
          list = list.Add(SyntaxFactory.SimpleBaseType(SyntaxFactory.IdentifierName("BusinessRuleAsync"))
            .WithTriviaFrom(baseTypeNode));
        }
        else if (baseTypeNodeIdentifier.Identifier.ValueText == "IBusinessRule")
        {
          list = list.Add(SyntaxFactory.SimpleBaseType(SyntaxFactory.IdentifierName("IBusinessRuleAsync"))
            .WithTriviaFrom(baseTypeNode));
        }
        else
        {
          list = list.Add(baseTypeNode);
        }
      }

      return SyntaxFactory.BaseList(list).WithTriviaFrom(currentBaseList);
    }
  }
}<|MERGE_RESOLUTION|>--- conflicted
+++ resolved
@@ -57,11 +57,7 @@
 
       foreach (var typeSymbolReference in typeSymbol.DeclaringSyntaxReferences)
       {
-<<<<<<< HEAD
-        var typeNode = (TypeDeclarationSyntax)typeSymbolReference.GetSyntax();
-=======
-        var typeNode = await typeSymbolReference.GetSyntaxAsync() as TypeDeclarationSyntax;
->>>>>>> be1bc744
+        var typeNode = (TypeDeclarationSyntax)await typeSymbolReference.GetSyntaxAsync();
 
         var newTypeNode = typeNode.WithBaseList(GetBaseTypes(typeNode))
           .WithTriviaFrom(typeNode);
