--- conflicted
+++ resolved
@@ -20,15 +20,12 @@
   </PropertyGroup>
 
   <ItemGroup>
-<<<<<<< HEAD
     <None Remove="IsCompleteCalledInAsynchronousBusinessRuleAnalyzerConstants.cs~RF2e42fb39.TMP" />
   </ItemGroup>
 
   <ItemGroup>
     <PackageReference Include="Microsoft.CodeAnalysis.Analyzers" Version="2.9.7" PrivateAssets="all" />
-=======
     <PackageReference Include="Microsoft.CodeAnalysis.Analyzers" Version="2.9.8" PrivateAssets="all" />
->>>>>>> 3ade2025
     <PackageReference Include="Microsoft.CodeAnalysis.CSharp.Workspaces" Version="2.9.0" PrivateAssets="all" />
     <PackageReference Update="NETStandard.Library" PrivateAssets="all" />
   </ItemGroup>
