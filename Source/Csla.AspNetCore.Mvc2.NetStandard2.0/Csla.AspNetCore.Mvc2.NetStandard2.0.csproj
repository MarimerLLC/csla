--- conflicted
+++ resolved
@@ -26,13 +26,8 @@
   </PropertyGroup>
 
   <ItemGroup>
-<<<<<<< HEAD
-    <PackageReference Include="Microsoft.AspNetCore" Version="2.0.2" />
+    <PackageReference Include="Microsoft.AspNetCore.Mvc" Version="2.0.3" />
     <PackageReference Include="Microsoft.AspNetCore.Mvc" Version="2.1.3" />
-=======
-    <PackageReference Include="Microsoft.AspNetCore" Version="2.1.6" />
-    <PackageReference Include="Microsoft.AspNetCore.Mvc" Version="2.0.3" />
->>>>>>> 5e752466
   </ItemGroup>
 
   <ItemGroup>
