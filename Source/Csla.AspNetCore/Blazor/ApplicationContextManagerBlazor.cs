--- conflicted
+++ resolved
@@ -134,9 +134,6 @@
     /// Not supported in Blazor.
     /// </summary>
     /// <param name="principal">Principal object.</param>
-<<<<<<< HEAD
-    public virtual void SetUser(IPrincipal? principal) => throw new NotSupportedException(nameof(SetUser));
-=======
     public virtual void SetUser(IPrincipal principal)
     {
       ArgumentNullException.ThrowIfNull(principal);
@@ -155,7 +152,6 @@
 
     private const string _localContextName = "Csla.LocalContext";
     private const string _clientContextName = "Csla.ClientContext";
->>>>>>> e035ad78
 
     /// <summary>
     /// Gets the local context.
