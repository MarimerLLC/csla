--- conflicted
+++ resolved
@@ -73,7 +73,6 @@
       Assert.IsNull(vm.ViewModelErrorText);
     }
 
-<<<<<<< HEAD
 
     [TestMethod]
     public async Task SavingWithCancellationToken_Success()
@@ -166,7 +165,6 @@
     }
 
 
-=======
     [TestMethod]
     public async Task SavingSuccess_BusyHelper()
     {
@@ -214,7 +212,6 @@
       Assert.AreEqual(vm.Exception.Message, "Csla.Blazor.Test.Person.SaveAsync - 00:00:01.");
     }
 
->>>>>>> 712a8549
     #region Helper Methods
 
     FakePerson GetValidFakePerson()
