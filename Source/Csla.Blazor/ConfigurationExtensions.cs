--- conflicted
+++ resolved
@@ -57,25 +57,17 @@
         config.Services.Remove(manager);
       config.Services.AddScoped(typeof(IContextManager), managerType);
 
-<<<<<<< HEAD
-      if (!blazorOptions.UseInMemoryApplicationContextManager)
-=======
       if (blazorOptions.UseInMemoryApplicationContextManager)
       {
         // do not use any Blazor state management
         config.Services.AddSingleton<ISessionManager, NoOpSessionManager>();
       }
       else
->>>>>>> 58e52bed
       {
         // use Blazor state management
         config.Services.AddTransient(typeof(ISessionIdManager), blazorOptions.SessionIdManagerType);
         config.Services.AddSingleton(typeof(ISessionManager), blazorOptions.SessionManagerType);
-<<<<<<< HEAD
-        config.Services.AddTransient<Blazor.State.StateManager>();
-=======
         config.Services.AddTransient<StateManager>();
->>>>>>> 58e52bed
       }
 
       // use Blazor viewmodel
