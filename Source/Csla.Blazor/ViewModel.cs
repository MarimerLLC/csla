﻿//-----------------------------------------------------------------------
// <copyright file="ViewModel.cs" company="Marimer LLC">
//     Copyright (c) Marimer LLC. All rights reserved.
//     Website: https://cslanet.com
// </copyright>
// <summary>Base type for creating your own view model</summary>
//-----------------------------------------------------------------------

using System.Collections.Specialized;
using System.ComponentModel;
using System.Linq.Expressions;
using Csla.Reflection;
using Csla.Rules;
using Csla.Core;

namespace Csla.Blazor
{
  /// <summary>
  /// Base type for creating your own view model.
  /// </summary>
  public class ViewModel<T>
  {
    /// <summary>
    /// Gets the current ApplicationContext instance.
    /// </summary>
    protected ApplicationContext ApplicationContext { get; }

    /// <summary>
    /// Creates an instance of the type.
    /// </summary>
    /// <param name="applicationContext"></param>
    public ViewModel(ApplicationContext applicationContext)
    {
      ApplicationContext = applicationContext;
    }

    #region Events

    /// <summary>
    /// Event raised after Model has been saved.
    /// </summary>
    public event Action Saved;
    /// <summary>
    /// Event raised when failed to save Model.
    /// </summary>
    public event EventHandler<Core.ErrorEventArgs> Error;
    /// <summary>
    /// Event raised when Model is changing.
    /// </summary>
    public event Action<T, T> ModelChanging;
    /// <summary>
    /// Event raised when Model has changed.
    /// </summary>
    public event Action ModelChanged;
    /// <summary>
    /// Event raised when the Model object
    /// raises its PropertyChanged event.
    /// </summary>
    public event PropertyChangedEventHandler ModelPropertyChanged;
    /// <summary>
    /// Event raised when the Model object
    /// raises its ModelChildChanged event.
    /// </summary>
    public event Action<object, Core.ChildChangedEventArgs> ModelChildChanged;
    /// <summary>
    /// Event raised when the Model object
    /// raises its ModelCollectionChanged event.
    /// </summary>
    public event Action<object, NotifyCollectionChangedEventArgs> ModelCollectionChanged;

    /// <summary>
    /// Raises the ModelChanging event.
    /// </summary>
    /// <param name="oldValue">Old Model value</param>
    /// <param name="newValue">New Model value</param>
    protected virtual void OnModelChanging(T oldValue, T newValue)
    {
      if (ReferenceEquals(oldValue, newValue)) return;

      if (ManageObjectLifetime && newValue is Core.ISupportUndo undo)
        undo.BeginEdit();

      _propertyInfoCache.Clear();

      // unhook events from old value
      if (oldValue != null)
      {
        UnhookChangedEvents(oldValue);

        if (oldValue is Core.INotifyBusy nb)
          nb.BusyChanged -= OnBusyChanged;
      }

      // hook events on new value
      if (newValue != null)
      {
        HookChangedEvents(newValue);

        if (newValue is Core.INotifyBusy nb)
          nb.BusyChanged += OnBusyChanged;
      }

      ModelChanging?.Invoke(oldValue, newValue);
    }

    /// <summary>
    /// Unhooks changed event handlers from the model.
    /// </summary>
    /// <param name="model"></param>
    protected void UnhookChangedEvents(T model)
    {
      if (model is INotifyPropertyChanged npc)
        npc.PropertyChanged -= OnModelPropertyChanged;

      if (model is IBusinessBase ncc)
        ncc.ChildChanged -= OnModelChildChanged;

      if (model is INotifyCollectionChanged cc)
        cc.CollectionChanged -= OnModelCollectionChanged;
    }

    /// <summary>
    /// Hooks changed events on the model.
    /// </summary>
    /// <param name="model"></param>
    private void HookChangedEvents(T model)
    {
      if (model is INotifyPropertyChanged npc)
        npc.PropertyChanged += OnModelPropertyChanged;

      if (model is IBusinessBase ncc)
        ncc.ChildChanged += OnModelChildChanged;

      if (model is INotifyCollectionChanged cc)
        cc.CollectionChanged += OnModelCollectionChanged;
    }


    private void OnBusyChanged(object sender, Core.BusyChangedEventArgs e)
    {
      // only set busy state for entire object. Ignore busy state based
      // on async rules being active
      if (string.IsNullOrEmpty(e.PropertyName))
        IsBusy = e.Busy;
    }

    /// <summary>
    /// Raises the ModelChanged event.
    /// </summary>
    protected virtual void OnModelChanged()
    {
      ModelChanged?.Invoke();
    }

    /// <summary>
    /// Raises the ModelPropertyChanged event.
    /// </summary>
    /// <param name="sender"></param>
    /// <param name="e"></param>
    protected virtual void OnModelPropertyChanged(object sender, PropertyChangedEventArgs e)
    {
      ModelPropertyChanged?.Invoke(this, e);
    }

    /// <summary>
    /// Raises the ModelChildChanged event.
    /// </summary>
    /// <param name="sender"></param>
    /// <param name="e"></param>
    protected virtual void OnModelChildChanged(object sender, Core.ChildChangedEventArgs e)
    {
      ModelChildChanged?.Invoke(this, e);
    }

    /// <summary>
    /// Raises the ModelCollectionChanged event.
    /// </summary>
    /// <param name="sender"></param>
    /// <param name="e"></param>
    protected virtual void OnModelCollectionChanged(object sender, NotifyCollectionChangedEventArgs e)
    {
      ModelCollectionChanged?.Invoke(this, e);
    }

    #endregion

    #region Methods

    /// <summary>
    /// Refresh the Model.
    /// </summary>
    /// <param name="factory">Async data portal or factory method</param>
    public async Task<T> RefreshAsync(Func<Task<T>> factory)
    {
      Exception = null;
      ViewModelErrorText = null;
      try
      {
        IsBusy = true;
        Model = await factory();
      }
      catch (DataPortalException ex)
      {
        Model = default;
        Exception = ex;
        ViewModelErrorText = ex.BusinessExceptionMessage;
      }
      catch (Exception ex)
      {
        Model = default;
        Exception = ex;
        ViewModelErrorText = ex.Message;
      }
      finally
      {
        IsBusy = false;
      }

      return Model;
    }

    /// <summary>
    /// Gets or sets a value specifying the timeout
    /// when calling SaveAsync and the Model is
    /// currently busy with async rules.
    /// </summary>
    public TimeSpan BusyTimeout { get; set; } = TimeSpan.FromSeconds(30);

    /// <summary>
    /// Saves the Model asynchronously.
    /// </summary>
    public async Task SaveAsync()
    {
      try
      {
        await SaveAsync(BusyTimeout.ToCancellationToken());
      }
      catch (TaskCanceledException tcex)
      {
        Exception = new TimeoutException(nameof(SaveAsync), tcex);
        ViewModelErrorText = Exception.Message;
      }
    }

    /// <summary>
    /// Saves the Model.
    /// </summary>
    /// <param name="ct">The cancellation token.</param>
    public async Task SaveAsync(CancellationToken ct)
    {
      Exception = null;
      ViewModelErrorText = null;
      try
      {
        if (Model is Core.ITrackStatus obj && !obj.IsSavable)
        {
<<<<<<< HEAD
          if (obj.IsBusy)
          {
            while (obj.IsBusy)
            {
              ct.ThrowIfCancellationRequested();
              await Task.Delay(1, ct);
            }
          }
=======
          await BusyHelper.WaitForIdle(obj, BusyTimeout);
          
>>>>>>> 712a8549
          if (!obj.IsValid)
          {
            ViewModelErrorText = ModelErrorText;
            return;
          }
          else if (!obj.IsSavable)
            throw new InvalidOperationException(
                $"{obj.GetType().Name} IsBusy: {obj.IsBusy}, IsValid: {obj.IsValid}, IsSavable: {obj.IsSavable}");
        }

        UnhookChangedEvents(Model);

        var savable = Model as Core.ISavable;
        if (ManageObjectLifetime)
        {
          // clone the object if possible
          if (Model is ICloneable clonable)
            savable = (Core.ISavable)clonable.Clone();

          //apply changes
          if (savable is Core.ISupportUndo undoable)
            undoable.ApplyEdit();
        }

        IsBusy = true;
        Model = await DoSaveAsync(savable);
        Saved?.Invoke();
      }
      catch (DataPortalException ex)
      {
        Exception = ex;
        ViewModelErrorText = ex.BusinessExceptionMessage;
      }
      catch (TimeoutException ex)
      {
        Exception = ex;
        ViewModelErrorText = ex.Message;
      }
      catch (Exception ex)
      {
        Exception = ex;
        ViewModelErrorText = ex.Message;
      }
      finally
      {
        HookChangedEvents(Model);
        IsBusy = false;
        if (Exception != null)
        {
          Error?.Invoke(this, new Core.ErrorEventArgs(this, Exception));
        }
      }
    }

    /// <summary>
    /// Override to provide custom Model save behavior.
    /// </summary>
    protected virtual async Task<T> DoSaveAsync(Core.ISavable cloned)
    {
      if (cloned != null)
      {
        var saved = (T)await cloned.SaveAsync();
        if (Model is Core.IEditableBusinessObject editable)
          new Core.GraphMerger(ApplicationContext).MergeGraph(editable, (Core.IEditableBusinessObject)saved);
        else
          Model = saved;
      }
      return Model;
    }

    /// <summary>
    /// Cancels changes made to the model 
    /// if ManagedObjectLifetime is true.
    /// </summary>
    protected virtual void DoCancel()
    {
      if (ManageObjectLifetime)
      {
        if (Model is Core.ISupportUndo undo)
        {
          UnhookChangedEvents(Model);
          try
          {
            undo.CancelEdit();
            undo.BeginEdit();
          }
          finally
          {
            HookChangedEvents(Model);
          }
        }
      }
    }

    #endregion

    #region Properties

    private T _model;
    /// <summary>
    /// Gets or sets the Model object.
    /// </summary>
    public T Model
    {
      get => _model;
      set
      {
        if (!ReferenceEquals(_model, value))
        {
          OnModelChanging(_model, value);
          _model = value;
          OnModelChanged();
        }
      }
    }

    /// <summary>
    /// Gets or sets a value indicating whether the
    /// view model should manage the lifetime of
    /// the business object, including using n-level
    /// undo.
    /// </summary>
    public bool ManageObjectLifetime { get; set; } = false;

    /// <summary>
    /// Gets a value indicating whether this object is
    /// executing an asynchronous process.
    /// </summary>
    public bool IsBusy { get; protected set; } = false;

    private const string TextSeparator = " ";
    #endregion

    #region GetPropertyInfo

    /// <summary>
    /// Get a PropertyInfo object for a property.
    /// PropertyInfo provides access
    /// to the meta-state of the property.
    /// </summary>
    /// <param name="property">Property expression</param>
    public IPropertyInfo GetPropertyInfo<P>(Expression<Func<P>> property)
    {
      if (property == null)
        throw new ArgumentNullException(nameof(property));

      var keyName = property.GetKey();
      var identifier = Microsoft.AspNetCore.Components.Forms.FieldIdentifier.Create(property);
      return GetPropertyInfo(keyName, identifier.Model, identifier.FieldName, TextSeparator);
    }

    /// <summary>
    /// Get a PropertyInfo object for a property.
    /// PropertyInfo provides access
    /// to the meta-state of the property.
    /// </summary>
    /// <param name="property">Property expression</param>
    /// <param name="textSeparator">text seprator for concatenating errors </param>
    public IPropertyInfo GetPropertyInfo<P>(string textSeparator, Expression<Func<P>> property)
    {
      if (property == null)
        throw new ArgumentNullException(nameof(property));

      var keyName = property.GetKey();
      var identifier = Microsoft.AspNetCore.Components.Forms.FieldIdentifier.Create(property);
      return GetPropertyInfo(keyName, identifier.Model, identifier.FieldName, textSeparator);
    }

    /// <summary>
    /// Get a PropertyInfo object for a property.
    /// PropertyInfo provides access
    /// to the meta-state of the property.
    /// </summary>
    /// <param name="property">Property expression</param>
    /// <param name="id">Unique identifier for property in list or array</param>
    public IPropertyInfo GetPropertyInfo<P>(Expression<Func<P>> property, string id)
    {
      if (property == null)
        throw new ArgumentNullException(nameof(property));

      var keyName = property.GetKey() + $"[{id}]";
      var identifier = Microsoft.AspNetCore.Components.Forms.FieldIdentifier.Create(property);
      return GetPropertyInfo(keyName, identifier.Model, identifier.FieldName, TextSeparator);
    }

    /// <summary>
    /// Get a PropertyInfo object for a property
    /// of the Model. PropertyInfo provides access
    /// to the meta-state of the property.
    /// </summary>
    /// <param name="propertyName">Property name</param>
    public IPropertyInfo GetPropertyInfo(string propertyName)
    {
      var keyName = Model.GetType().FullName + "." + propertyName;
      return GetPropertyInfo(keyName, Model, propertyName, " ");
    }

    /// <summary>
    /// Get a PropertyInfo object for a property
    /// of the Model. PropertyInfo provides access
    /// to the meta-state of the property.
    /// </summary>
    /// <param name="propertyName">Property name</param>
    /// <param name="id">Unique identifier for property in list or array</param>
    public IPropertyInfo GetPropertyInfo(string propertyName, string id)
    {
      var keyName = Model.GetType().FullName + "." + propertyName + $"[{id}]";
      return GetPropertyInfo(keyName, Model, propertyName, " ");
    }

    private readonly Dictionary<string, IPropertyInfo> _propertyInfoCache = [];

    private IPropertyInfo GetPropertyInfo(string keyName, object model, string propertyName, string textSeparator)
    {
      if (_propertyInfoCache.TryGetValue(keyName, out var result))
      {
        return result;
      }

      result = new PropertyInfo(model, propertyName,textSeparator);
      _propertyInfoCache.Add(keyName, result);
      return result;
    }

    #endregion

    #region Errors and Exception

    /// <summary>
    /// Gets any error text generated by refresh or save operations.
    /// </summary>
    public string ViewModelErrorText { get; protected set; }

    /// <summary>
    /// Gets the first validation error 
    /// message from the Model.
    /// </summary>
    protected virtual string ModelErrorText
    {
      get
      {
        if (Model is IDataErrorInfo obj)
        {
          return obj.Error;
        }
        return string.Empty;
      }
    }

    /// <summary>
    /// Gets the last exception caught by
    /// the view model during refresh or save
    /// operations.
    /// </summary>
    public Exception Exception { get; private set; }

    #endregion

    #region ObjectLevelPermissions

    private bool _canCreateObject;

    /// <summary>
    /// Gets a value indicating whether the current user
    /// is authorized to create an instance of the
    /// business domain type.
    /// </summary>
    public bool CanCreateObject
    {
      get
      {
        SetPropertiesAtObjectLevel();
        return _canCreateObject;
      }
      protected set
      {
        if (_canCreateObject != value)
          _canCreateObject = value;
      }
    }

    private bool _canGetObject;

    /// <summary>
    /// Gets a value indicating whether the current user
    /// is authorized to retrieve an instance of the
    /// business domain type.
    /// </summary>
    public bool CanGetObject
    {
      get
      {
        SetPropertiesAtObjectLevel();
        return _canGetObject;
      }
      protected set
      {
        if (_canGetObject != value)
          _canGetObject = value;
      }
    }

    private bool _canEditObject;

    /// <summary>
    /// Gets a value indicating whether the current user
    /// is authorized to edit/save an instance of the
    /// business domain type.
    /// </summary>
    public bool CanEditObject
    {
      get
      {
        SetPropertiesAtObjectLevel();
        return _canEditObject;
      }
      protected set
      {
        if (_canEditObject != value)
          _canEditObject = value;
      }
    }

    private bool _canDeleteObject;

    /// <summary>
    /// Gets a value indicating whether the current user
    /// is authorized to delete an instance of the
    /// business domain type.
    /// </summary>
    public bool CanDeleteObject
    {
      get
      {
        SetPropertiesAtObjectLevel();
        return _canDeleteObject;
      }
      protected set
      {
        if (_canDeleteObject != value)
          _canDeleteObject = value;
      }
    }

    private bool ObjectPropertiesSet;

    /// <summary>
    /// Sets the properties at object level.
    /// </summary>
    private void SetPropertiesAtObjectLevel()
    {
      if (ObjectPropertiesSet)
        return;
      ObjectPropertiesSet = true;

      Type sourceType = typeof(T);

      CanCreateObject = BusinessRules.HasPermission(ApplicationContext, AuthorizationActions.CreateObject, sourceType);
      CanGetObject = BusinessRules.HasPermission(ApplicationContext, AuthorizationActions.GetObject, sourceType);
      CanEditObject = BusinessRules.HasPermission(ApplicationContext, AuthorizationActions.EditObject, sourceType);
      CanDeleteObject = BusinessRules.HasPermission(ApplicationContext, AuthorizationActions.DeleteObject, sourceType);
    }

    #endregion
  }
}<|MERGE_RESOLUTION|>--- conflicted
+++ resolved
@@ -254,7 +254,6 @@
       {
         if (Model is Core.ITrackStatus obj && !obj.IsSavable)
         {
-<<<<<<< HEAD
           if (obj.IsBusy)
           {
             while (obj.IsBusy)
@@ -263,10 +262,6 @@
               await Task.Delay(1, ct);
             }
           }
-=======
-          await BusyHelper.WaitForIdle(obj, BusyTimeout);
-          
->>>>>>> 712a8549
           if (!obj.IsValid)
           {
             ViewModelErrorText = ModelErrorText;
