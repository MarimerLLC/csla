--- conflicted
+++ resolved
@@ -150,13 +150,8 @@
         request = ConvertRequest(request);
 
         // unpack criteria data into object
-<<<<<<< HEAD
         object criteria = GetCriteria(_applicationContext, request.CriteriaData);
-        if (criteria is Csla.DataPortalClient.PrimitiveCriteria)
-=======
-        object criteria = GetCriteria(ApplicationContext, request.CriteriaData);
         if (criteria is Csla.DataPortalClient.PrimitiveCriteria primitiveCriteria)
->>>>>>> 01d60f5e
         {
           criteria = primitiveCriteria.Value;
         }
@@ -199,13 +194,8 @@
         request = ConvertRequest(request);
 
         // unpack criteria data into object
-<<<<<<< HEAD
         object criteria = GetCriteria(_applicationContext, request.CriteriaData);
-        if (criteria is Csla.DataPortalClient.PrimitiveCriteria)
-=======
-        object criteria = GetCriteria(ApplicationContext, request.CriteriaData);
         if (criteria is Csla.DataPortalClient.PrimitiveCriteria primitiveCriteria)
->>>>>>> 01d60f5e
         {
           criteria = primitiveCriteria.Value;
         }
@@ -287,13 +277,8 @@
         request = ConvertRequest(request);
 
         // unpack criteria data into object
-<<<<<<< HEAD
         object criteria = GetCriteria(_applicationContext, request.CriteriaData);
-        if (criteria is Csla.DataPortalClient.PrimitiveCriteria)
-=======
-        object criteria = GetCriteria(ApplicationContext, request.CriteriaData);
         if (criteria is Csla.DataPortalClient.PrimitiveCriteria primitiveCriteria)
->>>>>>> 01d60f5e
         {
           criteria = primitiveCriteria.Value;
         }
