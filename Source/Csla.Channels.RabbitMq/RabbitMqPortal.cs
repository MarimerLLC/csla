﻿//-----------------------------------------------------------------------
// <copyright file="RabbitMqPortal.cs" company="Marimer LLC">
//     Copyright (c) Marimer LLC. All rights reserved.
//     Website: https://cslanet.com
// </copyright>
// <summary>Exposes server-side DataPortal functionality through RabbitMQ</summary>
//-----------------------------------------------------------------------

using System.Diagnostics;
using System.Diagnostics.CodeAnalysis;
using System.Runtime.Serialization;
using System.Security.Principal;
using Csla.Core;
using Csla.Properties;
using Csla.Serialization;
using Csla.Serialization.Mobile;
using Csla.Server;
using Csla.Server.Hosts.DataPortalChannel;
using RabbitMQ.Client;
using RabbitMQ.Client.Events;

namespace Csla.Channels.RabbitMq
{
  /// <summary>
  /// Exposes server-side DataPortal functionality through RabbitMQ
  /// </summary>
  public class RabbitMqPortal : IDisposable
  {
    internal RabbitMqPortal(ApplicationContext applicationContext, IDataPortalServer dataPortal, RabbitMqPortalOptions rabbitMqPortalOptions)
    {
      _dataPortalServer = dataPortal ?? throw new ArgumentNullException(nameof(dataPortal));
      _applicationContext = applicationContext ?? throw new ArgumentNullException(nameof(applicationContext));
      DataPortalUri = rabbitMqPortalOptions.DataPortalUri;
    }

    private readonly IDataPortalServer _dataPortalServer;
    private readonly ApplicationContext _applicationContext;

    private IConnection? Connection;
    private IChannel? Channel;
    private string? DataPortalQueueName;

    private Uri DataPortalUri { get; set; }

#if NET8_0_OR_GREATER
    [MemberNotNull(nameof(DataPortalUri), nameof(DataPortalQueueName), nameof(Connection), nameof(Channel))]
#endif
    private async Task InitializeRabbitMQ()
    {
      if (Connection == null || DataPortalUri == null || Channel == null || DataPortalQueueName == null)
      {
        if (DataPortalUri == null)
          throw new InvalidOperationException($"{nameof(DataPortalUri)} == null");
        DataPortalQueueName = DataPortalUri.AbsolutePath[1..];

        var factory = new ConnectionFactory { HostName = DataPortalUri.Host };
        if (DataPortalUri.Port < 0)
          factory.Port = DataPortalUri.Port;
        var userInfo = DataPortalUri.UserInfo.Split(':');
        if (userInfo.Length > 0 && !string.IsNullOrWhiteSpace(userInfo[0]))
          factory.UserName = userInfo[0];
        if (userInfo.Length > 1)
          factory.Password = userInfo[1];
#pragma warning disable CS8774 // 11/22/2024, Nullable analysis can't track nullability with async/await
        Connection = await factory.CreateConnectionAsync();
        Channel = await Connection.CreateChannelAsync();
#pragma warning restore CS8774
      }
    }

    /// <summary>
    /// Start processing inbound messages.
    /// </summary>
    public async Task StartListening()
    {
      await InitializeRabbitMQ();
      await Channel!.QueueDeclareAsync(queue: DataPortalQueueName!, durable: false, exclusive: false, autoDelete: false);

      var consumer = new AsyncEventingBasicConsumer(Channel);
      consumer.ReceivedAsync += async (_, ea) => await InvokePortal(ea, ea.Body.ToArray());
      await Channel.BasicConsumeAsync(queue: DataPortalQueueName!, autoAck: true, consumer: consumer);
    }

    private async Task InvokePortal(BasicDeliverEventArgs ea, byte[] requestData)
    {
      if (ea.BasicProperties.ReplyTo is null)
      {
        throw new InvalidOperationException($"{nameof(BasicDeliverEventArgs.BasicProperties)}.{nameof(IReadOnlyBasicProperties.ReplyTo)} == null");
      }
      if (ea.BasicProperties.CorrelationId is null)
      {
        throw new InvalidOperationException($"{nameof(BasicDeliverEventArgs.BasicProperties)}.{nameof(IReadOnlyBasicProperties.CorrelationId)} == null");
      }

      var result = _applicationContext.CreateInstanceDI<DataPortalResponse>();
      try
      {
<<<<<<< HEAD
        var request = Deserialize<object>(requestData);
        result = await CallPortal(ea.BasicProperties.Type, request);
=======
        var request = _applicationContext.GetRequiredService<ISerializationFormatter>().Deserialize(requestData);
        result = await CallPortal(ea.BasicProperties.Type ?? throw new InvalidOperationException($"{nameof(BasicDeliverEventArgs.BasicProperties)}.{nameof(IReadOnlyBasicProperties.Type)} == null"), request);
>>>>>>> 32ec3ae2
      }
      catch (Exception ex)
      {
        result.ErrorData = _applicationContext.CreateInstanceDI<DataPortalErrorInfo>(ex);
      }

      try
      {
        var response = _applicationContext.GetRequiredService<ISerializationFormatter>().Serialize(result);
        await SendMessage(ea.BasicProperties.ReplyTo, ea.BasicProperties.CorrelationId, response);
      }
      catch (Exception ex)
      {
        result = _applicationContext.CreateInstanceDI<DataPortalResponse>();
        result.ErrorData = _applicationContext.CreateInstanceDI<DataPortalErrorInfo>(ex);
        var response = _applicationContext.GetRequiredService<ISerializationFormatter>().Serialize(result);
        await SendMessage(ea.BasicProperties.ReplyTo, ea.BasicProperties.CorrelationId, response);
      }
    }

    private async Task SendMessage(string target, string correlationId, byte[] request)
    {
      await InitializeRabbitMQ();
      if (Channel is null)
        throw new InvalidOperationException($"{nameof(Channel)} == null");
      var props = new BasicProperties
      {
        CorrelationId = correlationId
      };
      await Channel.BasicPublishAsync(exchange: "", routingKey: target, mandatory: true, basicProperties: props, body: request);
    }

    private async Task<DataPortalResponse> CallPortal(string operation, object request)
    {
      return operation switch
      {
        "create" => await Create((CriteriaRequest)request).ConfigureAwait(false),
        "fetch" => await Fetch((CriteriaRequest)request).ConfigureAwait(false),
        "update" => await Update((UpdateRequest)request).ConfigureAwait(false),
        "delete" => await Delete((CriteriaRequest)request).ConfigureAwait(false),
        _ => throw new InvalidOperationException(operation),
      };
    }

    /// <summary>
    /// Create and initialize an existing business object.
    /// </summary>
    /// <param name="request">The request parameter object.</param>
    private async Task<DataPortalResponse> Create(CriteriaRequest request)
    {
      var result = _applicationContext.CreateInstanceDI<DataPortalResponse>();
      try
      {
        request = ConvertRequest(request);

        // unpack criteria data into object
        object? criteria = GetCriteria(_applicationContext, request.CriteriaData);
        if (criteria is DataPortalClient.PrimitiveCriteria primitiveCriteria)
        {
          criteria = primitiveCriteria.Value;
        }

        var objectType = Reflection.MethodCaller.GetType(AssemblyNameTranslator.GetAssemblyQualifiedName(request.TypeName));
        var context = new DataPortalContext(
          _applicationContext,  Deserialize<IPrincipal>(request.Principal),
          true,
          request.ClientCulture,
          request.ClientUICulture,
          Deserialize<IContextDictionary>(request.ClientContext));

        var dpr = await _dataPortalServer.Create(objectType, criteria, context, true);

        if (dpr.Error != null)
          result.ErrorData = _applicationContext.CreateInstanceDI<DataPortalErrorInfo>(dpr.Error);
        result.ObjectData = _applicationContext.GetRequiredService<ISerializationFormatter>().Serialize(dpr.ReturnObject);
      }
      catch (Exception ex)
      {
        result.ErrorData = _applicationContext.CreateInstanceDI<DataPortalErrorInfo>(ex);
        throw;
      }
      finally
      {
        result = ConvertResponse(result);
      }
      return result;
    }

    /// <summary>
    /// Get an existing business object.
    /// </summary>
    /// <param name="request">The request parameter object.</param>
    private async Task<DataPortalResponse> Fetch(CriteriaRequest request)
    {
      var result = _applicationContext.CreateInstanceDI<DataPortalResponse>();
      try
      {
        request = ConvertRequest(request);

        // unpack criteria data into object
        object? criteria = GetCriteria(_applicationContext, request.CriteriaData);
        if (criteria is DataPortalClient.PrimitiveCriteria primitiveCriteria)
        {
          criteria = primitiveCriteria.Value;
        }

        var objectType = Reflection.MethodCaller.GetType(AssemblyNameTranslator.GetAssemblyQualifiedName(request.TypeName));
        var context = new DataPortalContext(
          _applicationContext, Deserialize<IPrincipal>(request.Principal),
          true,
          request.ClientCulture,
          request.ClientUICulture,
          Deserialize<IContextDictionary>(request.ClientContext));

        var dpr = await _dataPortalServer.Fetch(objectType, criteria, context, true);

        if (dpr.Error != null)
          result.ErrorData = _applicationContext.CreateInstanceDI<DataPortalErrorInfo>(dpr.Error);
        result.ObjectData = _applicationContext.GetRequiredService<ISerializationFormatter>().Serialize(dpr.ReturnObject);
      }
      catch (Exception ex)
      {
        result.ErrorData = _applicationContext.CreateInstanceDI<DataPortalErrorInfo>(ex);
        throw;
      }
      finally
      {
        result = ConvertResponse(result);
      }
      return result;
    }

    /// <summary>
    /// Update a business object.
    /// </summary>
    /// <param name="request">The request parameter object.</param>
    private async Task<DataPortalResponse> Update(UpdateRequest request)
    {
      var result = _applicationContext.CreateInstanceDI<DataPortalResponse>();
      try
      {
        request = ConvertRequest(request);
        // unpack object
        object obj = GetCriteria(_applicationContext, request.ObjectData ?? throw new InvalidOperationException(Resources.ObjectToBeUpdatedCouldNotBeDeserialized));

        var context = new DataPortalContext(
          _applicationContext, Deserialize<IPrincipal>(request.Principal),
          true,
          request.ClientCulture,
          request.ClientUICulture,
          Deserialize<IContextDictionary>(request.ClientContext));

        var dpr = await _dataPortalServer.Update(obj, context, true);

        if (dpr.Error != null)
          result.ErrorData = _applicationContext.CreateInstanceDI<DataPortalErrorInfo>(dpr.Error);

        result.ObjectData = _applicationContext.GetRequiredService<ISerializationFormatter>().Serialize(dpr.ReturnObject);
      }
      catch (Exception ex)
      {
        result.ErrorData = _applicationContext.CreateInstanceDI<DataPortalErrorInfo>(ex);
        throw;
      }
      finally
      {
        result = ConvertResponse(result);
      }
      return result;
    }

    /// <summary>
    /// Delete a business object.
    /// </summary>
    /// <param name="request">The request parameter object.</param>
    private async Task<DataPortalResponse> Delete(CriteriaRequest request)
    {
      var result = _applicationContext.CreateInstanceDI<DataPortalResponse>();
      try
      {
        request = ConvertRequest(request);

        // unpack criteria data into object
        object criteria = GetCriteria(_applicationContext, request.CriteriaData);
        if (criteria is DataPortalClient.PrimitiveCriteria primitiveCriteria)
        {
          criteria = primitiveCriteria.Value;
        }

        var objectType = Reflection.MethodCaller.GetType(AssemblyNameTranslator.GetAssemblyQualifiedName(request.TypeName));
        var context = new DataPortalContext(
          _applicationContext, Deserialize<IPrincipal>(request.Principal),
          true,
          request.ClientCulture,
          request.ClientUICulture,
          Deserialize<IContextDictionary>(request.ClientContext));

        var dpr = await _dataPortalServer.Delete(objectType, criteria, context, true);

        if (dpr.Error != null)
          result.ErrorData = _applicationContext.CreateInstanceDI<DataPortalErrorInfo>(dpr.Error);
        result.ObjectData = _applicationContext.GetRequiredService<ISerializationFormatter>().Serialize(dpr.ReturnObject);
      }
      catch (Exception ex)
      {
        result.ErrorData = _applicationContext.CreateInstanceDI<DataPortalErrorInfo>(ex);
        throw;
      }
      finally
      {
        result = ConvertResponse(result);
      }
      return result;
    }

    #region Criteria

    private static object GetCriteria(ApplicationContext applicationContext, byte[] criteriaData)
    {
      return applicationContext.GetRequiredService<ISerializationFormatter>().Deserialize(criteriaData) ?? throw new SerializationException(Resources.ServerSideDataPortalRequestDeserializationFailed);
    }

    #endregion Criteria

    #region Conversion methods

    /// <summary>
    /// Override to convert the request data before it
    /// is transferred over the network.
    /// </summary>
    /// <param name="request">Request object.</param>
    protected virtual UpdateRequest ConvertRequest(UpdateRequest request)
    {
      return request;
    }

    /// <summary>
    /// Override to convert the request data before it
    /// is transferred over the network.
    /// </summary>
    /// <param name="request">Request object.</param>
    protected virtual CriteriaRequest ConvertRequest(CriteriaRequest request)
    {
      return request;
    }

    /// <summary>
    /// Override to convert the response data after it
    /// comes back from the network.
    /// </summary>
    /// <param name="response">Response object.</param>
    protected virtual DataPortalResponse ConvertResponse(DataPortalResponse response)
    {
      return response;
    }

    #endregion Conversion methods

    private T Deserialize<T>(byte[] data) 
    {
      var deserializedData = _applicationContext.GetRequiredService<ISerializationFormatter>().Deserialize(data) ?? throw new SerializationException(Resources.ServerSideDataPortalRequestDeserializationFailed);
      if (deserializedData is not T castedData)
      {
        throw new SerializationException(string.Format(Resources.DeserializationFailedDueToWrongData, typeof(T).FullName));
      }

      return castedData;
    }

    /// <summary>
    /// Dispose this object.
    /// </summary>
    public void Dispose()
    {
      Channel?.Dispose();
      Connection?.Dispose();
      GC.SuppressFinalize(this);
    }
  }
}<|MERGE_RESOLUTION|>--- conflicted
+++ resolved
@@ -95,13 +95,8 @@
       var result = _applicationContext.CreateInstanceDI<DataPortalResponse>();
       try
       {
-<<<<<<< HEAD
         var request = Deserialize<object>(requestData);
-        result = await CallPortal(ea.BasicProperties.Type, request);
-=======
-        var request = _applicationContext.GetRequiredService<ISerializationFormatter>().Deserialize(requestData);
         result = await CallPortal(ea.BasicProperties.Type ?? throw new InvalidOperationException($"{nameof(BasicDeliverEventArgs.BasicProperties)}.{nameof(IReadOnlyBasicProperties.Type)} == null"), request);
->>>>>>> 32ec3ae2
       }
       catch (Exception ex)
       {
