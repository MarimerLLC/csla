--- conflicted
+++ resolved
@@ -202,11 +202,7 @@
     /// <param name="desiredTypeName">The name of the attribute whose presence we are testing for</param>
     /// <param name="desiredTypeNamespace">The namespace of the attribute whose presence we are testing for</param>
     /// <returns>Boolean true if the symbol seems to represent the desired type by name and namespace</returns>
-<<<<<<< HEAD
-    private static bool IsMatchingTypeSymbol(INamedTypeSymbol appliedAttributeSymbol, string desiredTypeName, string desiredTypeNamespace)
-=======
-    private bool IsMatchingTypeSymbol(INamedTypeSymbol? appliedAttributeSymbol, string desiredTypeName, string desiredTypeNamespace)
->>>>>>> eff8ce80
+    private static bool IsMatchingTypeSymbol(INamedTypeSymbol? appliedAttributeSymbol, string desiredTypeName, string desiredTypeNamespace)
     {
       if (appliedAttributeSymbol is null)
       {
