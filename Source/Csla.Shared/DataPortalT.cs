﻿//-----------------------------------------------------------------------
// <copyright file="DataPortalT.cs" company="Marimer LLC">
//     Copyright (c) Marimer LLC. All rights reserved.
//     Website: https://cslanet.com
// </copyright>
// <summary>Client side data portal used for making asynchronous</summary>
//-----------------------------------------------------------------------
using System;
using System.Globalization;
using System.Linq;
using System.Threading;
using System.Threading.Tasks;
using Csla.Properties;

namespace Csla
{
  /// <summary>
  /// Client side data portal used for making asynchronous
  /// data portal calls in .NET.
  /// </summary>
  /// <typeparam name="T">
  /// Type of business object.
  /// </typeparam>
  public class DataPortal<T> : IDataPortal<T>
  {
    internal static Csla.Server.EmptyCriteria EmptyCriteria = Server.EmptyCriteria.Instance;

    /// <summary>
    /// Gets a reference to the global context returned from
    /// the background thread and/or server.
    /// </summary>
    public Csla.Core.ContextDictionary GlobalContext { get; set; }

    private class DataPortalAsyncRequest
    {
      public object Argument { get; set; }
      public System.Security.Principal.IPrincipal Principal { get; set; }
      public Csla.Core.ContextDictionary ClientContext { get; set; }
      public Csla.Core.ContextDictionary GlobalContext { get; set; }
      public object UserState { get; set; }
      // passes CurrentCulture and CurrentUICulture to the async thread
      public CultureInfo CurrentCulture;
      public CultureInfo CurrentUICulture;

      public DataPortalAsyncRequest(object argument, object userState)
      {
        this.Argument = argument;
        this.Principal = Csla.ApplicationContext.User;
        this.ClientContext = Csla.ApplicationContext.ClientContext;
        this.GlobalContext = Csla.ApplicationContext.GlobalContext;
        this.UserState = userState;
        this.CurrentCulture = System.Globalization.CultureInfo.CurrentCulture;
        this.CurrentUICulture = System.Globalization.CultureInfo.CurrentUICulture;
      }
    }

    private class DataPortalAsyncResult
    {
      public T Result { get; set; }
      public Csla.Core.ContextDictionary GlobalContext { get; set; }
      public object UserState { get; set; }
      public Exception Error { get; set; }

      public DataPortalAsyncResult(T result, Csla.Core.ContextDictionary globalContext, Exception error, object userState)
      {
        this.Result = result;
        this.GlobalContext = globalContext;
        this.UserState = userState;
        this.Error = error;
      }
    }

<<<<<<< HEAD
    private static object GetCriteriaFromArray(params object[] criteria)
=======
    internal static object GetCriteriaFromArray(params object[] criteria)
>>>>>>> 9363dea2
    {
      if (criteria == null)
        return null;
      else if (criteria.GetLength(0) == 0)
        return EmptyCriteria;
      else if (criteria.GetLength(0) == 1)
        return criteria[0];
      else
        return new Core.MobileList<object>(criteria);
    }

<<<<<<< HEAD
    private static object[] GetCriteriaArray(object criteria)
    {
      if (criteria == EmptyCriteria)
        return null;
=======
    internal static object[] GetCriteriaArray(object criteria)
    {
      if (criteria == null)
        return null;
      else if (criteria == EmptyCriteria)
        return new object[] { };
>>>>>>> 9363dea2
      else if (criteria is object[] array)
        return array;
      else if (criteria is Core.MobileList<object> list)
        return list.ToArray();
      else
        return new object[] { criteria };
    }

    private async Task<object> DoCreateAsync(Type objectType, object criteria, bool isSync)
    {
      Server.DataPortalResult result = null;
      Server.DataPortalContext dpContext = null;
      try
      {
        DataPortal.OnDataPortalInitInvoke(null);

        if (!Csla.Rules.BusinessRules.HasPermission(Rules.AuthorizationActions.CreateObject, objectType, GetCriteriaArray(criteria)))
          throw new Csla.Security.SecurityException(string.Format(
            Resources.UserNotAuthorizedException,
            "create",
            objectType.Name));
#if NET40
        var method = Server.DataPortalMethodCache.GetCreateMethod(objectType, criteria);
        var proxy = GetDataPortalProxy(objectType, method.RunLocal);
#else
        var method = Reflection.ServiceProviderMethodCaller.FindDataPortalMethod(objectType, typeof(CreateAttribute), GetCriteriaArray(criteria));
        var proxy = GetDataPortalProxy(objectType, method.RunLocal());
#endif

        dpContext =
          new Csla.Server.DataPortalContext(GetPrincipal(), proxy.IsServerRemote);

        DataPortal.OnDataPortalInvoke(new DataPortalEventArgs(dpContext, objectType, criteria, DataPortalOperations.Create));

        try
        {
          result = await proxy.Create(objectType, criteria, dpContext, isSync);
          GlobalContext = result.GlobalContext;
          if (isSync && proxy.IsServerRemote)
            ApplicationContext.ContextManager.SetGlobalContext(GlobalContext);
        }
        catch (AggregateException ex)
        {
          if (ex.InnerExceptions.Count > 0)
          {
            if (ex.InnerExceptions[0] is Server.DataPortalException dpe)
              HandleCreateDataPortalException(dpe, isSync, proxy);
          }
          throw new DataPortalException(
            string.Format("DataPortal.Create {0}", Resources.Failed),
            ex, null);
        }
        catch (Server.DataPortalException ex)
        {
          HandleCreateDataPortalException(ex, isSync, proxy);
        }
        DataPortal.OnDataPortalInvokeComplete(new DataPortalEventArgs(dpContext, objectType, criteria, DataPortalOperations.Create));
      }
      catch (Exception ex)
      {
        DataPortal.OnDataPortalInvokeComplete(new DataPortalEventArgs(dpContext, objectType, criteria, DataPortalOperations.Create, ex));
        throw;
      }
      return result.ReturnObject;
    }

    private void HandleCreateDataPortalException(Server.DataPortalException ex, bool isSync, Csla.DataPortalClient.IDataPortalProxy proxy)
    {
      HandleDataPortalException("Create", ex, isSync, proxy);
    }

    /// <summary>
    /// Called by a factory method in a business class to create 
    /// a new object, which is loaded with default
    /// values from the database.
    /// </summary>
    /// <param name="criteria">Object-specific criteria.</param>
    /// <returns>A new object, populated with default values.</returns>
    public T Create(params object[] criteria)
    {
      return (T)Create(typeof(T), GetCriteriaFromArray(criteria));
    }

    internal static object Create(Type objectType, object criteria)
    {
      var dp = new DataPortal<object>();
      try
      {
        return dp.DoCreateAsync(objectType, criteria, true).Result;
      }
      catch (AggregateException ex)
      {
        if (ex.InnerExceptions.Count > 0)
          throw ex.InnerExceptions[0];
        else
          throw;
      }
    }

    /// <summary>
    /// Called by a factory method in a business class or
    /// by the UI to create a new object, which is loaded 
    /// with default values from the database.
    /// </summary>
    /// <param name="criteria">Object-specific criteria.</param>
    public async Task<T> CreateAsync(params object[] criteria)
    {
      if (criteria == null || criteria.GetLength(0) == 0)
        return (T)await DoCreateAsync(typeof(T), EmptyCriteria, false);
      else if (criteria.GetLength(0) == 1)
        return (T)await DoCreateAsync(typeof(T), criteria[0], false);
      else
        return (T)await DoCreateAsync(typeof(T), new Core.MobileList<object>(criteria), false);
    }

    /// <summary>
    /// Event raised when the operation has completed.
    /// </summary>
    /// <remarks>
    /// <para>
    /// If your application is running in WPF, this event
    /// will be raised on the UI thread automatically.
    /// </para><para>
    /// If your application is running in Windows Forms,
    /// this event will be raised on a background thread.
    /// If you also set DataPortal.SynchronizationObject
    /// to a Windows Forms form or control, then the event
    /// will be raised on the UI thread automatically.
    /// </para><para>
    /// In any other environment (such as ASP.NET), this
    /// event will be raised on a background thread.
    /// </para>
    /// </remarks>
    [Obsolete]
    public event EventHandler<DataPortalResult<T>> CreateCompleted;

    /// <summary>
    /// Raises the event.
    /// </summary>
    /// <param name="e">
    /// The parameter provided to the event handler.
    /// </param>
    /// <remarks>
    /// <para>
    /// If your application is running in WPF, this event
    /// will be raised on the UI thread automatically.
    /// </para><para>
    /// If your application is running in Windows Forms,
    /// this event will be raised on a background thread.
    /// If you also set DataPortal.SynchronizationObject
    /// to a Windows Forms form or control, then the event
    /// will be raised on the UI thread automatically.
    /// </para><para>
    /// In any other environment (such as ASP.NET), this
    /// event will be raised on a background thread.
    /// </para>
    /// </remarks>
    [Obsolete]
    protected virtual void OnCreateCompleted(DataPortalResult<T> e)
    {
      CreateCompleted?.Invoke(this, e);
    }

    /// <summary>
    /// Called by a factory method in a business class or
    /// by the UI to create a new object, which is loaded 
    /// with default values from the database.
    /// </summary>
    [Obsolete]
    public void BeginCreate()
    {
      BeginCreate(EmptyCriteria);
    }

    /// <summary>
    /// Called by a factory method in a business class or
    /// by the UI to create a new object, which is loaded 
    /// with default values from the database.
    /// </summary>
    /// <param name="criteria">Object-specific criteria.</param>
    [Obsolete]
    public void BeginCreate(object criteria)
    {
      BeginCreate(criteria, null);
    }

    /// <summary>
    /// Called by a factory method in a business class or
    /// by the UI to create a new object, which is loaded 
    /// with default values from the database.
    /// </summary>
    /// <param name="criteria">Object-specific criteria.</param>
    /// <param name="userState">User state data.</param>
    [Obsolete]
    public async void BeginCreate(object criteria, object userState)
    {
      try
      {
        var obj = await CreateAsync(criteria);
        OnCreateCompleted(new DataPortalResult<T>(obj, null, userState));
      }
      catch (AggregateException ex)
      {
        if (ex.InnerExceptions.Count > 0)
          OnCreateCompleted(new DataPortalResult<T>(default(T), ex.Flatten().InnerExceptions[0], userState));
        else
          OnCreateCompleted(new DataPortalResult<T>(default(T), ex, userState));
      }
      catch (Exception ex)
      {
        OnCreateCompleted(new DataPortalResult<T>(default(T), ex, userState));
      }
    }

    private async Task<object> DoFetchAsync(Type objectType, object criteria, bool isSync)
    {
      Server.DataPortalResult result = null;
      Server.DataPortalContext dpContext = null;
      try
      {
        DataPortal.OnDataPortalInitInvoke(null);

        if (!Csla.Rules.BusinessRules.HasPermission(Rules.AuthorizationActions.GetObject, objectType, GetCriteriaArray(criteria)))
          throw new Csla.Security.SecurityException(string.Format(
            Resources.UserNotAuthorizedException,
            "get",
            objectType.Name));

#if NET40
        var method = Server.DataPortalMethodCache.GetFetchMethod(objectType, criteria);
        var proxy = GetDataPortalProxy(objectType, method.RunLocal);
#else
        var method = Reflection.ServiceProviderMethodCaller.FindDataPortalMethod(objectType, typeof(FetchAttribute), GetCriteriaArray(criteria));
        var proxy = GetDataPortalProxy(objectType, method.RunLocal());
#endif

        dpContext =
          new Csla.Server.DataPortalContext(GetPrincipal(), proxy.IsServerRemote);

        DataPortal.OnDataPortalInvoke(new DataPortalEventArgs(dpContext, objectType, criteria, DataPortalOperations.Fetch));

        try
        {
          result = await proxy.Fetch(objectType, criteria, dpContext, isSync);
          GlobalContext = result.GlobalContext;
          if (isSync && proxy.IsServerRemote)
            ApplicationContext.ContextManager.SetGlobalContext(GlobalContext);
        }
        catch (AggregateException ex)
        {
          if (ex.InnerExceptions.Count > 0)
          {
            var dpe = ex.InnerExceptions[0] as Server.DataPortalException;
            if (dpe != null)
              HandleFetchDataPortalException(dpe, isSync, proxy);
          }
          throw new DataPortalException(
            string.Format("DataPortal.Fetch {0}", Resources.Failed),
            ex, null);
        }
        catch (Server.DataPortalException ex)
        {
          HandleFetchDataPortalException(ex, isSync, proxy);
        }
        DataPortal.OnDataPortalInvokeComplete(new DataPortalEventArgs(dpContext, objectType, criteria, DataPortalOperations.Fetch));
      }
      catch (Exception ex)
      {
        DataPortal.OnDataPortalInvokeComplete(new DataPortalEventArgs(dpContext, objectType, criteria, DataPortalOperations.Fetch, ex));
        throw;
      }
      return result.ReturnObject;
    }

    private void HandleFetchDataPortalException(Server.DataPortalException ex, bool isSync, Csla.DataPortalClient.IDataPortalProxy proxy)
    {
      HandleDataPortalException("Fetch", ex, isSync, proxy);
    }

    /// <summary>
    /// Event raised when the operation has completed.
    /// </summary>
    /// <remarks>
    /// <para>
    /// If your application is running in WPF, this event
    /// will be raised on the UI thread automatically.
    /// </para><para>
    /// If your application is running in Windows Forms,
    /// this event will be raised on a background thread.
    /// If you also set DataPortal.SynchronizationObject
    /// to a Windows Forms form or control, then the event
    /// will be raised on the UI thread automatically.
    /// </para><para>
    /// In any other environment (such as ASP.NET), this
    /// event will be raised on a background thread.
    /// </para>
    /// </remarks>
    [Obsolete]
    public event EventHandler<DataPortalResult<T>> FetchCompleted;

    /// <summary>
    /// Raises the event.
    /// </summary>
    /// <param name="e">
    /// The parameter provided to the event handler.
    /// </param>
    /// <remarks>
    /// <para>
    /// If your application is running in WPF, this event
    /// will be raised on the UI thread automatically.
    /// </para><para>
    /// If your application is running in Windows Forms,
    /// this event will be raised on a background thread.
    /// If you also set DataPortal.SynchronizationObject
    /// to a Windows Forms form or control, then the event
    /// will be raised on the UI thread automatically.
    /// </para><para>
    /// In any other environment (such as ASP.NET), this
    /// event will be raised on a background thread.
    /// </para>
    /// </remarks>
    [Obsolete]
    protected virtual void OnFetchCompleted(DataPortalResult<T> e)
    {
      FetchCompleted?.Invoke(this, e);
    }

    /// <summary>
    /// Called by a factory method in a business class to Fetch 
    /// a new object, which is loaded with default
    /// values from the database.
    /// </summary>
    /// <param name="criteria">Object-specific criteria.</param>
    /// <returns>A new object, populated with default values.</returns>
    public T Fetch(params object[] criteria)
    {
      return (T)Fetch(typeof(T), GetCriteriaFromArray(criteria));
    }

    internal static object Fetch(Type objectType, object criteria)
    {
      var dp = new DataPortal<object>();
      try
      {
        return dp.DoFetchAsync(objectType, criteria, true).Result;
      }
      catch (AggregateException ex)
      {
        if (ex.InnerExceptions.Count > 0)
          throw ex.InnerExceptions[0];
        else
          throw;
      }
    }

    /// <summary>
    /// Called by a factory method in a business class or
    /// by the UI to Fetch a new object, which is loaded 
    /// with default values from the database.
    /// </summary>
    /// <param name="criteria">Object-specific criteria.</param>
    public async Task<T> FetchAsync(params object[] criteria)
    {
      if (criteria == null || criteria.GetLength(0) == 0)
        return (T)await DoFetchAsync(typeof(T), EmptyCriteria, false);
      else if (criteria.GetLength(0) == 1)
        return (T)await DoFetchAsync(typeof(T), criteria[0], false);
      else
        return (T)await DoFetchAsync(typeof(T), new Core.MobileList<object>(criteria), false);
    }

    /// <summary>
    /// Called by a factory method in a business class or
    /// by the UI to Fetch a new object, which is loaded 
    /// with default values from the database.
    /// </summary>
    [Obsolete]
    public void BeginFetch()
    {
      BeginFetch(EmptyCriteria);
    }

    /// <summary>
    /// Called by a factory method in a business class or
    /// by the UI to Fetch a new object, which is loaded 
    /// with default values from the database.
    /// </summary>
    /// <param name="criteria">Object-specific criteria.</param>
    [Obsolete]
    public void BeginFetch(object criteria)
    {
      BeginFetch(criteria, null);
    }

    /// <summary>
    /// Called by a factory method in a business class or
    /// by the UI to Fetch a new object, which is loaded 
    /// with default values from the database.
    /// </summary>
    /// <param name="criteria">Object-specific criteria.</param>
    /// <param name="userState">User state data.</param>
    [Obsolete]
    public async void BeginFetch(object criteria, object userState)
    {
      try
      {
        var obj = await FetchAsync(criteria);
        OnFetchCompleted(new DataPortalResult<T>(obj, null, userState));
      }
      catch (AggregateException ex)
      {
        if (ex.InnerExceptions.Count > 0)
          OnFetchCompleted(new DataPortalResult<T>(default(T), ex.Flatten().InnerExceptions[0], userState));
        else
          OnFetchCompleted(new DataPortalResult<T>(default(T), ex, userState));
      }
      catch (Exception ex)
      {
        OnFetchCompleted(new DataPortalResult<T>(default(T), ex, userState));
      }
    }

    internal async Task<T> DoUpdateAsync(T obj, bool isSync)
    {
      Server.DataPortalResult result = null;
      Server.DataPortalContext dpContext = null;
      DataPortalOperations operation = DataPortalOperations.Update;
      Type objectType = obj.GetType();
      try
      {
        DataPortal.OnDataPortalInitInvoke(null);
        DataPortalClient.IDataPortalProxy proxy = null;
        var factoryInfo = Csla.Server.ObjectFactoryAttribute.GetObjectFactoryAttribute(objectType);
        if (factoryInfo != null)
        {
          Csla.Server.DataPortalMethodInfo method = null;
          var factoryType = Csla.Server.FactoryDataPortal.FactoryLoader.GetFactoryType(factoryInfo.FactoryTypeName);

          if (obj is Core.ICommandObject)
          {
            if (!Csla.Rules.BusinessRules.HasPermission(Rules.AuthorizationActions.EditObject, obj))
              throw new Csla.Security.SecurityException(string.Format(Resources.UserNotAuthorizedException,
                "execute",
                objectType.Name));
            if (factoryType != null)
              method = Server.DataPortalMethodCache.GetMethodInfo(factoryType, factoryInfo.ExecuteMethodName, new object[] { obj });
          }
          else
          {
            var bbase = obj as Core.BusinessBase;
            if (bbase != null)
            {
              if (bbase.IsDeleted)
              {
                if (!Csla.Rules.BusinessRules.HasPermission(Rules.AuthorizationActions.DeleteObject, obj))
                  throw new Csla.Security.SecurityException(string.Format(Resources.UserNotAuthorizedException,
                                                                            "delete",
                                                                            objectType.Name));
                if (factoryType != null)
                  method = Server.DataPortalMethodCache.GetMethodInfo(factoryType, factoryInfo.DeleteMethodName,
                                                                      new object[] { obj });
              }
              // must check the same authorization rules as for DataPortal_XYZ methods 
              else if (bbase.IsNew)
              {
                if (!Csla.Rules.BusinessRules.HasPermission(Rules.AuthorizationActions.CreateObject, obj))
                  throw new Csla.Security.SecurityException(string.Format(Resources.UserNotAuthorizedException,
                                                                            "create",
                                                                            objectType.Name));
                if (factoryType != null)
                  method = Server.DataPortalMethodCache.GetMethodInfo(factoryType, factoryInfo.UpdateMethodName,
                                                                    new object[] { obj });
              }
              else
              {
                if (!Csla.Rules.BusinessRules.HasPermission(Rules.AuthorizationActions.EditObject, obj))
                  throw new Csla.Security.SecurityException(string.Format(Resources.UserNotAuthorizedException,
                                                                            "save",
                                                                            objectType.Name));
                if (factoryType != null)
                  method = Server.DataPortalMethodCache.GetMethodInfo(factoryType, factoryInfo.UpdateMethodName,
                                                                    new object[] { obj });
              }
            }
            else
            {
              if (!Csla.Rules.BusinessRules.HasPermission(Rules.AuthorizationActions.EditObject, obj))
                throw new Csla.Security.SecurityException(string.Format(Resources.UserNotAuthorizedException,
                                                                          "save",
                                                                          objectType.Name));

              if (factoryType != null)
                method = Server.DataPortalMethodCache.GetMethodInfo(factoryType, factoryInfo.UpdateMethodName,
                                                                      new object[] { obj });
            }
          }
          if (method == null)
            method = new Csla.Server.DataPortalMethodInfo();
          proxy = GetDataPortalProxy(objectType, method.RunLocal);
        }
#if NET40
        else
        {
          Csla.Server.DataPortalMethodInfo method = null;
          string methodName;
          if (obj is Core.ICommandObject)
          {
            methodName = "DataPortal_Execute";
            operation = DataPortalOperations.Execute;
            if (!Csla.Rules.BusinessRules.HasPermission(Rules.AuthorizationActions.EditObject, obj))
              throw new Csla.Security.SecurityException(string.Format(Resources.UserNotAuthorizedException,
                "execute",
                objectType.Name));
          }
          else
          {
            var bbase = obj as Core.BusinessBase;
            if (bbase != null)
            {
              if (bbase.IsDeleted)
              {
                methodName = "DataPortal_DeleteSelf";
                if (!Csla.Rules.BusinessRules.HasPermission(Rules.AuthorizationActions.DeleteObject, obj))
                  throw new Csla.Security.SecurityException(string.Format(Resources.UserNotAuthorizedException,
                    "delete",
                    objectType.Name));
              }
              else
                if (bbase.IsNew)
                {
                  methodName = "DataPortal_Insert";
                  if (!Csla.Rules.BusinessRules.HasPermission(Rules.AuthorizationActions.CreateObject, obj))
                    throw new Csla.Security.SecurityException(string.Format(Resources.UserNotAuthorizedException,
                      "create",
                      objectType.Name));
                }
                else
                {
                  methodName = "DataPortal_Update";
                  if (!Csla.Rules.BusinessRules.HasPermission(Rules.AuthorizationActions.EditObject, obj))
                    throw new Csla.Security.SecurityException(string.Format(Resources.UserNotAuthorizedException,
                      "save",
                      objectType.Name));
                }
            }
            else
            {
              methodName = "DataPortal_Update";
              if (!Csla.Rules.BusinessRules.HasPermission(Rules.AuthorizationActions.EditObject, obj))
                throw new Csla.Security.SecurityException(string.Format(Resources.UserNotAuthorizedException,
                  "save",
                  objectType.Name));
            }
          }
          method = Server.DataPortalMethodCache.GetMethodInfo(obj.GetType(), methodName);
          proxy = GetDataPortalProxy(objectType, method.RunLocal);
        }
#else
        else
        {
          System.Reflection.MethodInfo method;
          var criteria = GetCriteriaArray(EmptyCriteria);
          if (obj is Core.ICommandObject)
          {
            operation = DataPortalOperations.Execute;
            if (!Csla.Rules.BusinessRules.HasPermission(Rules.AuthorizationActions.EditObject, obj))
              throw new Csla.Security.SecurityException(string.Format(Resources.UserNotAuthorizedException,
                "execute",
                objectType.Name));
            method = Reflection.ServiceProviderMethodCaller.FindDataPortalMethod(objectType, typeof(ExecuteAttribute), criteria);
          }
          else
          {
            var bbase = obj as Core.BusinessBase;
            if (bbase != null)
            {
              if (bbase.IsDeleted)
              {
                if (!Csla.Rules.BusinessRules.HasPermission(Rules.AuthorizationActions.DeleteObject, obj))
                  throw new Csla.Security.SecurityException(string.Format(Resources.UserNotAuthorizedException,
                    "delete",
                    objectType.Name));
                method = Reflection.ServiceProviderMethodCaller.FindDataPortalMethod(objectType, typeof(DeleteSelfAttribute), criteria);
              }
              else if (bbase.IsNew)
              {
                if (!Csla.Rules.BusinessRules.HasPermission(Rules.AuthorizationActions.CreateObject, obj))
                  throw new Csla.Security.SecurityException(string.Format(Resources.UserNotAuthorizedException,
                    "create",
                    objectType.Name));
                method = Reflection.ServiceProviderMethodCaller.FindDataPortalMethod(objectType, typeof(InsertAttribute), criteria);
              }
              else
              {
                if (!Csla.Rules.BusinessRules.HasPermission(Rules.AuthorizationActions.EditObject, obj))
                  throw new Csla.Security.SecurityException(string.Format(Resources.UserNotAuthorizedException,
                    "save",
                    objectType.Name));
                method = Reflection.ServiceProviderMethodCaller.FindDataPortalMethod(objectType, typeof(UpdateAttribute), criteria);
              }
            }
            else
            {
              method = Reflection.ServiceProviderMethodCaller.FindDataPortalMethod(objectType, typeof(UpdateAttribute), criteria);
            }
          }
          proxy = GetDataPortalProxy(objectType, method.RunLocal());
        }
#endif

        dpContext =
          new Server.DataPortalContext(GetPrincipal(), proxy.IsServerRemote);

        DataPortal.OnDataPortalInvoke(new DataPortalEventArgs(dpContext, objectType, obj, operation));

        try
        {
          if (!proxy.IsServerRemote && ApplicationContext.AutoCloneOnUpdate)
          {
            // when using local data portal, automatically
            // clone original object before saving
            if (obj is ICloneable cloneable)
              obj = (T)cloneable.Clone();
          }
          result = await proxy.Update(obj, dpContext, isSync);
        }
        catch (AggregateException ex)
        {
          if (ex.InnerExceptions.Count > 0)
          {
            if (ex.InnerExceptions[0] is Server.DataPortalException dpe)
              HandleUpdateDataPortalException(dpe, isSync, proxy);
          }
          throw new DataPortalException(
            string.Format("DataPortal.Update {0}", Resources.Failed),
            ex, null);
        }
        catch (Server.DataPortalException ex)
        {
          HandleUpdateDataPortalException(ex, isSync, proxy);
        }

        GlobalContext = result.GlobalContext;
        if (proxy.IsServerRemote && isSync)
          ApplicationContext.ContextManager.SetGlobalContext(GlobalContext);

        DataPortal.OnDataPortalInvokeComplete(new DataPortalEventArgs(dpContext, objectType, obj, operation));
      }
      catch (Exception ex)
      {
        DataPortal.OnDataPortalInvokeComplete(new DataPortalEventArgs(dpContext, objectType, obj, operation, ex));
        throw;
      }
      return (T)result.ReturnObject;
    }

    private void HandleUpdateDataPortalException(Server.DataPortalException ex, bool isSync, Csla.DataPortalClient.IDataPortalProxy proxy)
    {
      HandleDataPortalException("Update", ex, isSync, proxy);
    }

    private void HandleDataPortalException(string operation, Server.DataPortalException ex, bool isSync, Csla.DataPortalClient.IDataPortalProxy proxy)
    {
      var result = ex.Result;
      GlobalContext = result.GlobalContext;
      if (proxy.IsServerRemote && isSync)
        ApplicationContext.ContextManager.SetGlobalContext(GlobalContext);
      var original = ex.InnerException;
      if (original.InnerException != null)
        original = original.InnerException;
      throw new DataPortalException(
        String.Format("DataPortal.{2} {0} ({1})", Resources.Failed, original.Message, operation),
        ex.InnerException, result.ReturnObject);
    }

    /// <summary>
    /// Event raised when the operation has completed.
    /// </summary>
    /// <remarks>
    /// <para>
    /// If your application is running in WPF, this event
    /// will be raised on the UI thread automatically.
    /// </para><para>
    /// If your application is running in Windows Forms,
    /// this event will be raised on a background thread.
    /// If you also set DataPortal.SynchronizationObject
    /// to a Windows Forms form or control, then the event
    /// will be raised on the UI thread automatically.
    /// </para><para>
    /// In any other environment (such as ASP.NET), this
    /// event will be raised on a background thread.
    /// </para>
    /// </remarks>
    [Obsolete]
    public event EventHandler<DataPortalResult<T>> UpdateCompleted;

    /// <summary>
    /// Raises the event.
    /// </summary>
    /// <param name="e">
    /// The parameter provided to the event handler.
    /// </param>
    /// <remarks>
    /// <para>
    /// If your application is running in WPF, this event
    /// will be raised on the UI thread automatically.
    /// </para><para>
    /// If your application is running in Windows Forms,
    /// this event will be raised on a background thread.
    /// If you also set DataPortal.SynchronizationObject
    /// to a Windows Forms form or control, then the event
    /// will be raised on the UI thread automatically.
    /// </para><para>
    /// In any other environment (such as ASP.NET), this
    /// event will be raised on a background thread.
    /// </para>
    /// </remarks>
    [Obsolete]
    protected virtual void OnUpdateCompleted(DataPortalResult<T> e)
    {
      UpdateCompleted?.Invoke(this, e);
    }

    /// <summary>
    /// Called by a factory method in a business class or
    /// by the UI to update an object.
    /// </summary>
    /// <param name="obj">Object to update.</param>
    public T Update(T obj)
    {
      try
      {
        return DoUpdateAsync(obj, true).Result;
      }
      catch (AggregateException ex)
      {
        if (ex.InnerExceptions.Count > 0)
          throw ex.InnerExceptions[0];
        else
          throw;
      }
    }

    /// <summary>
    /// Called by a factory method in a business class or
    /// by the UI to update an object.
    /// </summary>
    /// <param name="obj">Object to update.</param>
    [Obsolete]
    public void BeginUpdate(T obj)
    {
      BeginUpdate(obj, null);
    }

    /// <summary>
    /// Called by a factory method in a business class or
    /// by the UI to update an object.
    /// </summary>
    /// <param name="obj">Object to update.</param>
    /// <param name="userState">User state data.</param>
    [Obsolete]
    public async void BeginUpdate(T obj, object userState)
    {
      try
      {
        var result = await UpdateAsync(obj);
        OnUpdateCompleted(new DataPortalResult<T>(result, null, userState));
      }
      catch (AggregateException ex)
      {
        if (ex.InnerExceptions.Count > 0)
          OnUpdateCompleted(new DataPortalResult<T>(default(T), ex.Flatten().InnerExceptions[0], userState));
        else
          OnUpdateCompleted(new DataPortalResult<T>(default(T), ex, userState));
      }
      catch (Exception ex)
      {
        OnUpdateCompleted(new DataPortalResult<T>(default(T), ex, userState));
      }
    }

    /// <summary>
    /// Called by a factory method in a business class or
    /// by the UI to update an object.
    /// </summary>
    /// <param name="obj">Object to update.</param>
    public async Task<T> UpdateAsync(T obj)
    {
      return await DoUpdateAsync(obj, false);
    }

    internal async Task DoDeleteAsync(Type objectType, object criteria, bool isSync)
    {
      Server.DataPortalResult result = null;
      Server.DataPortalContext dpContext = null;
      try
      {
        DataPortal.OnDataPortalInitInvoke(null);

        if (!Csla.Rules.BusinessRules.HasPermission(Rules.AuthorizationActions.DeleteObject, objectType, GetCriteriaArray(criteria)))
          throw new Csla.Security.SecurityException(string.Format(Resources.UserNotAuthorizedException,
            "delete",
            objectType.Name));

#if NET40
        var method = Server.DataPortalMethodCache.GetDeleteMethod(objectType, criteria);
        var proxy = GetDataPortalProxy(objectType, method.RunLocal);
#else
        var method = Reflection.ServiceProviderMethodCaller.FindDataPortalMethod(objectType, typeof(DeleteAttribute), GetCriteriaArray(criteria));
        var proxy = GetDataPortalProxy(objectType, method.RunLocal());
#endif

        dpContext = new Server.DataPortalContext(GetPrincipal(), proxy.IsServerRemote);

        DataPortal.OnDataPortalInvoke(new DataPortalEventArgs(dpContext, objectType, criteria, DataPortalOperations.Delete));

        try
        {
          result = await proxy.Delete(objectType, criteria, dpContext, isSync);
        }
        catch (AggregateException ex)
        {
          if (ex.InnerExceptions.Count > 0)
          {
            var dpe = ex.InnerExceptions[0] as Server.DataPortalException;
            if (dpe != null)
              HandleDeleteDataPortalException(dpe, isSync, proxy);
          }
          throw new DataPortalException(
            string.Format("DataPortal.Delete {0}", Resources.Failed),
            ex, null);
        }
        catch (Server.DataPortalException ex)
        {
          HandleDeleteDataPortalException(ex, isSync, proxy);
        }

        GlobalContext = result.GlobalContext;
        if (proxy.IsServerRemote && isSync)
          ApplicationContext.ContextManager.SetGlobalContext(result.GlobalContext);

        DataPortal.OnDataPortalInvokeComplete(new DataPortalEventArgs(dpContext, objectType, criteria, DataPortalOperations.Delete));
      }
      catch (Exception ex)
      {
        DataPortal.OnDataPortalInvokeComplete(new DataPortalEventArgs(dpContext, objectType, criteria, DataPortalOperations.Delete, ex));
        throw;
      }
    }

    private void HandleDeleteDataPortalException(Server.DataPortalException ex, bool isSync, Csla.DataPortalClient.IDataPortalProxy proxy)
    {
      HandleDataPortalException("Delete", ex, isSync, proxy);
    }

    /// <summary>
    /// Event raised when the operation has completed.
    /// </summary>
    /// <remarks>
    /// <para>
    /// If your application is running in WPF, this event
    /// will be raised on the UI thread automatically.
    /// </para><para>
    /// If your application is running in Windows Forms,
    /// this event will be raised on a background thread.
    /// If you also set DataPortal.SynchronizationObject
    /// to a Windows Forms form or control, then the event
    /// will be raised on the UI thread automatically.
    /// </para><para>
    /// In any other environment (such as ASP.NET), this
    /// event will be raised on a background thread.
    /// </para>
    /// </remarks>
    [Obsolete]
    public event EventHandler<DataPortalResult<T>> DeleteCompleted;

    /// <summary>
    /// Raises the event.
    /// </summary>
    /// <param name="e">
    /// The parameter provided to the event handler.
    /// </param>
    /// <remarks>
    /// <para>
    /// If your application is running in WPF, this event
    /// will be raised on the UI thread automatically.
    /// </para><para>
    /// If your application is running in Windows Forms,
    /// this event will be raised on a background thread.
    /// If you also set DataPortal.SynchronizationObject
    /// to a Windows Forms form or control, then the event
    /// will be raised on the UI thread automatically.
    /// </para><para>
    /// In any other environment (such as ASP.NET), this
    /// event will be raised on a background thread.
    /// </para>
    /// </remarks>
    [Obsolete]
    protected virtual void OnDeleteCompleted(DataPortalResult<T> e)
    {
      DeleteCompleted?.Invoke(this, e);
    }

    /// <summary>
    /// Called by a factory method in a business class or
    /// by the UI to delete an object.
    /// </summary>
    /// <param name="criteria">Object-specific criteria.</param>
    public void Delete(params object[] criteria)
    {
      Delete(typeof(T), GetCriteriaFromArray(criteria));
    }

    internal static void Delete(Type objectType, object criteria)
    {
      var dp = new DataPortal<object>();
      try
      {
        var task = dp.DoDeleteAsync(objectType, criteria, true);
        if (!task.IsCompleted)
          task.RunSynchronously();
        if (task.Exception != null)
          throw task.Exception;
      }
      catch (AggregateException ex)
      {
        if (ex.InnerExceptions.Count > 0)
          throw ex.InnerExceptions[0];
        else
          throw;
      }
    }

    /// <summary>
    /// Called by a factory method in a business class or
    /// by the UI to delete an object.
    /// </summary>
    /// <param name="criteria">Object-specific criteria.</param>
    [Obsolete]
    public void BeginDelete(object criteria)
    {
      BeginDelete(criteria, null);
    }

    /// <summary>
    /// Called by a factory method in a business class or
    /// by the UI to delete an object.
    /// </summary>
    /// <param name="criteria">Object-specific criteria.</param>
    /// <param name="userState">User state data.</param>
    [Obsolete]
    public async void BeginDelete(object criteria, object userState)
    {
      try
      {
        await DoDeleteAsync(typeof(T), criteria, true);
        OnDeleteCompleted(new DataPortalResult<T>(default(T), null, userState));
      }
      catch (AggregateException ex)
      {
        if (ex.InnerExceptions.Count > 0)
          OnDeleteCompleted(new DataPortalResult<T>(default(T), ex.Flatten().InnerExceptions[0], userState));
        else
          OnDeleteCompleted(new DataPortalResult<T>(default(T), ex, userState));
      }
      catch (Exception ex)
      {
        OnDeleteCompleted(new DataPortalResult<T>(default(T), ex, userState));
      }
    }

    /// <summary>
    /// Called by a factory method in a business class or
    /// by the UI to delete an object.
    /// </summary>
    /// <param name="criteria">Object-specific criteria.</param>
    public async Task DeleteAsync(params object[] criteria)
    {
      if (criteria == null || criteria.GetLength(0) == 0)
        await DoDeleteAsync(typeof(T), EmptyCriteria, false);
      else if (criteria.GetLength(0) == 1)
        await DoDeleteAsync(typeof(T), criteria[0], false);
      else
        await DoDeleteAsync(typeof(T), new Core.MobileList<object>(criteria), false);
    }

    /// <summary>
    /// Event indicating an execute operation is complete.
    /// </summary>
    [Obsolete]
    public event EventHandler<DataPortalResult<T>> ExecuteCompleted;

    /// <summary>
    /// Raises the ExecuteCompleted event.
    /// </summary>
    /// <param name="e">Event arguments.</param>
    [Obsolete]
    protected virtual void OnExecuteCompleted(DataPortalResult<T> e)
    {
      ExecuteCompleted?.Invoke(this, e);
    }

    /// <summary>
    /// Called by a factory method in a business class or
    /// by the UI to execute a command object.
    /// </summary>
    /// <param name="command">Command object to execute.</param>
    public T Execute(T command)
    {
      return Update(command);
    }

    /// <summary>
    /// Called by a factory method in a business class or
    /// by the UI to execute a command object.
    /// </summary>
    /// <param name="command">Command object to execute.</param>
    [Obsolete]
    public void BeginExecute(T command)
    {
      BeginExecute(command, null);
    }

    /// <summary>
    /// Called by a factory method in a business class or
    /// by the UI to execute a command object.
    /// </summary>
    /// <param name="command">Command object to execute.</param>
    /// <param name="userState">User state data.</param>
    [Obsolete]
    public async void BeginExecute(T command, object userState)
    {
      try
      {
        var result = await UpdateAsync(command);
        OnExecuteCompleted(new DataPortalResult<T>(result, null, userState));
      }
      catch (AggregateException ex)
      {
        if (ex.InnerExceptions.Count > 0)
          OnExecuteCompleted(new DataPortalResult<T>(default(T), ex.Flatten().InnerExceptions[0], userState));
        else
          OnExecuteCompleted(new DataPortalResult<T>(default(T), ex, userState));
      }
      catch (Exception ex)
      {
        OnExecuteCompleted(new DataPortalResult<T>(default(T), ex, userState));
      }
    }

    /// <summary>
    /// Called by a factory method in a business class or
    /// by the UI to execute a command object.
    /// </summary>
    /// <param name="command">Command object to execute.</param>
    public async Task<T> ExecuteAsync(T command)
    {
      return await DoUpdateAsync(command, false);
    }

    private static DataPortalClient.IDataPortalProxy GetDataPortalProxy(Type objectType, bool forceLocal)
    {
      if (forceLocal || ApplicationContext.IsOffline)
      {
        return new DataPortalClient.LocalProxy();
      }
      else
      {
        // load dataportal factory if loaded 
        if (DataPortal.ProxyFactory == null)
          DataPortal.LoadDataPortalProxyFactory();

        return DataPortal.ProxyFactory.Create(objectType);
      }
    }

    private static System.Security.Principal.IPrincipal GetPrincipal()
    {
      if (ApplicationContext.AuthenticationType == "Windows")
      {
        // Windows integrated security
        return null;
      }
      else
      {
        // we assume using the CSLA framework security
        return ApplicationContext.User;
      }
    }
  }

#if !NET40
  internal static class Extensions
  {
    internal static bool RunLocal(this System.Reflection.MethodInfo t)
    {
      return t.CustomAttributes.Count(a => a.AttributeType.Equals(typeof(RunLocalAttribute))) > 0;
    }
  }
#endif
}<|MERGE_RESOLUTION|>--- conflicted
+++ resolved
@@ -70,11 +70,7 @@
       }
     }
 
-<<<<<<< HEAD
-    private static object GetCriteriaFromArray(params object[] criteria)
-=======
     internal static object GetCriteriaFromArray(params object[] criteria)
->>>>>>> 9363dea2
     {
       if (criteria == null)
         return null;
@@ -86,19 +82,12 @@
         return new Core.MobileList<object>(criteria);
     }
 
-<<<<<<< HEAD
-    private static object[] GetCriteriaArray(object criteria)
-    {
-      if (criteria == EmptyCriteria)
-        return null;
-=======
     internal static object[] GetCriteriaArray(object criteria)
     {
       if (criteria == null)
         return null;
       else if (criteria == EmptyCriteria)
         return new object[] { };
->>>>>>> 9363dea2
       else if (criteria is object[] array)
         return array;
       else if (criteria is Core.MobileList<object> list)
