--- conflicted
+++ resolved
@@ -7,13 +7,10 @@
   </PropertyGroup>
 
   <ItemGroup>
-<<<<<<< HEAD
     <PackageReference Include="Microsoft.Extensions.DependencyInjection" Version="6.0.0" />
     <PackageReference Include="Microsoft.Extensions.DependencyInjection.Abstractions" Version="6.0.0" />
-=======
     <PackageReference Include="Microsoft.Extensions.DependencyInjection" Version="5.0.2" />
     <PackageReference Include="Microsoft.Extensions.Logging" Version="5.0.0" />
->>>>>>> 44121057
   </ItemGroup>
 
   <ItemGroup>
