--- conflicted
+++ resolved
@@ -47,13 +47,8 @@
         request = ConvertRequest(request);
 
         // unpack criteria data into object
-<<<<<<< HEAD
         object criteria = GetCriteria(_applicationContext, request.CriteriaData);
-        if (criteria is Csla.DataPortalClient.PrimitiveCriteria)
-=======
-        object criteria = GetCriteria(ApplicationContext, request.CriteriaData);
         if (criteria is Csla.DataPortalClient.PrimitiveCriteria primitiveCriteria)
->>>>>>> 01d60f5e
         {
           criteria = primitiveCriteria.Value;
         }
@@ -98,13 +93,8 @@
         request = ConvertRequest(request);
 
         // unpack criteria data into object
-<<<<<<< HEAD
         object criteria = GetCriteria(_applicationContext, request.CriteriaData);
-        if (criteria is Csla.DataPortalClient.PrimitiveCriteria)
-=======
-        object criteria = GetCriteria(ApplicationContext, request.CriteriaData);
         if (criteria is Csla.DataPortalClient.PrimitiveCriteria primitiveCriteria)
->>>>>>> 01d60f5e
         {
           criteria = primitiveCriteria.Value;
         }
@@ -190,13 +180,8 @@
         request = ConvertRequest(request);
 
         // unpack criteria data into object
-<<<<<<< HEAD
         object criteria = GetCriteria(_applicationContext, request.CriteriaData);
-        if (criteria is Csla.DataPortalClient.PrimitiveCriteria)
-=======
-        object criteria = GetCriteria(ApplicationContext, request.CriteriaData);
         if (criteria is Csla.DataPortalClient.PrimitiveCriteria primitiveCriteria)
->>>>>>> 01d60f5e
         {
           criteria = primitiveCriteria.Value;
         }
