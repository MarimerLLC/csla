﻿//-----------------------------------------------------------------------
// <copyright file="HttpPortalController.cs" company="Marimer LLC">
//     Copyright (c) Marimer LLC. All rights reserved.
//     Website: https://cslanet.com
// </copyright>
// <summary>Exposes server-side DataPortal functionality</summary>
//-----------------------------------------------------------------------

using System.Diagnostics.CodeAnalysis;
using Csla.Properties;
using Csla.Serialization;
using Csla.Server.Hosts.DataPortalChannel;

#if NETSTANDARD2_0 || NET8_0_OR_GREATER 
using Microsoft.AspNetCore.Mvc;
#else
using System.Net.Http;
using System.Web.Http;
#endif

namespace Csla.Server.Hosts
{
  /// <summary>
  /// Exposes server-side DataPortal functionality
  /// through HTTP request/response.
  /// </summary>
#if NETSTANDARD2_0 || NET8_0_OR_GREATER 

  public class HttpPortalController : Controller
  {
    private ApplicationContext _applicationContext;

    /// <summary>
    /// Creates an instance of the type.
    /// </summary>
    /// <param name="applicationContext">ApplicationContext instance.</param>
    public HttpPortalController(ApplicationContext applicationContext)
    {
      _applicationContext = applicationContext;
    }

    /// <summary>
    /// Gets or sets a value indicating whether to use
    /// text/string serialization instead of the default
    /// binary serialization.
    /// </summary>
    public bool UseTextSerialization { get; set; } = false;

    /// <summary>
    /// Entry point for all data portal operations.
    /// </summary>
    /// <param name="operation">Name of the data portal operation to perform.</param>
    /// <returns>Results from the server-side data portal.</returns>
    [HttpPost]
    public virtual async Task PostAsync([FromQuery] string operation)
    {
      if (operation.Contains("/"))
      {
        var temp = operation.Split('/');
        await PostAsync(temp[0], temp[1]);
      }
      else
      {
        if (UseTextSerialization)
          await InvokeTextPortal(operation, Request.Body, Response.Body).ConfigureAwait(false);
        else
          await InvokePortal(operation, Request.Body, Response.Body).ConfigureAwait(false);
      }
    }

    private static HttpClient? _client;

    /// <summary>
    /// Gets a dictionary containing the URLs for each
    /// data portal route, where each key is the
    /// routing tag identifying the route URL.
    /// </summary>
    protected static Dictionary<string, string> RoutingTagUrls { get; set; } = [];

    /// <summary>
    /// Gets or sets the HttpClient timeout
    /// in milliseconds (0 uses default HttpClient timeout).
    /// </summary>
    protected int HttpClientTimeout { get; set; }

    /// <summary>
    /// Gets an HttpClient object for use in
    /// communication with the server.
    /// </summary>
    [MemberNotNull(nameof(_client))]
    protected virtual HttpClient GetHttpClient()
    {
      if (_client == null)
      {
        _client = new HttpClient();
        if (HttpClientTimeout > 0)
        {
          _client.Timeout = TimeSpan.FromMilliseconds(HttpClientTimeout);
        }
      }

      return _client;
    }

    /// <summary>
    /// Entry point for routing tag based data portal operations.
    /// </summary>
    /// <param name="operation">Name of the data portal operation to perform.</param>
    /// <param name="routingTag">Routing tag from caller</param>
    protected virtual async Task PostAsync(string operation, string routingTag)
    {
      if (RoutingTagUrls.TryGetValue(routingTag, out string? route) && route != "localhost")
      {
        var httpRequest = new HttpRequestMessage(HttpMethod.Post, $"{route}?operation={operation}");
        using (var buffer = new MemoryStream())
        {
          await Request.Body.CopyToAsync(buffer);
          httpRequest.Content = new ByteArrayContent(buffer.ToArray());
        }
        var response = await GetHttpClient().SendAsync(httpRequest);
        await response.Content.CopyToAsync(Response.Body);
      }
      else
      {
        await PostAsync(operation).ConfigureAwait(false);
      }
    }
#else // NET462 and MVC5
  public class HttpPortalController : ApiController
  {
    private ApplicationContext _applicationContext;

    /// <summary>
    /// Creates an instance of the type.
    /// </summary>
    /// <param name="applicationContext">ApplicationContext instance.</param>
    public HttpPortalController(ApplicationContext applicationContext)
    {
      _applicationContext = applicationContext;
    }

    /// <summary>
    /// Entry point for all data portal operations.
    /// </summary>
    /// <param name="operation">Name of the data portal operation to perform.</param>
    /// <returns>Results from the server-side data portal.</returns>
    public virtual async Task<HttpResponseMessage> PostAsync(string operation)
    {
      var requestData = await Request.Content.ReadAsByteArrayAsync().ConfigureAwait(false);
      var responseData = await InvokePortal(operation, requestData).ConfigureAwait(false);
      var response = Request.CreateResponse();
      response.Content = new ByteArrayContent(responseData);
      return response;
    }
#endif

    private HttpPortal? _portal;

    /// <summary>
    /// Gets or sets the HttpPortal implementation
    /// used to coordinate the data portal
    /// operations.
    /// </summary>
    public HttpPortal Portal
    {
      get
      {
        if (_portal == null)
          _portal = _applicationContext.CreateInstanceDI<HttpPortal>();
        return _portal;
      }
      set => _portal = value;
    }

#if NETSTANDARD2_0 || NET8_0_OR_GREATER 

    /// <summary>
    /// Override to add elements to the HttpReponse
    /// headers.
    /// </summary>
    /// <param name="response">HttpResponse instance</param>
    /// <remarks>
    /// For example, you may allow compressed payloads:
    /// response.Headers.Add("Accept-Encoding", "gzip,deflate");
    /// </remarks>
    protected virtual void SetHttpResponseHeaders(Microsoft.AspNetCore.Http.HttpResponse response)
    { }

    private async Task InvokePortal(string operation, Stream requestStream, Stream responseStream)
    {
      var serializer = _applicationContext.GetRequiredService<ISerializationFormatter>();
      DataPortalResponse result = new DataPortalResponse();
      if (UseTextSerialization)
        Response.Headers.ContentType = "text/plain";
      else
        Response.Headers.ContentType = "application/octet-stream";
      SetHttpResponseHeaders(Response);
      try
      {
        var request = await DeserializeRequestBody(requestStream, serializer);
        var callResult = await CallPortal(operation, request);
        result.ObjectData = callResult.ObjectData;
      }
#pragma warning disable CA1031 // Do not catch general exception types
      catch (Exception ex)
      {
        result.ErrorData = _applicationContext.CreateInstance<DataPortalErrorInfo>(_applicationContext, ex);
      }
#pragma warning restore CA1031 // Do not catch general exception types

      await SerializeToResponse(result, responseStream, serializer);
    }

    private async Task InvokeTextPortal(string operation, Stream requestStream, Stream responseStream)
    {
      Response.Headers.ContentType = "text/plain";
      string requestString;
      using (var reader = new StreamReader(requestStream))
        requestString = await reader.ReadToEndAsync();
      var requestArray = Convert.FromBase64String(requestString);
      var requestBuffer = new MemoryStream(requestArray);

      var serializer = _applicationContext.GetRequiredService<ISerializationFormatter>();
      DataPortalResponse? result = new DataPortalResponse();
      try
      {
        var request = await DeserializeRequestBody(requestBuffer, serializer);
        var callResult = await CallPortal(operation, request);
        result.ObjectData = callResult.ObjectData;
      }
#pragma warning disable CA1031 // Do not catch general exception types
      catch (Exception ex)
      {
        result.ErrorData = _applicationContext.CreateInstance<DataPortalErrorInfo>(_applicationContext, ex);
      }
#pragma warning restore CA1031 // Do not catch general exception types
      
      var responseBuffer = new MemoryStream();
      serializer.Serialize(responseBuffer, result);
      responseBuffer.Position = 0;
      using var writer = new StreamWriter(responseStream)
      {
        AutoFlush = true
      };
      await writer.WriteAsync(Convert.ToBase64String(responseBuffer.ToArray()));
    }

    private async Task<object> DeserializeRequestBody(Stream requestBody, ISerializationFormatter serializer)
    {
      using var requestBodyBuffer = new MemoryStream();
      await requestBody.CopyToAsync(requestBodyBuffer).ConfigureAwait(false);
      requestBodyBuffer.Seek(0, SeekOrigin.Begin);
      return serializer.Deserialize(requestBodyBuffer) ?? throw new System.Runtime.Serialization.SerializationException(Resources.ServerSideDataPortalRequestDeserializationFailed);
    }

    private async Task SerializeToResponse(DataPortalResponse portalResult, Stream responseStream, ISerializationFormatter serializer)
    {
      using var responseBodyBuffer = new MemoryStream();
      serializer.Serialize(responseBodyBuffer, portalResult);
      responseBodyBuffer.Seek(0, SeekOrigin.Begin);
      await responseBodyBuffer.CopyToAsync(responseStream).ConfigureAwait(false);
    }
#else
    private async Task<byte[]> InvokePortal(string operation, byte[] data)
    {
      var result = new DataPortalResponse();
      try
      {
        var buffer = new MemoryStream(data)
        {
          Position = 0
        };
        var request = _applicationContext.GetRequiredService<ISerializationFormatter>().Deserialize(buffer.ToArray()) ?? throw new System.Runtime.Serialization.SerializationException(Resources.ServerSideDataPortalRequestDeserializationFailed);
        var callResult = await CallPortal(operation, request);
        result.ObjectData = callResult.ObjectData;
      }
#pragma warning disable CA1031 // Do not catch general exception types
      catch (Exception ex)
      {
        result.ErrorData = _applicationContext.CreateInstance<DataPortalErrorInfo>(_applicationContext, ex);
      }
#pragma warning restore CA1031 // Do not catch general exception types
      
      var bytes = _applicationContext.GetRequiredService<ISerializationFormatter>().Serialize(result);
      return bytes;
    }
#endif

    private async Task<DataPortalResponse> CallPortal(string operation, object request)
    {
      var portal = Portal;
      DataPortalResponse result = operation switch
      {
        "create" => await portal.Create((CriteriaRequest)request).ConfigureAwait(false),
        "fetch" => await portal.Fetch((CriteriaRequest)request).ConfigureAwait(false),
        "update" => await portal.Update((UpdateRequest)request).ConfigureAwait(false),
        "delete" => await portal.Delete((CriteriaRequest)request).ConfigureAwait(false),
        _ => throw new InvalidOperationException(operation),
      };
      return result;
    }
<<<<<<< HEAD

    private static async Task<object> DeserializeRequestBody(Stream requestBody, ISerializationFormatter serializer) {
      using var requestBodyBuffer = new MemoryStream();
      await requestBody.CopyToAsync(requestBodyBuffer).ConfigureAwait(false);
      requestBodyBuffer.Seek(0, SeekOrigin.Begin);
      return serializer.Deserialize(requestBodyBuffer);
    }

    private static async Task SerializeToResponse(DataPortalResponse portalResult, Stream responseStream, ISerializationFormatter serializer) {
      using var responseBodyBuffer = new MemoryStream();
      serializer.Serialize(responseBodyBuffer, portalResult);
      responseBodyBuffer.Seek(0, SeekOrigin.Begin);
      await responseBodyBuffer.CopyToAsync(responseStream).ConfigureAwait(false);
    }
=======
>>>>>>> eff8ce80
  }
}<|MERGE_RESOLUTION|>--- conflicted
+++ resolved
@@ -299,22 +299,5 @@
       };
       return result;
     }
-<<<<<<< HEAD
-
-    private static async Task<object> DeserializeRequestBody(Stream requestBody, ISerializationFormatter serializer) {
-      using var requestBodyBuffer = new MemoryStream();
-      await requestBody.CopyToAsync(requestBodyBuffer).ConfigureAwait(false);
-      requestBodyBuffer.Seek(0, SeekOrigin.Begin);
-      return serializer.Deserialize(requestBodyBuffer);
-    }
-
-    private static async Task SerializeToResponse(DataPortalResponse portalResult, Stream responseStream, ISerializationFormatter serializer) {
-      using var responseBodyBuffer = new MemoryStream();
-      serializer.Serialize(responseBodyBuffer, portalResult);
-      responseBodyBuffer.Seek(0, SeekOrigin.Begin);
-      await responseBodyBuffer.CopyToAsync(responseStream).ConfigureAwait(false);
-    }
-=======
->>>>>>> eff8ce80
   }
 }