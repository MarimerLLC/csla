--- conflicted
+++ resolved
@@ -53,11 +53,8 @@
   </ItemGroup>
 
   <ItemGroup>
-<<<<<<< HEAD
-=======
     <PackageReference Include="Microsoft.Extensions.Hosting" Version="3.1.4" />
     <PackageReference Include="Microsoft.Extensions.Hosting.Abstractions" Version="3.1.4" />
->>>>>>> 496f1a04
     <PackageReference Include="Microsoft.SourceLink.GitHub" Version="1.0.0">
       <PrivateAssets>all</PrivateAssets>
       <IncludeAssets>runtime; build; native; contentfiles; analyzers; buildtransitive</IncludeAssets>
