﻿//-----------------------------------------------------------------------
// <copyright file="AsynchDataPortalTest.cs" company="Marimer LLC">
//     Copyright (c) Marimer LLC. All rights reserved.
//     Website: https://cslanet.com
// </copyright>
// <summary>Create is an exception , if BO does not have DP_Create() overload</summary>
//-----------------------------------------------------------------------

using Csla.Test.Basic;
using Microsoft.VisualStudio.TestTools.UnitTesting;
using System.Globalization;
using Csla.Testing.Business.DataPortal;
using Single = Csla.Test.DataPortalTest.Single;
using Csla.Test.DataPortalTest;
using Csla.TestHelpers;
using cslalighttest.CslaDataProvider;

namespace Csla.Test.DataPortal
{
  [TestClass]
  public class AsynchDataPortalTest
  {
    private CultureInfo CurrentCulture;
    private CultureInfo CurrentUICulture;
    private static TestDIContext _testDIContext;

    [ClassInitialize]
    public static void ClassInitialize(TestContext context)
    {
      _testDIContext = TestDIContextFactory.CreateDefaultContext();
    }

    [TestInitialize]
    public void Setup()
    {
      TestResults.Reinitialise();
      CurrentCulture = Thread.CurrentThread.CurrentCulture;
      CurrentUICulture = Thread.CurrentThread.CurrentUICulture;
    }

    [TestCleanup]
    public void Cleanup()
    {
      Thread.CurrentThread.CurrentCulture = CurrentCulture;
      Thread.CurrentThread.CurrentUICulture = CurrentUICulture;
    }

    #region Create

    [TestMethod]
    public async Task BeginCreate_overload_without_parameters()
    {
      IDataPortal<Single> dataPortal = _testDIContext.CreateDataPortal<Single>();

      var created = await dataPortal.CreateAsync();
      Assert.AreEqual(created.Id, 0);
    }

    [TestMethod]
    public async Task BeginCreate_overload_with_Criteria_passed_and_Id_set()
    {
      IDataPortal<Single> dataPortal = _testDIContext.CreateDataPortal<Single>();

      var created = await dataPortal.CreateAsync(100);
      Assert.AreEqual(created.Id, 100);
    }

    [TestMethod]
    [ExpectedException(typeof(DataPortalException))]
    public async Task BeginCreate_with_exception()
    {
      IDataPortal<Single> dataPortal = _testDIContext.CreateDataPortal<Single>();

      await dataPortal.CreateAsync(9999);
    }

    [TestMethod]
    public async Task CreateAsync_NoCriteria()
    {
      IDataPortal<Single> dataPortal = _testDIContext.CreateDataPortal<Single>();

      var result = await dataPortal.CreateAsync();
      Assert.IsNotNull(result);
      Assert.AreEqual(0, result.Id);
    }

    [TestMethod]
    public async Task CreateAsync_WithCriteria()
    {
      IDataPortal<Single2> dataPortal = _testDIContext.CreateDataPortal<Single2>();

      var result = await dataPortal.CreateAsync(123);
      Assert.IsNotNull(result);
      Assert.AreEqual(123, result.Id);
    }


    [TestMethod]
    public async Task CreateAsync_WithException()
    {
      IDataPortal<Single2> dataPortal = _testDIContext.CreateDataPortal<Single2>();
        
      try
      {
        var result = await dataPortal.CreateAsync(9999);
        Assert.Fail("Expected exception not thrown");
      }
      catch (Exception ex)
      {
        Assert.IsInstanceOfType(ex, typeof(DataPortalException));
      }
    }

    [TestMethod]
    [Timeout(1000)]
    public async Task CreateAsync_Parallel()
    {
      var dataPortal = _testDIContext.CreateDataPortal<SingleWithFactory>();

      var testcount = 500;
      var list = new List<int>(testcount);
      for (var i = 0; i < testcount; i++)
      {
        list.Add(i);
      }

      var tasks = list.AsParallel().Select(x => dataPortal.CreateAsync(x));
      await Task.WhenAll(tasks);
    }

    #endregion

    #region Fetch

    [TestMethod]
    public async Task FetchAsync_NoCriteria()
    {
      IDataPortal<Single2> dataPortal = _testDIContext.CreateDataPortal<Single2>();

      var result = await dataPortal.FetchAsync();
      Assert.IsNotNull(result);
      Assert.AreEqual(0, result.Id);
    }

    [TestMethod]
    public async Task FetchAsync_WithCriteria()
    {
      IDataPortal<Single2> dataPortal = _testDIContext.CreateDataPortal<Single2>();
      
      var result = await dataPortal.FetchAsync(123);
      Assert.IsNotNull(result);
      Assert.AreEqual(123, result.Id);
    }


    [TestMethod]
    public async Task FetchAsync_WithException()
    {
      IDataPortal<Single2> dataPortal = _testDIContext.CreateDataPortal<Single2>();

      try
      {
        var result = await dataPortal.FetchAsync(9999);
        Assert.Fail("Expected exception not thrown");
      }
      catch (Exception ex)
      {
        Assert.IsInstanceOfType(ex, typeof(DataPortalException));
      } 
    }

    [TestMethod]
    [Timeout(1000)]
    public async Task FetchAsync_Parallel()
    {
      IDataPortal<SingleWithFactory> dataPortal = _testDIContext.CreateDataPortal<SingleWithFactory>();

      var list = new List<int>(500);
      for (var i = 0; i < 500; i++)
      {
        list.Add(i);
      }

      var tasks = list.AsParallel().Select(_ => dataPortal.FetchAsync());
      await Task.WhenAll(tasks);
    }

    #endregion

#if DEBUG

    [TestMethod]
    public async Task SaveAsync()
    {
      IDataPortal<Single2> dataPortal = _testDIContext.CreateDataPortal<Single2>();

      var result = await dataPortal.CreateAsync(0);
      Assert.IsNotNull(result);
      Assert.AreEqual(0, result.Id);
      Assert.IsTrue(result.IsNew);
      Assert.IsTrue(result.IsDirty);
      result = await result.SaveAsync();
      Assert.IsFalse(result.IsNew);
      Assert.IsFalse(result.IsDirty);
    }

    [TestMethod]
    public async Task SaveAsyncWithException()
    {
        IDataPortal<Single2> dataPortal = _testDIContext.CreateDataPortal<Single2>();

        var result = await dataPortal.CreateAsync(555);
        Assert.IsNotNull(result);
        Assert.AreEqual(555, result.Id);
        Assert.IsTrue(result.IsNew);
        Assert.IsTrue(result.IsDirty);
        
        try
        {
          result = await result.SaveAsync();
          Assert.Fail("Expected exception not thrown");
        }
        catch (Exception ex)
        {
<<<<<<< HEAD
          try
          {
            result = await result.SaveAsync();
            Assert.Fail("Expected exception not thrown");
          }
          catch (Exception ex)
          {
            Assert.IsTrue(ex.GetType() == typeof(DataPortalException));
          }
          finally
          {
            lck.Set();
          }
        }).Invoke();
        lck.WaitOne();
=======
          context.Assert.IsTrue(ex.GetType() == typeof(DataPortalException));
        }

        context.Assert.Success();
      });
      context.Complete();
>>>>>>> e78688ac
    }

#endif

    #region ExecuteCommand

    [TestMethod]
    public async Task ExecuteCommand_called_without_UserState_results_in_UserState_defaulted_to_Null_server()
    {
      IDataPortal<CommandObject> dataPortal = _testDIContext.CreateDataPortal<CommandObject>();

      var command = dataPortal.Create();
      var result = await dataPortal.ExecuteAsync(command);
      Assert.AreEqual("Executed", result.AProperty);
    }

    [TestMethod]
    public async Task ExecuteAsync()
    {
      IDataPortal<SingleCommand> dataPortal = _testDIContext.CreateDataPortal<SingleCommand>();

      SingleCommand cmd = dataPortal.Create(123);
      var result = await dataPortal.ExecuteAsync(cmd);
      Assert.IsNotNull(result);
      Assert.AreEqual(124, result.Value);
    }

    [TestMethod]
    public async Task ExecuteAsyncWithException()
    {
      IDataPortal<SingleCommand> dataPortal = _testDIContext.CreateDataPortal<SingleCommand>();

      try
      {
        var cmd = dataPortal.Create(555);
        var result = await dataPortal.ExecuteAsync(cmd);
        Assert.Fail("Expected exception not thrown");
      }
      catch (Exception ex)
      {
        Assert.IsInstanceOfType(ex, typeof(DataPortalException));
      }
    }
    #endregion

    /// <summary>
    /// Create is an exception , if BO does not have DP_Create() overload
    /// with that signature, ends up calling parameterless DP_Create() - this is by design
    /// </summary>
    [TestMethod]
    public async Task BeginCreate_Calling_BO_Without_DP_CREATE_Returns_no_Error_info()
    {
      IDataPortal<CustomerWO_DP_XYZ> dataPortal = _testDIContext.CreateDataPortal<CustomerWO_DP_XYZ>();

      await dataPortal.CreateAsync();
    }

    [TestMethod]
    public async Task BeginFetch_sends_cultureinfo_to_dataportal()
    {
      IDataPortal<AsyncPortalWithCulture> dataPortal = _testDIContext.CreateDataPortal<AsyncPortalWithCulture>();
      
      string expectedCulture = Thread.CurrentThread.CurrentCulture.Name;
      string expectedUICulture = Thread.CurrentThread.CurrentUICulture.Name;

      var command = dataPortal.Create();
      var result = await dataPortal.ExecuteAsync(command);
      Assert.AreEqual(expectedCulture, result.CurrentCulture);
      Assert.AreEqual(expectedUICulture, result.CurrentUICulture);
    }
  }
}<|MERGE_RESOLUTION|>--- conflicted
+++ resolved
@@ -9,6 +9,7 @@
 using Csla.Test.Basic;
 using Microsoft.VisualStudio.TestTools.UnitTesting;
 using System.Globalization;
+using UnitDriven;
 using Csla.Testing.Business.DataPortal;
 using Single = Csla.Test.DataPortalTest.Single;
 using Csla.Test.DataPortalTest;
@@ -18,7 +19,7 @@
 namespace Csla.Test.DataPortal
 {
   [TestClass]
-  public class AsynchDataPortalTest
+  public class AsynchDataPortalTest : TestBase
   {
     private CultureInfo CurrentCulture;
     private CultureInfo CurrentUICulture;
@@ -207,6 +208,9 @@
     [TestMethod]
     public async Task SaveAsyncWithException()
     {
+      var context = GetContext();
+      await context.Assert.Try(async () =>
+      {
         IDataPortal<Single2> dataPortal = _testDIContext.CreateDataPortal<Single2>();
 
         var result = await dataPortal.CreateAsync(555);
@@ -222,30 +226,12 @@
         }
         catch (Exception ex)
         {
-<<<<<<< HEAD
-          try
-          {
-            result = await result.SaveAsync();
-            Assert.Fail("Expected exception not thrown");
-          }
-          catch (Exception ex)
-          {
-            Assert.IsTrue(ex.GetType() == typeof(DataPortalException));
-          }
-          finally
-          {
-            lck.Set();
-          }
-        }).Invoke();
-        lck.WaitOne();
-=======
           context.Assert.IsTrue(ex.GetType() == typeof(DataPortalException));
         }
 
         context.Assert.Success();
       });
       context.Complete();
->>>>>>> e78688ac
     }
 
 #endif
