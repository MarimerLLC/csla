--- conflicted
+++ resolved
@@ -300,14 +300,8 @@
     /// <summary>
     /// Event raised when an object has been saved.
     /// </summary>
-<<<<<<< HEAD
-    [System.Diagnostics.CodeAnalysis.SuppressMessage("Microsoft.Design",
-      "CA1062:ValidateArgumentsOfPublicMethods")]
+    [SuppressMessage("Microsoft.Design", "CA1062:ValidateArgumentsOfPublicMethods")]
     public event EventHandler<SavedEventArgs>? Saved
-=======
-    [SuppressMessage("Microsoft.Design", "CA1062:ValidateArgumentsOfPublicMethods")]
-    public event EventHandler<SavedEventArgs> Saved
->>>>>>> 0c1fdadf
     {
       add
       {
