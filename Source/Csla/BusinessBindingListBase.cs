--- conflicted
+++ resolved
@@ -851,36 +851,6 @@
 
     #endregion
 
-<<<<<<< HEAD
-=======
-    #region Serialization Notification
-
-    [NonSerialized]
-    [NotUndoable]
-    private bool _deserialized = false;
-
-    /// <summary>
-    /// This method is called on a newly deserialized object
-    /// after deserialization is complete.
-    /// </summary>
-    [EditorBrowsable(EditorBrowsableState.Advanced)]
-    protected override void OnDeserialized()
-    {
-      _deserialized = true;
-      base.OnDeserialized();
-
-      foreach (IEditableBusinessObject child in this)
-      {
-        child.SetParent(this);
-      }
-
-      foreach (IEditableBusinessObject child in DeletedList)
-        child.SetParent(this);
-    }
-
-    #endregion
-
->>>>>>> df149e39
     #region  Child Data Access
 
     /// <summary>
