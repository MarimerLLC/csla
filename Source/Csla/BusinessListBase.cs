﻿//-----------------------------------------------------------------------
// <copyright file="BusinessListBase.cs" company="Marimer LLC">
//     Copyright (c) Marimer LLC. All rights reserved.
//     Website: https://cslanet.com
// </copyright>
// <summary>This is the base class from which most business collections</summary>
//-----------------------------------------------------------------------

using System.Collections.Specialized;
using System.ComponentModel;
using System.ComponentModel.DataAnnotations;
using Csla.Core;
using Csla.Properties;
using Csla.Serialization.Mobile;
using Csla.Server;

namespace Csla
{
  /// <summary>
  /// This is the base class from which most business collections
  /// or lists will be derived.
  /// </summary>
  /// <typeparam name="T">Type of the business object being defined.</typeparam>
  /// <typeparam name="C">Type of the child objects contained in the list.</typeparam>
#if TESTING
  [System.Diagnostics.DebuggerStepThrough]
#endif
  [Serializable]
  public abstract class BusinessListBase<T, C> :
      ObservableBindingList<C>,
      IContainsDeletedList,
      ISavable<T>,
      IDataPortalTarget,
      IBusinessListBase<C>,
      IUseApplicationContext
    where T : BusinessListBase<T, C>
    where C : IEditableBusinessObject
  {
    /// <summary>
    /// Creates an instance of the type.
    /// </summary>
    protected BusinessListBase()
    { }

    /// <summary>
    /// Gets the current ApplicationContext
    /// </summary>
    protected ApplicationContext ApplicationContext { get; private set; }
    ApplicationContext IUseApplicationContext.ApplicationContext
    {
      get => ApplicationContext;
      set
      {
        ApplicationContext = value;
        InitializeIdentity();
        Initialize();
        AllowNew = true;
      }
    }

    #region Initialize

    /// <summary>
    /// Override this method to set up event handlers so user
    /// code in a partial class can respond to events raised by
    /// generated code.
    /// </summary>
    protected virtual void Initialize()
    { /* allows subclass to initialize events before any other activity occurs */ }

    #endregion

    #region Identity

    private int _identity = -1;

    int IBusinessObject.Identity
    {
      get { return _identity; }
    }

    private void InitializeIdentity()
    {
      _identity = ((IParent)this).GetNextIdentity(_identity);
    }

    [NonSerialized]
    [NotUndoable]
    private IdentityManager _identityManager;

    int IParent.GetNextIdentity(int current)
    {
      if (Parent != null)
      {
        return Parent.GetNextIdentity(current);
      }
      else
      {
        if (_identityManager == null)
          _identityManager = new IdentityManager();
        return _identityManager.GetNextIdentity(current);
      }
    }

    #endregion

    #region ICloneable

    object ICloneable.Clone()
    {
      return GetClone();
    }

    /// <summary>
    /// Creates a clone of the object.
    /// </summary>
    /// <returns>A new object containing the exact data of the original object.</returns>
    [EditorBrowsable(EditorBrowsableState.Advanced)]
    protected virtual object GetClone()
    {
      return ObjectCloner.GetInstance(ApplicationContext).Clone(this);
    }

    /// <summary>
    /// Creates a clone of the object.
    /// </summary>
    /// <returns>A new object containing the exact data of the original object.</returns>
    public T Clone()
    {
      return (T)GetClone();
    }

    #endregion

    #region Delete and Undelete child

    private MobileList<C> _deletedList;

    /// <summary>
    /// A collection containing all child objects marked
    /// for deletion.
    /// </summary>
    [System.Diagnostics.CodeAnalysis.SuppressMessage(
      "Microsoft.Design", "CA1002:DoNotExposeGenericLists")]
    [EditorBrowsable(EditorBrowsableState.Advanced)]
    protected MobileList<C> DeletedList
    {
      get
      {
        if (_deletedList == null)
          _deletedList = new MobileList<C>();
        return _deletedList;
      }
    }

    [System.Diagnostics.CodeAnalysis.SuppressMessage(
      "Microsoft.Design", "CA1002:DoNotExposeGenericLists")]
    [EditorBrowsable(EditorBrowsableState.Advanced)]
    IEnumerable<IEditableBusinessObject> IContainsDeletedList.DeletedList => (IEnumerable<IEditableBusinessObject>)DeletedList;

    private void DeleteChild(C child)
    {
      // set child edit level
      UndoableBase.ResetChildEditLevel(child, EditLevel, false);

      // mark the object as deleted
      child.DeleteChild();
      // and add it to the deleted collection for storage
      DeletedList.Add(child);
    }

    private void UnDeleteChild(C child)
    {
      // since the object is no longer deleted, remove it from
      // the deleted collection
      DeletedList.Remove(child);

      // we are inserting an _existing_ object so
      // we need to preserve the object's editleveladded value
      // because it will be changed by the normal add process
      int saveLevel = child.EditLevelAdded;

      Add(child);
      child.EditLevelAdded = saveLevel;
    }

    /// <summary>
    /// Returns true if the internal deleted list
    /// contains the specified child object.
    /// </summary>
    /// <param name="item">Child object to check.</param>
    [EditorBrowsable(EditorBrowsableState.Advanced)]
    public bool ContainsDeleted(C item)
    {
      return DeletedList.Contains(item);
    }

    #endregion

    #region Begin/Cancel/ApplyEdit

    /// <summary>
    /// Starts a nested edit on the object.
    /// </summary>
    /// <remarks>
    /// <para>
    /// When this method is called the object takes a snapshot of
    /// its current state (the values of its variables). This snapshot
    /// can be restored by calling <see cref="CancelEdit" />
    /// or committed by calling <see cref="ApplyEdit" />.
    /// </para><para>
    /// This is a nested operation. Each call to BeginEdit adds a new
    /// snapshot of the object's state to a stack. You should ensure that 
    /// for each call to BeginEdit there is a corresponding call to either 
    /// CancelEdit or ApplyEdit to remove that snapshot from the stack.
    /// </para><para>
    /// See Chapters 2 and 3 for details on n-level undo and state stacking.
    /// </para><para>
    /// This method triggers the copying of all child object states.
    /// </para>
    /// </remarks>
    public void BeginEdit()
    {
      if (IsChild)
        throw new NotSupportedException(Resources.NoBeginEditChildException);

      CopyState(EditLevel + 1);
    }

    /// <summary>
    /// Cancels the current edit process, restoring the object's state to
    /// its previous values.
    /// </summary>
    /// <remarks>
    /// Calling this method causes the most recently taken snapshot of the 
    /// object's state to be restored. This resets the object's values
    /// to the point of the last <see cref="BeginEdit" />
    /// call.
    /// <para>
    /// This method triggers an undo in all child objects.
    /// </para>
    /// </remarks>
    public void CancelEdit()
    {
      if (IsChild)
        throw new NotSupportedException(Resources.NoCancelEditChildException);

      UndoChanges(EditLevel - 1);
    }

    /// <summary>
    /// Commits the current edit process.
    /// </summary>
    /// <remarks>
    /// Calling this method causes the most recently taken snapshot of the 
    /// object's state to be discarded, thus committing any changes made
    /// to the object's state since the last 
    /// <see cref="BeginEdit" /> call.
    /// <para>
    /// This method triggers an <see cref="Core.BusinessBase.ApplyEdit"/>
    ///  in all child objects.
    /// </para>
    /// </remarks>
    public void ApplyEdit()
    {
      if (IsChild)
        throw new NotSupportedException(Resources.NoApplyEditChildException);

      AcceptChanges(EditLevel - 1);
    }

    void IParent.ApplyEditChild(IEditableBusinessObject child)
    {
      EditChildComplete(child);
    }

    IParent IParent.Parent
    {
      get { return Parent; }
    }

    /// <summary>
    /// Override this method to be notified when a child object's
    /// <see cref="Core.BusinessBase.ApplyEdit" /> method has
    /// completed.
    /// </summary>
    /// <param name="child">The child object that was edited.</param>
    protected virtual void EditChildComplete(IEditableBusinessObject child)
    {

      // do nothing, we don't really care
      // when a child has its edits applied
    }

    #endregion

    #region Insert, Remove, Clear

    /// <summary>
    /// Override this method to create a new object that is added
    /// to the collection. 
    /// </summary>
    protected override C AddNewCore()
    {
      var dp = ApplicationContext.CreateInstanceDI<DataPortal<C>>();
      var item = dp.CreateChild();
      Add(item);
      return item;
    }

    /// <summary>
    /// This method is called by a child object when it
    /// wants to be removed from the collection.
    /// </summary>
    /// <param name="child">The child object to remove.</param>
    void IEditableCollection.RemoveChild(IEditableBusinessObject child)
    {
      Remove((C)child);
    }

    object IEditableCollection.GetDeletedList()
    {
      return DeletedList;
    }

    /// <summary>
    /// This method is called by a child object when it
    /// wants to be removed from the collection.
    /// </summary>
    /// <param name="child">The child object to remove.</param>
    void IParent.RemoveChild(IEditableBusinessObject child)
    {
      Remove((C)child);
    }

    /// <summary>
    /// Sets the edit level of the child object as it is added.
    /// </summary>
    /// <param name="index">Index of the item to insert.</param>
    /// <param name="item">Item to insert.</param>
    protected override void InsertItem(int index, C item)
    {
      if (item.IsChild)
      {
        // set parent reference
        item.SetParent(this);
        // ensure child uses same context as parent
        if (item is IUseApplicationContext iuac)
          iuac.ApplicationContext = ApplicationContext;
        // set child edit level
        UndoableBase.ResetChildEditLevel(item, EditLevel, false);
        // when an object is inserted we assume it is
        // a new object and so the edit level when it was
        // added must be set
        item.EditLevelAdded = EditLevel;
        base.InsertItem(index, item);
      }
      else
      {
        // item must be marked as a child object
        throw new InvalidOperationException(Resources.ListItemNotAChildException);
      }
    }

    /// <summary>
    /// Marks the child object for deletion and moves it to
    /// the collection of deleted objects.
    /// </summary>
    /// <param name="index">Index of the item to remove.</param>
    protected override void RemoveItem(int index)
    {
      // when an object is 'removed' it is really
      // being deleted, so do the deletion work
      C child = this[index];
      using (LoadListMode)
      {
        base.RemoveItem(index);
      }
      if (!_completelyRemoveChild)
      {
        // the child shouldn't be completely removed,
        // so copy it to the deleted list
        DeleteChild(child);
      }
      if (RaiseListChangedEvents)
        OnCollectionChanged(new NotifyCollectionChangedEventArgs(NotifyCollectionChangedAction.Remove, child, index));
    }

    /// <summary>
    /// Replaces the item at the specified index with
    /// the specified item, first moving the original
    /// item to the deleted list.
    /// </summary>
    /// <param name="index">The zero-based index of the item to replace.</param>
    /// <param name="item">
    /// The new value for the item at the specified index. 
    /// The value can be null for reference types.
    /// </param>
    /// <remarks></remarks>
    protected override void SetItem(int index, C item)
    {
      C child = default(C);
      if (!(ReferenceEquals(this[index], item)))
        child = this[index];
      // replace the original object with this new
      // object
      using (LoadListMode)
      {
        if (child != null)
          DeleteChild(child);
      }

      // set parent reference
      item.SetParent(this);
      // set child edit level
      UndoableBase.ResetChildEditLevel(item, EditLevel, false);
      // reset EditLevelAdded 
      item.EditLevelAdded = EditLevel;
      // add to list and raise list changed as appropriate
      base.SetItem(index, item);
    }

    /// <summary>
    /// Clears the collection, moving all active
    /// items to the deleted list.
    /// </summary>
    protected override void ClearItems()
    {
      while (Count > 0) RemoveItem(0);
      //DeferredLoadIndexIfNotLoaded();
      //_indexSet.ClearIndexes();
      //DeferredLoadPositionMapIfNotLoaded();
      //_positionMap.ClearMap();
      base.ClearItems();
    }

    #endregion

    #region Edit level tracking

    // keep track of how many edit levels we have

    /// <summary>
    /// Returns the current edit level of the object.
    /// </summary>
    [EditorBrowsable(EditorBrowsableState.Never)]
    protected int EditLevel { get; private set; }

    int IUndoableObject.EditLevel
    {
      get
      {
        return EditLevel;
      }
    }

    #endregion

    #region N-level undo

    void IUndoableObject.CopyState(int parentEditLevel, bool parentBindingEdit)
    {
      if (!parentBindingEdit)
        CopyState(parentEditLevel);
    }

    void IUndoableObject.UndoChanges(int parentEditLevel, bool parentBindingEdit)
    {
      if (!parentBindingEdit)
        UndoChanges(parentEditLevel);
    }

    void IUndoableObject.AcceptChanges(int parentEditLevel, bool parentBindingEdit)
    {
      if (!parentBindingEdit)
        AcceptChanges(parentEditLevel);
    }

    private void CopyState(int parentEditLevel)
    {
      if (EditLevel + 1 > parentEditLevel)
        throw new UndoException(string.Format(Resources.EditLevelMismatchException, "CopyState"), GetType().Name, _parent != null ? _parent.GetType().Name : null, EditLevel, parentEditLevel - 1);

      // we are going a level deeper in editing
      EditLevel += 1;

      // cascade the call to all child objects
      for (int x = 0; x < Count; x++)
      {
        C child = this[x];
        child.CopyState(EditLevel, false);
      }

      // cascade the call to all deleted child objects
      foreach (C child in DeletedList)
        child.CopyState(EditLevel, false);
    }

    private bool _completelyRemoveChild;

    private void UndoChanges(int parentEditLevel)
    {
      C child;

      if (EditLevel - 1 != parentEditLevel)
        throw new UndoException(string.Format(Resources.EditLevelMismatchException, "UndoChanges"), GetType().Name, _parent != null ? _parent.GetType().Name : null, EditLevel, parentEditLevel + 1);

      // we are coming up one edit level
      EditLevel -= 1;
      if (EditLevel < 0) EditLevel = 0;

      using (LoadListMode)
      {
        try
        {
          // Cancel edit on all current items
          for (int index = Count - 1; index >= 0; index--)
          {
            child = this[index];

            //ACE: Important, make sure to remove the item prior to
            //     it going through undo, otherwise, it will
            //     incur a more expensive RemoveByReference operation
            //DeferredLoadIndexIfNotLoaded();
            //_indexSet.RemoveItem(child);

            child.UndoChanges(EditLevel, false);

            //ACE: Now that we have undone the changes, we can add the item
            //     back in the index.
            //_indexSet.InsertItem(child);

            // if item is below its point of addition, remove
            if (child.EditLevelAdded > EditLevel)
            {
              bool oldAllowRemove = AllowRemove;
              try
              {
                AllowRemove = true;
                _completelyRemoveChild = true;
                //RemoveIndexItem(child);
                RemoveAt(index);
              }
              finally
              {
                _completelyRemoveChild = false;
                AllowRemove = oldAllowRemove;
              }
            }
          }

          // cancel edit on all deleted items
          for (int index = DeletedList.Count - 1; index >= 0; index--)
          {
            child = DeletedList[index];
            child.UndoChanges(EditLevel, false);
            if (child.EditLevelAdded > EditLevel)
            {
              // if item is below its point of addition, remove
              DeletedList.RemoveAt(index);
            }
            else
            {
              // if item is no longer deleted move back to main list
              if (!child.IsDeleted) UnDeleteChild(child);
            }
          }
        }
        finally
        {
          OnCollectionChanged(new NotifyCollectionChangedEventArgs(NotifyCollectionChangedAction.Reset));
        }
      }
    }

    private void AcceptChanges(int parentEditLevel)
    {
      if (EditLevel - 1 != parentEditLevel)
        throw new UndoException(string.Format(Resources.EditLevelMismatchException, "AcceptChanges"), GetType().Name, _parent != null ? _parent.GetType().Name : null, EditLevel, parentEditLevel + 1);

      // we are coming up one edit level
      EditLevel -= 1;

      // cascade the call to all child objects
      foreach (C child in this)
      {
        child.AcceptChanges(EditLevel, false);
        // if item is below its point of addition, lower point of addition
        if (child.EditLevelAdded > EditLevel) child.EditLevelAdded = EditLevel;
      }

      // cascade the call to all deleted child objects
      for (int index = DeletedList.Count - 1; index >= 0; index--)
      {
        C child = DeletedList[index];
        child.AcceptChanges(EditLevel, false);
        // if item is below its point of addition, remove
        if (child.EditLevelAdded > EditLevel)
          DeletedList.RemoveAt(index);
      }
      if (EditLevel < 0) EditLevel = 0;
    }

    #endregion

    #region Mobile Object overrides

    /// <summary>
    /// Method called by MobileFormatter when an object
    /// should serialize its data. The data should be
    /// serialized into the SerializationInfo parameter.
    /// </summary>
    /// <param name="info">
    /// Object to contain the serialized data.
    /// </param>
    protected override void OnGetState(SerializationInfo info)
    {
      info.AddValue("Csla.BusinessListBase._isChild", _isChild);
      info.AddValue("Csla.BusinessListBase._editLevel", EditLevel);
      info.AddValue("Csla.Core.BusinessBase._identity", _identity);
      base.OnGetState(info);
    }

    /// <summary>
    /// Method called by MobileFormatter when an object
    /// should be deserialized. The data should be
    /// deserialized from the SerializationInfo parameter.
    /// </summary>
    /// <param name="info">
    /// Object containing the serialized data.
    /// </param>
    protected override void OnSetState(SerializationInfo info)
    {
      _isChild = info.GetValue<bool>("Csla.BusinessListBase._isChild");
      EditLevel = info.GetValue<int>("Csla.BusinessListBase._editLevel");
      _identity = info.GetValue<int>("Csla.Core.BusinessBase._identity");
      base.OnSetState(info);
    }

    /// <summary>
    /// Method called by MobileFormatter when an object
    /// should serialize its child references. The data should be
    /// serialized into the SerializationInfo parameter.
    /// </summary>
    /// <param name="info">
    /// Object to contain the serialized data.
    /// </param>
    /// <param name="formatter">
    /// Reference to the formatter performing the serialization.
    /// </param>
    protected override void OnGetChildren(SerializationInfo info, MobileFormatter formatter)
    {
      base.OnGetChildren(info, formatter);
      if (_deletedList != null)
      {
        var fieldManagerInfo = formatter.SerializeObject(_deletedList);
        info.AddChild("_deletedList", fieldManagerInfo.ReferenceId);
      }
    }

    /// <summary>
    /// Method called by MobileFormatter when an object
    /// should deserialize its child references. The data should be
    /// deserialized from the SerializationInfo parameter.
    /// </summary>
    /// <param name="info">
    /// Object containing the serialized data.
    /// </param>
    /// <param name="formatter">
    /// Reference to the formatter performing the deserialization.
    /// </param>
    protected override void OnSetChildren(SerializationInfo info, MobileFormatter formatter)
    {
      if (info.Children.TryGetValue("_deletedList", out var child))
      {
        _deletedList = (MobileList<C>)formatter.GetObject(child.ReferenceId);
      }
      base.OnSetChildren(info, formatter);
    }

    #endregion

    #region IsChild

    [NotUndoable]
    private bool _isChild = false;

    /// <summary>
    /// Indicates whether this collection object is a child object.
    /// </summary>
    /// <returns>True if this is a child object.</returns>
    public bool IsChild
    {
      get { return _isChild; }
    }

    /// <summary>
    /// Marks the object as being a child object.
    /// </summary>
    /// <remarks>
    /// <para>
    /// By default all business objects are 'parent' objects. This means
    /// that they can be directly retrieved and updated into the database.
    /// </para><para>
    /// We often also need child objects. These are objects which are contained
    /// within other objects. For instance, a parent Invoice object will contain
    /// child LineItem objects.
    /// </para><para>
    /// To create a child object, the MarkAsChild method must be called as the
    /// object is created. Please see Chapter 7 for details on the use of the
    /// MarkAsChild method.
    /// </para>
    /// </remarks>
    protected void MarkAsChild()
    {
      _identity = -1;
      _isChild = true;
    }

    #endregion

    #region IsDirty, IsValid, IsSavable

    /// <summary>
    /// Await this method to ensure business object
    /// is not busy running async rules.
    /// </summary>
    public async Task WaitForIdle()
    {
      var cslaOptions = ApplicationContext.GetRequiredService<Configuration.CslaOptions>();
      await WaitForIdle(TimeSpan.FromSeconds(cslaOptions.DefaultWaitForIdleTimeoutInSeconds)).ConfigureAwait(false);
    }

    /// <summary>
    /// Await this method to ensure business object
    /// is not busy running async rules.
    /// </summary>
    /// <param name="timeout">Timeout duration</param>
    public Task WaitForIdle(TimeSpan timeout)
    {
      return BusyHelper.WaitForIdle(this, timeout);
    }

    /// <summary>
    /// Gets a value indicating whether this object's data has been changed.
    /// </summary>
    bool ITrackStatus.IsSelfDirty
    {
      get { return IsDirty; }
    }

    /// <summary>
    /// Gets a value indicating whether this object's data has been changed.
    /// </summary>
    public bool IsDirty
    {
      get
      {
        // any non-new deletions make us dirty
        foreach (C item in DeletedList)
          if (!item.IsNew)
            return true;

        // run through all the child objects
        // and if any are dirty then then
        // collection is dirty
        foreach (C child in this)
          if (child.IsDirty)
            return true;
        return false;
      }
    }

    bool ITrackStatus.IsSelfValid
    {
      get { return IsSelfValid; }
    }

    /// <summary>
    /// Gets a value indicating whether this object is currently in
    /// a valid state (has no broken validation rules).
    /// </summary>
    protected virtual bool IsSelfValid
    {
      get { return IsValid; }
    }

    /// <summary>
    /// Gets a value indicating whether this object is currently in
    /// a valid state (has no broken validation rules).
    /// </summary>
    public virtual bool IsValid
    {
      get
      {
        // run through all the child objects
        // and if any are invalid then the
        // collection is invalid
        foreach (C child in this)
          if (!child.IsValid)
            return false;
        return true;
      }
    }

    /// <summary>
    /// Returns true if this object has changes, is valid,
    /// the user is authorized and the object is not busy.
    /// </summary>
    public virtual bool IsSavable
    {
      get
      {
        bool auth = Rules.BusinessRules.HasPermission(ApplicationContext, Rules.AuthorizationActions.EditObject, this);
        return (IsDirty && IsValid && auth && !IsBusy);
      }
    }

    /// <summary>
    /// Gets the busy status for this object and its child objects.
    /// </summary>
    public override bool IsBusy
    {
      get
      {
        // run through all the child objects
        // and if any are busy then then
        // collection is busy
        foreach (C item in DeletedList)
          if (item.IsBusy)
            return true;

        foreach (C child in this)
          if (child.IsBusy)
            return true;

        return false;
      }
    }

    #endregion

    #region  ITrackStatus

    bool ITrackStatus.IsNew
    {
      get
      {
        return false;
      }
    }

    bool ITrackStatus.IsDeleted
    {
      get
      {
        return false;
      }
    }

    #endregion

<<<<<<< HEAD
=======
    #region Serialization Notification

    /// <summary>
    /// Reset parent references on deserialization.
    /// </summary>
    [EditorBrowsable(EditorBrowsableState.Advanced)]
    protected override void OnDeserialized()
    {
      base.OnDeserialized();
      foreach (IEditableBusinessObject child in this)
        child.SetParent(this);

      foreach (IEditableBusinessObject child in DeletedList)
        child.SetParent(this);
    }

    #endregion

>>>>>>> df149e39
    #region  Child Data Access

    /// <summary>
    /// Initializes a new instance of the object
    /// with default values.
    /// </summary>
    [EditorBrowsable(EditorBrowsableState.Advanced)]
    protected virtual void Child_Create()
    { /* do nothing - list self-initializes */ }

    /// <summary>
    /// Saves all items in the list, automatically
    /// performing insert, update or delete operations
    /// as necessary.
    /// </summary>
    /// <param name="parameters">
    /// Optional parameters passed to child update
    /// methods.
    /// </param>
    [EditorBrowsable(EditorBrowsableState.Advanced)]
    protected virtual void Child_Update(params object[] parameters)
    {
      using (LoadListMode)
      {
        var dp = ApplicationContext.CreateInstanceDI<DataPortal<C>>();
        foreach (var child in DeletedList)
          dp.UpdateChild(child, parameters);
        DeletedList.Clear();

        foreach (var child in this)
          if (child.IsDirty) dp.UpdateChild(child, parameters);
      }
    }

    /// <summary>
    /// Asynchronously saves all items in the list, automatically
    /// performing insert, update or delete operations as necessary.
    /// </summary>
    /// <param name="parameters">
    /// Optional parameters passed to child update
    /// methods.
    /// </param>
    [EditorBrowsable(EditorBrowsableState.Advanced)]
    [UpdateChild]
    protected virtual async Task Child_UpdateAsync(params object[] parameters)
    {
      using (LoadListMode)
      {
        var dp = ApplicationContext.CreateInstanceDI<DataPortal<C>>();
        foreach (var child in DeletedList)
          await dp.UpdateChildAsync(child, parameters).ConfigureAwait(false);
        DeletedList.Clear();

        foreach (var child in this)
          if (child.IsDirty) await dp.UpdateChildAsync(child, parameters).ConfigureAwait(false);
      }
    }

    #endregion

    #region Data Access

    /// <summary>
    /// Saves the object to the database.
    /// </summary>
    /// <remarks>
    /// <para>
    /// Calling this method starts the save operation, causing the all child
    /// objects to be inserted, updated or deleted within the database based on the
    /// each object's current state.
    /// </para><para>
    /// All this is contingent on <see cref="IsDirty" />. If
    /// this value is false, no data operation occurs. 
    /// It is also contingent on <see cref="IsValid" />. If this value is 
    /// false an exception will be thrown to 
    /// indicate that the UI attempted to save an invalid object.
    /// </para><para>
    /// It is important to note that this method returns a new version of the
    /// business collection that contains any data updated during the save operation.
    /// You MUST update all object references to use this new version of the
    /// business collection in order to have access to the correct object data.
    /// </para><para>
    /// You can override this method to add your own custom behaviors to the save
    /// operation. For instance, you may add some security checks to make sure
    /// the user can save the object. If all security checks pass, you would then
    /// invoke the base Save method via <c>MyBase.Save()</c>.
    /// </para>
    /// </remarks>
    /// <returns>A new object containing the saved values.</returns>
    public T Save()
    {
      try
      {
        return SaveAsync(null, true).Result;
      }
      catch (AggregateException ex)
      {
        if (ex.InnerExceptions.Count > 0)
          throw ex.InnerExceptions[0];
        else
          throw;
      }
    }

    /// <summary>
    /// Saves the object to the database.
    /// </summary>
    public async Task<T> SaveAsync()
    {
      return await SaveAsync(null, false);
    }

    /// <summary>
    /// Saves the object to the database.
    /// </summary>
    /// <param name="userState">User state data.</param>
    /// <param name="isSync">True if the save operation should be synchronous.</param>
    protected virtual async Task<T> SaveAsync(object userState, bool isSync)
    {
      T result;
      if (IsChild)
        throw new InvalidOperationException(Resources.NoSaveChildException);

      if (EditLevel > 0)
        throw new InvalidOperationException(Resources.NoSaveEditingException);

      if (!IsValid)
        throw new Rules.ValidationException(Resources.NoSaveInvalidException);

      if (IsBusy)
        throw new InvalidOperationException(Resources.BusyObjectsMayNotBeSaved);

      if (IsDirty)
      {
        var dp = ApplicationContext.CreateInstanceDI<DataPortal<T>>();
        if (isSync)
        {
          result = dp.Update((T)this);
        }
        else
        {
          result = await dp.UpdateAsync((T)this);
        }
      }
      else
      {
        result = (T)this;
      }
      OnSaved(result, null, userState);
      return result;
    }

    /// <summary>
    /// Saves the object to the database, merging
    /// any resulting updates into the existing
    /// object graph.
    /// </summary>
    public async Task SaveAndMergeAsync()
    {
      new GraphMerger(ApplicationContext).MergeBusinessListGraph<T, C>((T)this, await SaveAsync());
    }

    /// <summary>
    /// Called by the server-side DataPortal prior to calling the 
    /// requested DataPortal_xyz method.
    /// </summary>
    /// <param name="e">The DataPortalContext object passed to the DataPortal.</param>
    [EditorBrowsable(EditorBrowsableState.Advanced)]
    protected virtual void DataPortal_OnDataPortalInvoke(DataPortalEventArgs e)
    { }

    /// <summary>
    /// Called by the server-side DataPortal after calling the 
    /// requested DataPortal_xyz method.
    /// </summary>
    /// <param name="e">The DataPortalContext object passed to the DataPortal.</param>
    [EditorBrowsable(EditorBrowsableState.Advanced)]
    protected virtual void DataPortal_OnDataPortalInvokeComplete(DataPortalEventArgs e)
    { }

    /// <summary>
    /// Called by the server-side DataPortal if an exception
    /// occurs during data access.
    /// </summary>
    /// <param name="e">The DataPortalContext object passed to the DataPortal.</param>
    /// <param name="ex">The Exception thrown during data access.</param>
    [EditorBrowsable(EditorBrowsableState.Advanced)]
    protected virtual void DataPortal_OnDataPortalException(DataPortalEventArgs e, Exception ex)
    { }

    /// <summary>
    /// Called by the server-side DataPortal prior to calling the 
    /// requested DataPortal_XYZ method.
    /// </summary>
    /// <param name="e">The DataPortalContext object passed to the DataPortal.</param>
    [EditorBrowsable(EditorBrowsableState.Advanced)]
    protected virtual void Child_OnDataPortalInvoke(DataPortalEventArgs e)
    { }

    /// <summary>
    /// Called by the server-side DataPortal after calling the 
    /// requested DataPortal_XYZ method.
    /// </summary>
    /// <param name="e">The DataPortalContext object passed to the DataPortal.</param>
    [EditorBrowsable(EditorBrowsableState.Advanced)]
    protected virtual void Child_OnDataPortalInvokeComplete(DataPortalEventArgs e)
    { }

    /// <summary>
    /// Called by the server-side DataPortal if an exception
    /// occurs during data access.
    /// </summary>
    /// <param name="e">The DataPortalContext object passed to the DataPortal.</param>
    /// <param name="ex">The Exception thrown during data access.</param>
    [EditorBrowsable(EditorBrowsableState.Advanced)]
    protected virtual void Child_OnDataPortalException(DataPortalEventArgs e, Exception ex)
    { }

    #endregion

    #region ISavable Members

    object ISavable.Save()
    {
      return Save();
    }

    object ISavable.Save(bool forceUpdate)
    {
      return Save();
    }

    async Task<object> ISavable.SaveAsync()
    {
      return await SaveAsync();
    }

    async Task<object> ISavable.SaveAsync(bool forceUpdate)
    {
      return await SaveAsync();
    }

    Task ISavable.SaveAndMergeAsync(bool forceUpdate)
    {
      return SaveAndMergeAsync();
    }

    void ISavable.SaveComplete(object newObject)
    {
      OnSaved((T)newObject, null, null);
    }

    T ISavable<T>.Save(bool forceUpdate)
    {
      return Save();
    }

    async Task<T> ISavable<T>.SaveAsync(bool forceUpdate)
    {
      return await SaveAsync();
    }

    Task ISavable<T>.SaveAndMergeAsync(bool forceUpdate)
    {
      return SaveAndMergeAsync();
    }

    void ISavable<T>.SaveComplete(T newObject)
    {
      OnSaved(newObject, null, null);
    }

    [NonSerialized]
    [NotUndoable]
    private EventHandler<SavedEventArgs> _savedEvent;

    /// <summary>
    /// Event raised when an object has been saved.
    /// </summary>
    [System.Diagnostics.CodeAnalysis.SuppressMessage("Microsoft.Design",
      "CA1062:ValidateArgumentsOfPublicMethods")]
    public event EventHandler<SavedEventArgs> Saved
    {
      add
      {
        _savedEvent = (EventHandler<SavedEventArgs>)
          Delegate.Combine(_savedEvent, value);
      }
      remove
      {
        _savedEvent = (EventHandler<SavedEventArgs>)
          Delegate.Remove(_savedEvent, value);
      }
    }

    /// <summary>
    /// Raises the <see cref="Saved"/> event, indicating that the
    /// object has been saved, and providing a reference
    /// to the new object instance.
    /// </summary>
    /// <param name="newObject">The new object instance.</param>
    /// <param name="e">Execption that occurred during the operation.</param>
    /// <param name="userState">User state object.</param>
    [EditorBrowsable(EditorBrowsableState.Advanced)]
    protected virtual void OnSaved(T newObject, Exception e, object userState)
    {
      SavedEventArgs args = new SavedEventArgs(newObject, e, userState);
      _savedEvent?.Invoke(this, args);
    }
    #endregion

    #region  Parent/Child link

    [NotUndoable, NonSerialized]
    private IParent _parent;

    /// <summary>
    /// Provide access to the parent reference for use
    /// in child object code.
    /// </summary>
    /// <remarks>
    /// This value will be Nothing for root objects.
    /// </remarks>
    [Browsable(false)]
<<<<<<< HEAD
    [Display(AutoGenerateField = false)]
    [System.ComponentModel.DataAnnotations.ScaffoldColumn(false)]
=======
    [Display(AutoGenerateField=false)]
    [ScaffoldColumn(false)]
>>>>>>> df149e39
    [EditorBrowsable(EditorBrowsableState.Advanced)]
    public IParent Parent
    {
      get
      {
        return _parent;
      }
    }

    /// <summary>
    /// Used by BusinessListBase as a child object is 
    /// created to tell the child object about its
    /// parent.
    /// </summary>
    /// <param name="parent">A reference to the parent collection object.</param>
    protected virtual void SetParent(IParent parent)
    {
      // ensure parent & _identity manager not null for case to check
      if (parent != null && _identityManager != null)
      {
        // changed GetNextIdentity to accept optional parameter to return next identity
        int current = _identityManager.GetNextIdentity();
        // attempt to find case where we decrement next identity so none are skipped - not necessary
        if (current > 0)
          --current;

        // ensure parent next identity accounts for this (child collection) next identity
        parent.GetNextIdentity(current);

        _parent = parent;
        _identityManager = null;
      }
      else
      {
        // case when current identity manager has next identity of > 1
        // parent next identity incremented by 1 not accounting for this (child collection) next identity
        _parent = parent;
        _identityManager = null;
        InitializeIdentity();
      }
    }

    /// <summary>
    /// Used by BusinessListBase as a child object is 
    /// created to tell the child object about its
    /// parent.
    /// </summary>
    /// <param name="parent">A reference to the parent collection object.</param>
    void IEditableCollection.SetParent(IParent parent)
    {
      SetParent(parent);
    }

    #endregion

    #region IDataPortalTarget Members

    void IDataPortalTarget.CheckRules()
    { }

    Task IDataPortalTarget.CheckRulesAsync() => Task.CompletedTask;

    void IDataPortalTarget.MarkAsChild()
    {
      MarkAsChild();
    }

    void IDataPortalTarget.MarkNew()
    { }

    void IDataPortalTarget.MarkOld()
    { }

    void IDataPortalTarget.DataPortal_OnDataPortalInvoke(DataPortalEventArgs e)
    {
      DataPortal_OnDataPortalInvoke(e);
    }

    void IDataPortalTarget.DataPortal_OnDataPortalInvokeComplete(DataPortalEventArgs e)
    {
      DataPortal_OnDataPortalInvokeComplete(e);
    }

    void IDataPortalTarget.DataPortal_OnDataPortalException(DataPortalEventArgs e, Exception ex)
    {
      DataPortal_OnDataPortalException(e, ex);
    }

    void IDataPortalTarget.Child_OnDataPortalInvoke(DataPortalEventArgs e)
    {
      Child_OnDataPortalInvoke(e);
    }

    void IDataPortalTarget.Child_OnDataPortalInvokeComplete(DataPortalEventArgs e)
    {
      Child_OnDataPortalInvokeComplete(e);
    }

    void IDataPortalTarget.Child_OnDataPortalException(DataPortalEventArgs e, Exception ex)
    {
      Child_OnDataPortalException(e, ex);
    }

    #endregion

  }
}<|MERGE_RESOLUTION|>--- conflicted
+++ resolved
@@ -860,27 +860,6 @@
 
     #endregion
 
-<<<<<<< HEAD
-=======
-    #region Serialization Notification
-
-    /// <summary>
-    /// Reset parent references on deserialization.
-    /// </summary>
-    [EditorBrowsable(EditorBrowsableState.Advanced)]
-    protected override void OnDeserialized()
-    {
-      base.OnDeserialized();
-      foreach (IEditableBusinessObject child in this)
-        child.SetParent(this);
-
-      foreach (IEditableBusinessObject child in DeletedList)
-        child.SetParent(this);
-    }
-
-    #endregion
-
->>>>>>> df149e39
     #region  Child Data Access
 
     /// <summary>
@@ -1205,13 +1184,8 @@
     /// This value will be Nothing for root objects.
     /// </remarks>
     [Browsable(false)]
-<<<<<<< HEAD
     [Display(AutoGenerateField = false)]
     [System.ComponentModel.DataAnnotations.ScaffoldColumn(false)]
-=======
-    [Display(AutoGenerateField=false)]
-    [ScaffoldColumn(false)]
->>>>>>> df149e39
     [EditorBrowsable(EditorBrowsableState.Advanced)]
     public IParent Parent
     {
