--- conflicted
+++ resolved
@@ -80,10 +80,6 @@
         if (LoadContextManager(services, "Csla.Web.ApplicationContextManager, Csla.Web")) return;
         if (LoadContextManager(services, "Csla.Windows.Forms.ApplicationContextManager, Csla.Windows.Forms")) return;
 
-<<<<<<< HEAD
-      // default to AsyncLocal context manager
-      services.TryAddScoped(contextManagerType, typeof(Core.ApplicationContextManager));
-=======
         // default to AsyncLocal context manager
         services.AddScoped(typeof(Core.IContextManager), typeof(Core.ApplicationContextManagerAsyncLocal));
       }
@@ -91,7 +87,6 @@
       {
         services.AddScoped(typeof(Core.IContextManager), contextManagerType);
       }
->>>>>>> 018f366d
     }
 
     private static bool LoadContextManager(IServiceCollection services, string managerTypeName)
