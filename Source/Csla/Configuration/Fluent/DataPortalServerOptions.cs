﻿//-----------------------------------------------------------------------
// <copyright file="DataPortalServerOptions.cs" company="Marimer LLC">
//     Copyright (c) Marimer LLC. All rights reserved.
//     Website: https://cslanet.com
// </copyright>
// <summary>Server-side data portal options.</summary>
//-----------------------------------------------------------------------

using System.Diagnostics.CodeAnalysis;
using Csla.Server;
using Microsoft.Extensions.DependencyInjection;

namespace Csla.Configuration
{
  /// <summary>
  /// Server-side data portal options.
  /// </summary>
  /// <param name="services">Service collection.</param>
  /// <exception cref="ArgumentNullException"><paramref name="services"/> is <see langword="null"/>.</exception>
  public class DataPortalServerOptions(IServiceCollection services)
  {
    /// <summary>
    /// Gets the service collection.
    /// </summary>
    public IServiceCollection Services{ get; } = services ?? throw new ArgumentNullException(nameof(services));

    /// <summary>
    /// Gets or sets a value containing the type of the
    /// IDashboard to be used by the data portal.
    /// </summary>
<<<<<<< HEAD
    internal Type DashboardType { get; private set; } = typeof(Server.Dashboard.NullDashboard);
=======
#if NET8_0_OR_GREATER
    [DynamicallyAccessedMembers(DynamicallyAccessedMemberTypes.PublicConstructors)]
#endif
    internal Type DashboardType { get; set; } = typeof(Server.Dashboard.NullDashboard);
>>>>>>> 32ec3ae2

    /// <summary>
    /// Sets the type of the IDashboard to be 
    /// used by the data portal. 
    /// </summary>
    /// <typeparam name="T"></typeparam>
    public DataPortalServerOptions RegisterDashboard<
#if NET8_0_OR_GREATER
      [DynamicallyAccessedMembers(DynamicallyAccessedMemberTypes.PublicConstructors)]
#endif
      T>() where T : Server.Dashboard.IDashboard
    {
      DashboardType = typeof(T);
      return this;
    }

    /// <summary>
    /// Gets or sets a value containing the type of the
    /// IDataPortalAuthorizer to be used by the data portal.
    /// An instance of this type is created using dependency
    /// injection.
    /// </summary>
<<<<<<< HEAD
    internal Type AuthorizerProviderType { get; private set; } = typeof(ActiveAuthorizer);
=======
#if NET8_0_OR_GREATER
    [DynamicallyAccessedMembers(DynamicallyAccessedMemberTypes.PublicConstructors)]
#endif
    internal Type AuthorizerProviderType { get; set; } = typeof(ActiveAuthorizer);
>>>>>>> 32ec3ae2

    /// <summary>
    /// Sets the type of the IDataPortalAuthorizer to be 
    /// used by the data portal. 
    /// </summary>
    /// <typeparam name="T"></typeparam>
    public DataPortalServerOptions RegisterAuthorizerProvider<
#if NET8_0_OR_GREATER
      [DynamicallyAccessedMembers(DynamicallyAccessedMemberTypes.PublicConstructors)]
#endif
      T>() where T : IAuthorizeDataPortal
    {
      AuthorizerProviderType = typeof(T);
      return this;
    } 

    /// <summary>
    /// Gets a list of the IInterceptDataPortal instances
    /// that should be executed by the server-side data portal.
    /// injection.
    /// </summary>
    internal List<Type> InterceptorProviders { get; } = [typeof(Server.Interceptors.ServerSide.RevalidatingInterceptor)];

    /// <summary>
    /// Adds the type of an IInterceptDataPortal that will
    /// be executed by the server-side data portal.
    /// </summary>
    public DataPortalServerOptions AddInterceptorProvider<T>() where T: IInterceptDataPortal
    {
      InterceptorProviders.Add(typeof(T));
      return this;
    }

    /// <summary>
    /// Adds the type of an IInterceptDataPortal that will
    /// be executed by the server-side data portal.
    /// </summary>
    /// <param name="index">Index at which new item should be added.</param>
    public DataPortalServerOptions AddInterceptorProvider<T>(int index) where T : IInterceptDataPortal
    {
      InterceptorProviders.Insert(index, typeof(T));
      return this;
    }

    /// <summary>
    /// Removes a type of an IInterceptDataPortal.
    /// </summary>
    /// <param name="index">Index from which item will be removed.</param>
    public DataPortalServerOptions RemoveInterceptorProvider(int index)
    {
      InterceptorProviders.RemoveAt(index);
      return this;
    }

    /// <summary>
    /// Gets or sets the type of the ExceptionInspector.
    /// </summary>
<<<<<<< HEAD
    internal Type ExceptionInspectorType { get; private set; } = typeof(DefaultExceptionInspector);
=======
#if NET8_0_OR_GREATER
    [DynamicallyAccessedMembers(DynamicallyAccessedMemberTypes.PublicConstructors)]
#endif
    internal Type ExceptionInspectorType { get; set; } = typeof(DefaultExceptionInspector);
>>>>>>> 32ec3ae2

    /// <summary>
    /// Sets the type of the ExceptionInspector.
    /// </summary>
    /// <typeparam name="T"></typeparam>
    public DataPortalServerOptions RegisterExceptionInspector<
#if NET8_0_OR_GREATER
      [DynamicallyAccessedMembers(DynamicallyAccessedMemberTypes.PublicConstructors)]
#endif
      T>() where T: IDataPortalExceptionInspector
    {
      ExceptionInspectorType = typeof(T);
      return this;
    }

    /// <summary>
    /// Gets or sets the type of the Activator.
    /// </summary>
<<<<<<< HEAD
    internal Type ActivatorType { get; private set; } = typeof(DefaultDataPortalActivator);
=======
#if NET8_0_OR_GREATER
    [DynamicallyAccessedMembers(DynamicallyAccessedMemberTypes.PublicConstructors)]
#endif
    internal Type ActivatorType { get; set; } = typeof(DefaultDataPortalActivator);
>>>>>>> 32ec3ae2

    /// <summary>
    /// Sets the type of the Activator.
    /// </summary>
    /// <typeparam name="T"></typeparam>
    public DataPortalServerOptions RegisterActivator<
#if NET8_0_OR_GREATER
      [DynamicallyAccessedMembers(DynamicallyAccessedMemberTypes.PublicConstructors)]
#endif
      T>() where T: IDataPortalActivator
    {
      ActivatorType = typeof(T);
      return this;
    }

    /// <summary>
    /// Gets or sets the type name of the factor loader used to create
    /// server-side instances of business object factories when using
    /// the FactoryDataPortal model. Type must implement
    /// <see cref="IObjectFactoryLoader"/>.
    /// </summary>
<<<<<<< HEAD
    internal Type ObjectFactoryLoaderType { get; private set; } = typeof(ObjectFactoryLoader);
=======
#if NET8_0_OR_GREATER
    [DynamicallyAccessedMembers(DynamicallyAccessedMemberTypes.PublicConstructors)]
#endif
    internal Type ObjectFactoryLoaderType { get; set; } = typeof(ObjectFactoryLoader);
>>>>>>> 32ec3ae2

    /// <summary>
    /// Gets or sets the type name of the factor loader used to create
    /// server-side instances of business object factories when using
    /// the FactoryDataPortal model. Type must implement
    /// <see cref="IObjectFactoryLoader"/>.
    /// </summary>
    /// <typeparam name="T"></typeparam>
    public DataPortalServerOptions RegisterObjectFactoryLoader<
#if NET8_0_OR_GREATER
      [DynamicallyAccessedMembers(DynamicallyAccessedMemberTypes.PublicConstructors)]
#endif
      T>() where T: IObjectFactoryLoader
    {
      ObjectFactoryLoaderType = typeof(T);
      return this;
    }

    /// <summary>
    /// Gets or sets a value indicating whether the
    /// server-side business object should be returned to
    /// the client as part of the DataPortalException
    /// (default is false).
    /// </summary>
    public bool DataPortalReturnObjectOnException { get; set; } = false;
  }
}<|MERGE_RESOLUTION|>--- conflicted
+++ resolved
@@ -28,14 +28,10 @@
     /// Gets or sets a value containing the type of the
     /// IDashboard to be used by the data portal.
     /// </summary>
-<<<<<<< HEAD
-    internal Type DashboardType { get; private set; } = typeof(Server.Dashboard.NullDashboard);
-=======
 #if NET8_0_OR_GREATER
     [DynamicallyAccessedMembers(DynamicallyAccessedMemberTypes.PublicConstructors)]
 #endif
-    internal Type DashboardType { get; set; } = typeof(Server.Dashboard.NullDashboard);
->>>>>>> 32ec3ae2
+    internal Type DashboardType { get; private set; } = typeof(Server.Dashboard.NullDashboard);
 
     /// <summary>
     /// Sets the type of the IDashboard to be 
@@ -58,14 +54,10 @@
     /// An instance of this type is created using dependency
     /// injection.
     /// </summary>
-<<<<<<< HEAD
-    internal Type AuthorizerProviderType { get; private set; } = typeof(ActiveAuthorizer);
-=======
 #if NET8_0_OR_GREATER
     [DynamicallyAccessedMembers(DynamicallyAccessedMemberTypes.PublicConstructors)]
 #endif
-    internal Type AuthorizerProviderType { get; set; } = typeof(ActiveAuthorizer);
->>>>>>> 32ec3ae2
+    internal Type AuthorizerProviderType { get; private set; } = typeof(ActiveAuthorizer);
 
     /// <summary>
     /// Sets the type of the IDataPortalAuthorizer to be 
@@ -123,14 +115,10 @@
     /// <summary>
     /// Gets or sets the type of the ExceptionInspector.
     /// </summary>
-<<<<<<< HEAD
-    internal Type ExceptionInspectorType { get; private set; } = typeof(DefaultExceptionInspector);
-=======
 #if NET8_0_OR_GREATER
     [DynamicallyAccessedMembers(DynamicallyAccessedMemberTypes.PublicConstructors)]
 #endif
-    internal Type ExceptionInspectorType { get; set; } = typeof(DefaultExceptionInspector);
->>>>>>> 32ec3ae2
+    internal Type ExceptionInspectorType { get; private set; } = typeof(DefaultExceptionInspector);
 
     /// <summary>
     /// Sets the type of the ExceptionInspector.
@@ -149,14 +137,10 @@
     /// <summary>
     /// Gets or sets the type of the Activator.
     /// </summary>
-<<<<<<< HEAD
-    internal Type ActivatorType { get; private set; } = typeof(DefaultDataPortalActivator);
-=======
 #if NET8_0_OR_GREATER
     [DynamicallyAccessedMembers(DynamicallyAccessedMemberTypes.PublicConstructors)]
 #endif
-    internal Type ActivatorType { get; set; } = typeof(DefaultDataPortalActivator);
->>>>>>> 32ec3ae2
+    internal Type ActivatorType { get; private set; } = typeof(DefaultDataPortalActivator);
 
     /// <summary>
     /// Sets the type of the Activator.
@@ -178,14 +162,10 @@
     /// the FactoryDataPortal model. Type must implement
     /// <see cref="IObjectFactoryLoader"/>.
     /// </summary>
-<<<<<<< HEAD
-    internal Type ObjectFactoryLoaderType { get; private set; } = typeof(ObjectFactoryLoader);
-=======
 #if NET8_0_OR_GREATER
     [DynamicallyAccessedMembers(DynamicallyAccessedMemberTypes.PublicConstructors)]
 #endif
-    internal Type ObjectFactoryLoaderType { get; set; } = typeof(ObjectFactoryLoader);
->>>>>>> 32ec3ae2
+    internal Type ObjectFactoryLoaderType { get; private set; } = typeof(ObjectFactoryLoader);
 
     /// <summary>
     /// Gets or sets the type name of the factor loader used to create
