﻿//-----------------------------------------------------------------------
// <copyright file="ApplicationContextAccessor.cs" company="Marimer LLC">
//     Copyright (c) Marimer LLC. All rights reserved.
//     Website: https://cslanet.com
// </copyright>
// <summary>Provides access to the correct current application</summary>
//-----------------------------------------------------------------------

using Csla.Runtime;
using Microsoft.Extensions.DependencyInjection;

namespace Csla.Core
{
  /// <summary>
  /// Provides access to the correct current application
  /// context manager instance depending on runtime environment.
  /// </summary>
  public class ApplicationContextAccessor
  {
    /// <summary>
    /// Creates a new instance of the type.
    /// </summary>
    /// <param name="contextManagerList"></param>
    /// <param name="localContextManager"></param>
    /// <param name="serviceProvider"></param>
    /// <exception cref="ArgumentNullException"><paramref name="contextManagerList"/>, <paramref name="localContextManager"/> or <paramref name="serviceProvider"/> is <see langword="null"/>.</exception>
    public ApplicationContextAccessor(
      IEnumerable<IContextManager> contextManagerList, 
      IContextManagerLocal localContextManager, 
      IServiceProvider serviceProvider)
    {
<<<<<<< HEAD
      if (contextManagerList is null)
        throw new ArgumentNullException(nameof(contextManagerList));

      ServiceProvider = serviceProvider ?? throw new ArgumentNullException(nameof(serviceProvider));
      LocalContextManager = localContextManager ?? throw new ArgumentNullException(nameof(localContextManager));
=======
      ServiceProvider = serviceProvider;
      _localContextManager = localContextManager;
>>>>>>> be1bc744

      var managers = contextManagerList.ToList();
      for (int i = managers.Count - 1; i >= 0; i--)
      {
        if (managers[i].IsValid)
        {
          _contextManager = managers[i];
          break;
        }
      }
    }

    internal IServiceProvider ServiceProvider { get; }
<<<<<<< HEAD
    private IContextManager? ContextManager { get; }
    private IContextManager LocalContextManager { get; }
=======
    private IContextManager? _contextManager;
    private IContextManager _localContextManager;
>>>>>>> be1bc744

    /// <summary>
    /// Gets a reference to the correct current application
    /// context manager instance depending on runtime environment.
    /// </summary>
    public IContextManager GetContextManager()
    {
      var runtimeInfo = ServiceProvider.GetRequiredService<IRuntimeInfo>();
      if (_contextManager != null && !runtimeInfo.LocalProxyNewScopeExists && _contextManager.IsValid)
        return _contextManager;
      else
        return _localContextManager;
    }
  }
}<|MERGE_RESOLUTION|>--- conflicted
+++ resolved
@@ -17,6 +17,11 @@
   /// </summary>
   public class ApplicationContextAccessor
   {
+    private readonly IContextManager? _contextManager;
+    private readonly IContextManager _localContextManager;
+    
+    internal IServiceProvider ServiceProvider { get; }
+    
     /// <summary>
     /// Creates a new instance of the type.
     /// </summary>
@@ -29,18 +34,13 @@
       IContextManagerLocal localContextManager, 
       IServiceProvider serviceProvider)
     {
-<<<<<<< HEAD
       if (contextManagerList is null)
         throw new ArgumentNullException(nameof(contextManagerList));
 
       ServiceProvider = serviceProvider ?? throw new ArgumentNullException(nameof(serviceProvider));
-      LocalContextManager = localContextManager ?? throw new ArgumentNullException(nameof(localContextManager));
-=======
-      ServiceProvider = serviceProvider;
-      _localContextManager = localContextManager;
->>>>>>> be1bc744
+      _localContextManager = localContextManager ?? throw new ArgumentNullException(nameof(localContextManager));
 
-      var managers = contextManagerList.ToList();
+            var managers = contextManagerList.ToList();
       for (int i = managers.Count - 1; i >= 0; i--)
       {
         if (managers[i].IsValid)
@@ -50,15 +50,6 @@
         }
       }
     }
-
-    internal IServiceProvider ServiceProvider { get; }
-<<<<<<< HEAD
-    private IContextManager? ContextManager { get; }
-    private IContextManager LocalContextManager { get; }
-=======
-    private IContextManager? _contextManager;
-    private IContextManager _localContextManager;
->>>>>>> be1bc744
 
     /// <summary>
     /// Gets a reference to the correct current application
