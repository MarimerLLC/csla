﻿//-----------------------------------------------------------------------
// <copyright file="ApplicationContextAccessor.cs" company="Marimer LLC">
//     Copyright (c) Marimer LLC. All rights reserved.
//     Website: https://cslanet.com
// </copyright>
// <summary>Provides access to the correct current application</summary>
//-----------------------------------------------------------------------
#nullable enable

using Csla.Runtime;
using Microsoft.Extensions.DependencyInjection;

namespace Csla.Core
{
  /// <summary>
  /// Provides access to the correct current application
  /// context manager instance depending on runtime environment.
  /// </summary>
  public class ApplicationContextAccessor
  {
    /// <summary>
    /// Creates a new instance of the type.
    /// </summary>
    /// <param name="contextManagerList"></param>
    /// <param name="localContextManager"></param>
    /// <param name="serviceProvider"></param>
    /// <exception cref="ArgumentNullException"><paramref name="contextManagerList"/>, <paramref name="localContextManager"/> or <paramref name="serviceProvider"/> is <see langword="null"/>.</exception>
    public ApplicationContextAccessor(
      IEnumerable<IContextManager> contextManagerList, 
      IContextManagerLocal localContextManager, 
      IServiceProvider serviceProvider)
    {
      if (contextManagerList is null)
        throw new ArgumentNullException(nameof(contextManagerList));

      ServiceProvider = serviceProvider ?? throw new ArgumentNullException(nameof(serviceProvider));
      LocalContextManager = localContextManager ?? throw new ArgumentNullException(nameof(localContextManager));

      var managers = contextManagerList.ToList();
      for (int i = managers.Count - 1; i >= 0; i--)
      {
        if (managers[i].IsValid)
        {
          ContextManager = managers[i];
          break;
        }
      }
    }

    internal IServiceProvider ServiceProvider { get; }
<<<<<<< HEAD
    private IContextManager ContextManager { get; }
    private IContextManager LocalContextManager { get; }
=======
    private IContextManager? ContextManager { get; set; }
    private IContextManager LocalContextManager { get; set; }
>>>>>>> e035ad78

    /// <summary>
    /// Gets a reference to the correct current application
    /// context manager instance depending on runtime environment.
    /// </summary>
    public IContextManager GetContextManager()
    {
      var runtimeInfo = ServiceProvider.GetRequiredService<IRuntimeInfo>();
      if (ContextManager != null && !runtimeInfo.LocalProxyNewScopeExists)
        return ContextManager;
      else
        return LocalContextManager;
    }
  }
}<|MERGE_RESOLUTION|>--- conflicted
+++ resolved
@@ -5,7 +5,6 @@
 // </copyright>
 // <summary>Provides access to the correct current application</summary>
 //-----------------------------------------------------------------------
-#nullable enable
 
 using Csla.Runtime;
 using Microsoft.Extensions.DependencyInjection;
@@ -48,13 +47,8 @@
     }
 
     internal IServiceProvider ServiceProvider { get; }
-<<<<<<< HEAD
-    private IContextManager ContextManager { get; }
+    private IContextManager? ContextManager { get; }
     private IContextManager LocalContextManager { get; }
-=======
-    private IContextManager? ContextManager { get; set; }
-    private IContextManager LocalContextManager { get; set; }
->>>>>>> e035ad78
 
     /// <summary>
     /// Gets a reference to the correct current application
