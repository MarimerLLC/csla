--- conflicted
+++ resolved
@@ -3625,12 +3625,8 @@
       // when a child has its edits applied
     }
 
-<<<<<<< HEAD
     /// <inheritdoc />
-    void IParent.ApplyEditChild(IEditableBusinessObject child)
-=======
     Task IParent.ApplyEditChild(IEditableBusinessObject child)
->>>>>>> dbd0b597
     {
       if (child is null)
         throw new ArgumentNullException(nameof(child));
@@ -3639,26 +3635,19 @@
       return Task.CompletedTask;
     }
 
-<<<<<<< HEAD
     /// <inheritdoc />
-    void IParent.RemoveChild(IEditableBusinessObject child)
-=======
     Task IParent.RemoveChild(IEditableBusinessObject child)
->>>>>>> dbd0b597
     {
       if (child is null)
         throw new ArgumentNullException(nameof(child));
 
       var info = FieldManager.FindProperty(child);
-<<<<<<< HEAD
       if (info is not null)
       {
         FieldManager.RemoveField(info);
       }
-=======
-      FieldManager.RemoveField(info);
+
       return Task.CompletedTask;
->>>>>>> dbd0b597
     }
 
     IParent? IParent.Parent
