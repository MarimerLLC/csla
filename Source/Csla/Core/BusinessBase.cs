//-----------------------------------------------------------------------
// <copyright file="BusinessBase.cs" company="Marimer LLC">
//     Copyright (c) Marimer LLC. All rights reserved.
//     Website: https://cslanet.com
// </copyright>
// <summary>This is the non-generic base class from which most</summary>
//-----------------------------------------------------------------------

using System.Collections;
using System.Collections.Concurrent;
using System.Collections.Specialized;
using System.ComponentModel;
using System.ComponentModel.DataAnnotations;
using System.Diagnostics;
using System.Reflection;
using Csla.Core.FieldManager;
using Csla.Core.LoadManager;
using Csla.Properties;
using Csla.Reflection;
using Csla.Rules;
using Csla.Security;
using Csla.Serialization.Mobile;
using Csla.Server;

namespace Csla.Core
{

  /// <summary>
  /// This is the non-generic base class from which most
  /// business objects will be derived.
  /// </summary>
#if TESTING
  [System.Diagnostics.DebuggerStepThrough]
#endif
  [Serializable]
  public abstract class BusinessBase : UndoableBase,
    IEditableBusinessObject,
    IEditableObject,
    ICloneable,
    IAuthorizeReadWrite,
    IParent,
    IDataPortalTarget,
    IManageProperties,
    IHostRules,
    ICheckRules,
    INotifyChildChanged,
    ISerializationNotification,
    IDataErrorInfo,
    INotifyDataErrorInfo,
    IUseFieldManager,
    IUseBusinessRules
  {

    /// <summary>
    /// Creates an instance of the type.
    /// </summary>
    protected BusinessBase()
    { }

    /// <summary>
    /// Method invoked after ApplicationContext
    /// is available.
    /// </summary>
    protected override void OnApplicationContextSet()
    {
      InitializeIdentity();
      Initialize();
      InitializeBusinessRules();
    }

    #region Initialize

    /// <summary>
    /// Override this method to set up event handlers so user
    /// code in a partial class can respond to events raised by
    /// generated code.
    /// </summary>
    protected virtual void Initialize()
    { /* allows subclass to initialize events before any other activity occurs */ }

    #endregion

    #region Identity

    private int _identity = -1;

    int IBusinessObject.Identity
    {
      get { return _identity; }
    }

    private void InitializeIdentity()
    {
      _identity = ((IParent)this).GetNextIdentity(_identity);
    }

    [NonSerialized]
    [NotUndoable]
    private IdentityManager _identityManager;

    int IParent.GetNextIdentity(int current)
    {
      if (Parent != null)
      {
        return Parent.GetNextIdentity(current);
      }
      else
      {
        if (_identityManager == null)
          _identityManager = new IdentityManager();
        return _identityManager.GetNextIdentity(current);
      }
    }

    #endregion

    #region Parent/Child link

    [NotUndoable]
    [NonSerialized]
    private IParent _parent;

    /// <summary>
    /// Provide access to the parent reference for use
    /// in child object code.
    /// </summary>
    /// <remarks>
    /// This value will be Nothing for root objects.
    /// </remarks>
    [Browsable(false)]
    [Display(AutoGenerateField = false)]
    [ScaffoldColumn(false)]
    [EditorBrowsable(EditorBrowsableState.Advanced)]
    public IParent Parent
    {
      get { return _parent; }
    }

    /// <summary>
    /// Used by BusinessListBase as a child object is 
    /// created to tell the child object about its
    /// parent.
    /// </summary>
    /// <param name="parent">A reference to the parent collection object.</param>
    protected virtual void SetParent(IParent parent)
    {
      _parent = parent;
      _identityManager = null;
      InitializeIdentity();
    }

    #endregion

    #region IsNew, IsDeleted, IsDirty, IsSavable

    // keep track of whether we are new, deleted or dirty
    private bool _isDirty = true;

    /// <summary>
    /// Returns true if this is a new object, 
    /// false if it is a pre-existing object.
    /// </summary>
    /// <remarks>
    /// An object is considered to be new if its primary identifying (key) value 
    /// doesn't correspond to data in the database. In other words, 
    /// if the data values in this particular
    /// object have not yet been saved to the database the object is considered to
    /// be new. Likewise, if the object's data has been deleted from the database
    /// then the object is considered to be new.
    /// </remarks>
    /// <returns>A value indicating if this object is new.</returns>
    [Browsable(false)]
    [Display(AutoGenerateField = false)]
    [ScaffoldColumn(false)]
    public bool IsNew { get; private set; } = true;

    /// <summary>
    /// Returns true if this object is marked for deletion.
    /// </summary>
    /// <remarks>
    /// CSLA .NET supports both immediate and deferred deletion of objects. This
    /// property is part of the support for deferred deletion, where an object
    /// can be marked for deletion, but isn't actually deleted until the object
    /// is saved to the database. This property indicates whether or not the
    /// current object has been marked for deletion. If it is true
    /// , the object will
    /// be deleted when it is saved to the database, otherwise it will be inserted
    /// or updated by the save operation.
    /// </remarks>
    /// <returns>A value indicating if this object is marked for deletion.</returns>
    [Browsable(false)]
    [Display(AutoGenerateField = false)]
    [ScaffoldColumn(false)]
    public bool IsDeleted { get; private set; }

    /// <summary>
    /// Returns true if this object's 
    /// data, or any of its fields or child objects data, 
    /// has been changed.
    /// </summary>
    /// <remarks>
    /// <para>
    /// When an object's data is changed, CSLA .NET makes note of that change
    /// and considers the object to be 'dirty' or changed. This value is used to
    /// optimize data updates, since an unchanged object does not need to be
    /// updated into the database. All new objects are considered dirty. All objects
    /// marked for deletion are considered dirty.
    /// </para><para>
    /// Once an object's data has been saved to the database (inserted or updated)
    /// the dirty flag is cleared and the object is considered unchanged. Objects
    /// newly loaded from the database are also considered unchanged.
    /// </para>
    /// </remarks>
    /// <returns>A value indicating if this object's data has been changed.</returns>
    [Browsable(false)]
    [Display(AutoGenerateField = false)]
    [ScaffoldColumn(false)]
    public virtual bool IsDirty
    {
      get { return IsSelfDirty || (_fieldManager != null && FieldManager.IsDirty()); }
    }

    /// <summary>
    /// Returns true if this object's data has been changed.
    /// </summary>
    /// <remarks>
    /// <para>
    /// When an object's data is changed, CSLA .NET makes note of that change
    /// and considers the object to be 'dirty' or changed. This value is used to
    /// optimize data updates, since an unchanged object does not need to be
    /// updated into the database. All new objects are considered dirty. All objects
    /// marked for deletion are considered dirty.
    /// </para><para>
    /// Once an object's data has been saved to the database (inserted or updated)
    /// the dirty flag is cleared and the object is considered unchanged. Objects
    /// newly loaded from the database are also considered unchanged.
    /// </para>
    /// </remarks>
    /// <returns>A value indicating if this object's data has been changed.</returns>
    [Browsable(false)]
    [Display(AutoGenerateField = false)]
    [ScaffoldColumn(false)]
    public virtual bool IsSelfDirty
    {
      get { return _isDirty; }
    }

    /// <summary>
    /// Marks the object as being a new object. This also marks the object
    /// as being dirty and ensures that it is not marked for deletion.
    /// </summary>
    /// <remarks>
    /// <para>
    /// Newly created objects are marked new by default. You should call
    /// this method in the implementation of DataPortal_Update when the
    /// object is deleted (due to being marked for deletion) to indicate
    /// that the object no longer reflects data in the database.
    /// </para><para>
    /// If you override this method, make sure to call the base
    /// implementation after executing your new code.
    /// </para>
    /// </remarks>
    protected virtual void MarkNew()
    {
      IsNew = true;
      IsDeleted = false;
      MetaPropertyHasChanged("IsNew");
      MetaPropertyHasChanged("IsDeleted");
      MarkDirty();
    }

    /// <summary>
    /// Marks the object as being an old (not new) object. This also
    /// marks the object as being unchanged (not dirty).
    /// </summary>
    /// <remarks>
    /// <para>
    /// You should call this method in the implementation of
    /// DataPortal_Fetch to indicate that an existing object has been
    /// successfully retrieved from the database.
    /// </para><para>
    /// You should call this method in the implementation of 
    /// DataPortal_Update to indicate that a new object has been successfully
    /// inserted into the database.
    /// </para><para>
    /// If you override this method, make sure to call the base
    /// implementation after executing your new code.
    /// </para>
    /// </remarks>
    protected virtual void MarkOld()
    {
      IsNew = false;
      MetaPropertyHasChanged("IsNew");
      MarkClean();
    }

    /// <summary>
    /// Marks an object for deletion. This also marks the object
    /// as being dirty.
    /// </summary>
    /// <remarks>
    /// You should call this method in your business logic in the
    /// case that you want to have the object deleted when it is
    /// saved to the database.
    /// </remarks>
    protected void MarkDeleted()
    {
      IsDeleted = true;
      MetaPropertyHasChanged("IsDeleted");
      MarkDirty();
    }

    /// <summary>
    /// Marks an object as being dirty, or changed.
    /// </summary>
    /// <remarks>
    /// <para>
    /// You should call this method in your business logic any time
    /// the object's internal data changes. Any time any instance
    /// variable changes within the object, this method should be called
    /// to tell CSLA .NET that the object's data has been changed.
    /// </para><para>
    /// Marking an object as dirty does two things. First it ensures
    /// that CSLA .NET will properly save the object as appropriate. Second,
    /// it causes CSLA .NET to tell Windows Forms data binding that the
    /// object's data has changed so any bound controls will update to
    /// reflect the new values.
    /// </para>
    /// </remarks>
    protected void MarkDirty()
    {
      MarkDirty(false);
    }

    /// <summary>
    /// Marks an object as being dirty, or changed.
    /// </summary>
    /// <param name="suppressEvent">
    /// true to supress the PropertyChanged event that is otherwise
    /// raised to indicate that the object's state has changed.
    /// </param>
    [EditorBrowsable(EditorBrowsableState.Advanced)]
    protected void MarkDirty(bool suppressEvent)
    {
      bool old = _isDirty;
      _isDirty = true;
      if (!suppressEvent)
        OnUnknownPropertyChanged();
      if (_isDirty != old)
      {
        MetaPropertyHasChanged("IsSelfDirty");
        MetaPropertyHasChanged("IsDirty");
        MetaPropertyHasChanged("IsSavable");
      }
    }

    /// <summary>
    /// Performs processing required when a property
    /// has changed.
    /// </summary>
    /// <param name="property">Property that
    /// has changed.</param>
    /// <remarks>
    /// This method calls CheckRules(propertyName), MarkDirty and
    /// OnPropertyChanged(propertyName). MarkDirty is called such
    /// that no event is raised for IsDirty, so only the specific
    /// property changed event for the current property is raised.
    /// </remarks>
    protected virtual void PropertyHasChanged(IPropertyInfo property)
    {
      MarkDirty(true);
      CheckPropertyRules(property);
    }

    private void PropertyHasChanged(string propertyName)
    {
      PropertyHasChanged(FieldManager.GetRegisteredProperty(propertyName));
    }

    /// <summary>
    /// Raises OnPropertyChanged for meta properties (IsXYZ) when PropertyChangedMode is not Windows
    /// </summary>
    /// <param name="name">meta property name that has cchanged.</param>
    protected virtual void MetaPropertyHasChanged(string name)
    {
      if (ApplicationContext.PropertyChangedMode != ApplicationContext.PropertyChangedModes.Windows)
        OnMetaPropertyChanged(name);
    }

    /// <summary>
    /// Check rules for the property and notifies UI of properties that may have changed.
    /// </summary>
    /// <param name="property">The property.</param>
    [EditorBrowsable(EditorBrowsableState.Advanced)]
    protected virtual void CheckPropertyRules(IPropertyInfo property)
    {
      var propertyNames = BusinessRules.CheckRules(property);
      if (ApplicationContext.PropertyChangedMode == ApplicationContext.PropertyChangedModes.Windows)
        OnPropertyChanged(property);
      else
        foreach (var name in propertyNames)
          OnPropertyChanged(name);
    }

    /// <summary>
    /// Check object rules and notifies UI of properties that may have changed. 
    /// </summary>
    protected virtual void CheckObjectRules()
    {
      var propertyNames = BusinessRules.CheckObjectRules();
      if (ApplicationContext.PropertyChangedMode == ApplicationContext.PropertyChangedModes.Windows)
      {
        OnUnknownPropertyChanged();
      }
      else
        foreach (var name in propertyNames)
          OnPropertyChanged(name);
    }



    /// <summary>
    /// Forces the object's IsDirty flag to false.
    /// </summary>
    /// <remarks>
    /// This method is normally called automatically and is
    /// not intended to be called manually.
    /// </remarks>
    [EditorBrowsable(EditorBrowsableState.Advanced)]
    protected void MarkClean()
    {
      _isDirty = false;
      if (_fieldManager != null)
        FieldManager.MarkClean();
      OnUnknownPropertyChanged();
      MetaPropertyHasChanged("IsSelfDirty");
      MetaPropertyHasChanged("IsDirty");
      MetaPropertyHasChanged("IsSavable");
    }

    /// <summary>
    /// Returns true if this object is both dirty and valid.
    /// </summary>
    /// <remarks>
    /// An object is considered dirty (changed) if 
    /// <see cref="P:Csla.BusinessBase.IsDirty" /> returns true. It is
    /// considered valid if IsValid
    /// returns true. The IsSavable property is
    /// a combination of these two properties. 
    /// </remarks>
    /// <returns>A value indicating if this object is both dirty and valid.</returns>
    [Browsable(false)]
    [Display(AutoGenerateField = false)]
    [ScaffoldColumn(false)]
    public virtual bool IsSavable
    {
      get
      {
        bool auth;
        if (IsDeleted)
          auth = BusinessRules.HasPermission(ApplicationContext, AuthorizationActions.DeleteObject, this);
        else if (IsNew)
          auth = BusinessRules.HasPermission(ApplicationContext, AuthorizationActions.CreateObject, this);
        else
          auth = BusinessRules.HasPermission(ApplicationContext, AuthorizationActions.EditObject, this);
        return (auth && IsDirty && IsValid && !IsBusy);
      }
    }

    #endregion

    #region Authorization

    [NotUndoable]
    [NonSerialized]
    private ConcurrentDictionary<string, bool> _readResultCache;
    [NotUndoable]
    [NonSerialized]
    private ConcurrentDictionary<string, bool> _writeResultCache;
    [NotUndoable]
    [NonSerialized]
    private ConcurrentDictionary<string, bool> _executeResultCache;
    [NotUndoable]
    [NonSerialized]
    private System.Security.Principal.IPrincipal _lastPrincipal;

    /// <summary>
    /// Returns true if the user is allowed to read the
    /// calling property.
    /// </summary>
    /// <param name="property">Property to check.</param>
    [EditorBrowsable(EditorBrowsableState.Advanced)]
    public virtual bool CanReadProperty(IPropertyInfo property)
    {
      var result = true;

      VerifyAuthorizationCache();

      if (!_readResultCache.TryGetValue(property.Name, out result))
      {
        result = BusinessRules.HasPermission(ApplicationContext, AuthorizationActions.ReadProperty, property);
        if (BusinessRules.CachePermissionResult(AuthorizationActions.ReadProperty, property))
        {
          // store value in cache
          _readResultCache.AddOrUpdate(property.Name, result, (_, _) => { return result; });
        }
      }
      return result;
    }

    /// <summary>
    /// Returns true if the user is allowed to read the
    /// calling property.
    /// </summary>
    /// <returns>true if read is allowed.</returns>
    /// <param name="property">Property to read.</param>
    /// <param name="throwOnFalse">Indicates whether a negative
    /// result should cause an exception.</param>
    [EditorBrowsable(EditorBrowsableState.Advanced)]
    public bool CanReadProperty(IPropertyInfo property, bool throwOnFalse)
    {
      bool result = CanReadProperty(property);
      if (throwOnFalse && result == false)
      {
        SecurityException ex = new SecurityException(
          String.Format("{0} ({1})",
          Resources.PropertyGetNotAllowed, property.Name));
        throw ex;
      }
      return result;
    }

    /// <summary>
    /// Returns true if the user is allowed to read the
    /// specified property.
    /// </summary>
    /// <param name="propertyName">Name of the property to read.</param>
    [EditorBrowsable(EditorBrowsableState.Advanced)]
    public bool CanReadProperty(string propertyName)
    {
      return CanReadProperty(propertyName, false);
    }

    /// <summary>
    /// Returns true if the user is allowed to read the
    /// specified property.
    /// </summary>
    /// <param name="propertyName">Name of the property to read.</param>
    /// <param name="throwOnFalse">Indicates whether a negative
    /// result should cause an exception.</param>
    private bool CanReadProperty(string propertyName, bool throwOnFalse)
    {
      var propertyInfo = FieldManager.GetRegisteredProperties().FirstOrDefault(p => p.Name == propertyName);
      if (propertyInfo == null)
      {
        Trace.TraceError("CanReadProperty: {0} is not a registered property of {1}.{2}", propertyName, GetType().Namespace, GetType().Name);
        return true;
      }
      return CanReadProperty(propertyInfo, throwOnFalse);
    }

    /// <summary>
    /// Returns true if the user is allowed to write the
    /// specified property.
    /// </summary>
    /// <param name="property">Property to write.</param>
    [EditorBrowsable(EditorBrowsableState.Advanced)]
    public virtual bool CanWriteProperty(IPropertyInfo property)
    {
      bool result = true;

      VerifyAuthorizationCache();

      if (!_writeResultCache.TryGetValue(property.Name, out result))
      {
        result = BusinessRules.HasPermission(ApplicationContext, AuthorizationActions.WriteProperty, property);
        if (BusinessRules.CachePermissionResult(AuthorizationActions.WriteProperty, property))
        {
          // store value in cache
          _writeResultCache.AddOrUpdate(property.Name, result, (_, _) => { return result; });
        }
      }
      return result;
    }

    /// <summary>
    /// Returns true if the user is allowed to write the
    /// calling property.
    /// </summary>
    /// <returns>true if write is allowed.</returns>
    /// <param name="property">Property to write.</param>
    /// <param name="throwOnFalse">Indicates whether a negative
    /// result should cause an exception.</param>
    [EditorBrowsable(EditorBrowsableState.Advanced)]
    public bool CanWriteProperty(IPropertyInfo property, bool throwOnFalse)
    {
      bool result = CanWriteProperty(property);
      if (throwOnFalse && result == false)
      {
        throw new SecurityException($"{Resources.PropertySetNotAllowed} ({property.Name})");
      }
      return result;
    }

    /// <summary>
    /// Returns true if the user is allowed to write the
    /// specified property.
    /// </summary>
    /// <param name="propertyName">Name of the property to write.</param>
    [EditorBrowsable(EditorBrowsableState.Advanced)]
    public bool CanWriteProperty(string propertyName)
    {
      return CanWriteProperty(propertyName, false);
    }

    /// <summary>
    /// Returns true if the user is allowed to write the
    /// specified property.
    /// </summary>
    /// <param name="propertyName">Name of the property to write.</param>
    /// <param name="throwOnFalse">Indicates whether a negative
    /// result should cause an exception.</param>
    private bool CanWriteProperty(string propertyName, bool throwOnFalse)
    {
      var propertyInfo = FieldManager.GetRegisteredProperties().FirstOrDefault(p => p.Name == propertyName);
      if (propertyInfo == null)
      {
        Trace.TraceError("CanReadProperty: {0} is not a registered property of {1}.{2}", propertyName, GetType().Namespace, GetType().Name);
        return true;
      }
      return CanWriteProperty(propertyInfo, throwOnFalse);
    }

    private void VerifyAuthorizationCache()
    {
      if (_readResultCache == null)
        _readResultCache = new ConcurrentDictionary<string, bool>();
      if (_writeResultCache == null)
        _writeResultCache = new ConcurrentDictionary<string, bool>();
      if (_executeResultCache == null)
        _executeResultCache = new ConcurrentDictionary<string, bool>();
      if (!ReferenceEquals(ApplicationContext.User, _lastPrincipal))
      {
        // the principal has changed - reset the cache
        _readResultCache.Clear();
        _writeResultCache.Clear();
        _executeResultCache.Clear();
        _lastPrincipal = ApplicationContext.User;
      }
    }

    /// <summary>
    /// Returns true if the user is allowed to execute
    /// the specified method.
    /// </summary>
    /// <param name="method">Method to execute.</param>
    /// <returns>true if execute is allowed.</returns>
    [EditorBrowsable(EditorBrowsableState.Advanced)]
    public virtual bool CanExecuteMethod(IMemberInfo method)
    {
      bool result = true;

      VerifyAuthorizationCache();

      if (!_executeResultCache.TryGetValue(method.Name, out result))
      {
        result = BusinessRules.HasPermission(ApplicationContext, AuthorizationActions.ExecuteMethod, method);
        if (BusinessRules.CachePermissionResult(AuthorizationActions.ExecuteMethod, method))
        {
          // store value in cache
          _executeResultCache.AddOrUpdate(method.Name, result, (_, _) => { return result; });
        }
      }
      return result;
    }

    /// <summary>
    /// Returns true if the user is allowed to execute
    /// the specified method.
    /// </summary>
    /// <returns>true if execute is allowed.</returns>
    /// <param name="method">Method to execute.</param>
    /// <param name="throwOnFalse">Indicates whether a negative
    /// result should cause an exception.</param>
    [EditorBrowsable(EditorBrowsableState.Advanced)]
    public bool CanExecuteMethod(IMemberInfo method, bool throwOnFalse)
    {

      bool result = CanExecuteMethod(method);
      if (throwOnFalse && result == false)
      {
        SecurityException ex =
          new SecurityException($"{Resources.MethodExecuteNotAllowed} ({method.Name})");
        throw ex;
      }
      return result;

    }


    /// <summary>
    /// Returns true if the user is allowed to execute
    /// the specified method.
    /// </summary>
    /// <param name="methodName">Name of the method to execute.</param>
    /// <returns>true if execute is allowed.</returns>
    [EditorBrowsable(EditorBrowsableState.Advanced)]
    public virtual bool CanExecuteMethod(string methodName)
    {
      return CanExecuteMethod(methodName, false);
    }

    private bool CanExecuteMethod(string methodName, bool throwOnFalse)
    {

      bool result = CanExecuteMethod(new MethodInfo(methodName));
      if (throwOnFalse && result == false)
      {
        throw new SecurityException($"{Resources.MethodExecuteNotAllowed} ({methodName})");
      }
      return result;
    }

    #endregion

    #region System.ComponentModel.IEditableObject

    private bool _neverCommitted = true;
    [NotUndoable]
    private bool _disableIEditableObject;

    /// <summary>
    /// Gets or sets a value indicating whether the
    /// IEditableObject interface methods should
    /// be disabled for this object.
    /// </summary>
    /// <value>Defaults to False, indicating that
    /// the IEditableObject methods will behave
    /// normally.</value>
    /// <remarks>
    /// If you disable the IEditableObject methods
    /// then Windows Forms data binding will no longer
    /// automatically call BeginEdit, CancelEdit or
    /// ApplyEdit on your object, and you will have
    /// to call these methods manually to get proper
    /// n-level undo behavior.
    /// </remarks>
    [EditorBrowsable(EditorBrowsableState.Advanced)]
    protected bool DisableIEditableObject
    {
      get
      {
        return _disableIEditableObject;
      }
      set
      {
        _disableIEditableObject = value;
      }
    }

    /// <summary>
    /// Allow data binding to start a nested edit on the object.
    /// </summary>
    /// <remarks>
    /// Data binding may call this method many times. Only the first
    /// call should be honored, so we have extra code to detect this
    /// and do nothing for subsquent calls.
    /// </remarks>
    void IEditableObject.BeginEdit()
    {
      if (!_disableIEditableObject && !BindingEdit)
      {
        BindingEdit = true;
        BeginEdit();
      }
    }

    /// <summary>
    /// Allow data binding to cancel the current edit.
    /// </summary>
    /// <remarks>
    /// Data binding may call this method many times. Only the first
    /// call to either IEditableObject.CancelEdit or 
    /// IEditableObject.EndEdit
    /// should be honored. We include extra code to detect this and do
    /// nothing for subsequent calls.
    /// </remarks>
    void IEditableObject.CancelEdit()
    {
      if (!_disableIEditableObject && BindingEdit)
      {
        CancelEdit();
        BindingEdit = false;
        if (IsNew && _neverCommitted && EditLevel <= EditLevelAdded)
        {
          // we're new and no EndEdit or ApplyEdit has ever been
          // called on us, and now we've been cancelled back to
          // where we were added so we should have ourselves
          // removed from the parent collection
          Parent?.RemoveChild(this);
        }
      }
    }

    /// <summary>
    /// Allow data binding to apply the current edit.
    /// </summary>
    /// <remarks>
    /// Data binding may call this method many times. Only the first
    /// call to either IEditableObject.EndEdit or 
    /// IEditableObject.CancelEdit
    /// should be honored. We include extra code to detect this and do
    /// nothing for subsequent calls.
    /// </remarks>
    void IEditableObject.EndEdit()
    {
      if (!_disableIEditableObject && BindingEdit)
      {
        ApplyEdit();
        BindingEdit = false;
      }
    }

    #endregion

    #region Begin/Cancel/ApplyEdit

    /// <summary>
    /// Starts a nested edit on the object.
    /// </summary>
    /// <remarks>
    /// <para>
    /// When this method is called the object takes a snapshot of
    /// its current state (the values of its variables). This snapshot
    /// can be restored by calling CancelEdit
    /// or committed by calling ApplyEdit.
    /// </para><para>
    /// This is a nested operation. Each call to BeginEdit adds a new
    /// snapshot of the object's state to a stack. You should ensure that 
    /// for each call to BeginEdit there is a corresponding call to either 
    /// CancelEdit or ApplyEdit to remove that snapshot from the stack.
    /// </para><para>
    /// See Chapters 2 and 3 for details on n-level undo and state stacking.
    /// </para>
    /// </remarks>
    public void BeginEdit()
    {
      CopyState(EditLevel + 1);
    }

    /// <summary>
    /// Cancels the current edit process, restoring the object's state to
    /// its previous values.
    /// </summary>
    /// <remarks>
    /// Calling this method causes the most recently taken snapshot of the 
    /// object's state to be restored. This resets the object's values
    /// to the point of the last BeginEdit call.
    /// </remarks>
    public void CancelEdit()
    {
      UndoChanges(EditLevel - 1);
    }

    /// <summary>
    /// Called when an undo operation has completed.
    /// </summary>
    /// <remarks> 
    /// This method resets the object as a result of
    /// deserialization and raises PropertyChanged events
    /// to notify data binding that the object has changed.
    /// </remarks>
    protected override void UndoChangesComplete()
    {
      BusinessRules.SetTarget(this);
      InitializeBusinessRules();
      OnUnknownPropertyChanged();
      base.UndoChangesComplete();
    }

    /// <summary>
    /// Commits the current edit process.
    /// </summary>
    /// <remarks>
    /// Calling this method causes the most recently taken snapshot of the 
    /// object's state to be discarded, thus committing any changes made
    /// to the object's state since the last BeginEdit call.
    /// </remarks>
    public void ApplyEdit()
    {
      _neverCommitted = false;
      AcceptChanges(EditLevel - 1);
      //Next line moved to IEditableObject.ApplyEdit 
      //BindingEdit = false;
    }

    /// <summary>
    /// Notifies the parent object (if any) that this
    /// child object's edits have been accepted.
    /// </summary>
    protected override void AcceptChangesComplete()
    {
      BindingEdit = false;
      base.AcceptChangesComplete();

      // !!!! Will trigger Save here when using DynamicListBase template
      Parent?.ApplyEditChild(this);
    }

    #endregion

    #region IsChild

    [NotUndoable]
    private bool _isChild;

    /// <summary>
    /// Returns true if this is a child (non-root) object.
    /// </summary>
    [Browsable(false)]
    [Display(AutoGenerateField = false)]
    [ScaffoldColumn(false)]
    public bool IsChild
    {
      get { return _isChild; }
    }

    /// <summary>
    /// Marks the object as being a child object.
    /// </summary>
    protected void MarkAsChild()
    {
      _identity = -1;
      _isChild = true;
    }

    #endregion

    #region Delete

    /// <summary>
    /// Marks the object for deletion. The object will be deleted as part of the
    /// next save operation.
    /// </summary>
    /// <remarks>
    /// <para>
    /// CSLA .NET supports both immediate and deferred deletion of objects. This
    /// method is part of the support for deferred deletion, where an object
    /// can be marked for deletion, but isn't actually deleted until the object
    /// is saved to the database. This method is called by the UI developer to
    /// mark the object for deletion.
    /// </para><para>
    /// To 'undelete' an object, use n-level undo as discussed in Chapters 2 and 3.
    /// </para>
    /// </remarks>
    public virtual void Delete()
    {
      if (IsChild)
        throw new NotSupportedException(Resources.ChildDeleteException);

      MarkDeleted();
    }

    /// <summary>
    /// Called by a parent object to mark the child
    /// for deferred deletion.
    /// </summary>
    internal void DeleteChild()
    {
      if (!IsChild)
        throw new NotSupportedException(Resources.NoDeleteRootException);

      BindingEdit = false;
      MarkDeleted();
    }

    #endregion

    #region Edit Level Tracking (child only)

    // we need to keep track of the edit
    // level when we weere added so if the user
    // cancels below that level we can be destroyed
    [NotUndoable]
    private int _editLevelAdded;

    /// <summary>
    /// Gets or sets the current edit level of the
    /// object.
    /// </summary>
    /// <remarks>
    /// Allow the collection object to use the
    /// edit level as needed.
    /// </remarks>
    internal int EditLevelAdded
    {
      get { return _editLevelAdded; }
      set { _editLevelAdded = value; }
    }

    int IUndoableObject.EditLevel
    {
      get
      {
        return EditLevel;
      }
    }

    #endregion

    #region ICloneable

    object ICloneable.Clone()
    {
      return GetClone();
    }

    /// <summary>
    /// Creates a clone of the object.
    /// </summary>
    /// <returns>
    /// A new object containing the exact data of the original object.
    /// </returns>
    [EditorBrowsable(EditorBrowsableState.Advanced)]
    protected virtual object GetClone()
    {
      return ObjectCloner.GetInstance(ApplicationContext).Clone(this);
    }

    #endregion

    #region BusinessRules, IsValid

    [NonSerialized]
    [NotUndoable]
    private EventHandler _validationCompleteHandlers;

    /// <summary>
    /// Event raised when validation is complete.
    /// </summary>
    public event EventHandler ValidationComplete
    {
      add
      {
        _validationCompleteHandlers = (EventHandler)
          Delegate.Combine(_validationCompleteHandlers, value);
      }
      remove
      {
        _validationCompleteHandlers = (EventHandler)
          Delegate.Remove(_validationCompleteHandlers, value);
      }
    }

    /// <summary>
    /// Raises the ValidationComplete event
    /// </summary>
    [EditorBrowsable(EditorBrowsableState.Never)]
    protected virtual void OnValidationComplete()
    {
      _validationCompleteHandlers?.Invoke(this, EventArgs.Empty);
    }

    private void InitializeBusinessRules()
    {
      var rules = BusinessRuleManager.GetRulesForType(GetType());
      if (!rules.Initialized)
        lock (rules)
          if (!rules.Initialized)
          {
            try
            {
              AddBusinessRules();
              rules.Initialized = true;
            }
            catch (Exception)
            {
              BusinessRuleManager.CleanupRulesForType(GetType());
              throw;  // and rethrow exception
            }
          }
    }

    private BusinessRules _businessRules;

    /// <summary>
    /// Provides access to the broken rules functionality.
    /// </summary>
    /// <remarks>
    /// This property is used within your business logic so you can
    /// easily call the AddRule() method to associate business
    /// rules with your object's properties.
    /// </remarks>
    protected BusinessRules BusinessRules
    {
      get
      {
        if (_businessRules == null)
          _businessRules = new BusinessRules(ApplicationContext, this);
        else if (_businessRules.Target == null)
          _businessRules.SetTarget(this);
        return _businessRules;
      }
    }

    BusinessRules IUseBusinessRules.BusinessRules => BusinessRules;

    /// <summary>
    /// Gets the registered rules. Only for unit testing and not visible to code. 
    /// </summary>
    [EditorBrowsable(EditorBrowsableState.Never)]
    protected BusinessRuleManager GetRegisteredRules()
    {
      return BusinessRules.TypeRules;
    }

    void IHostRules.RuleStart(IPropertyInfo property)
    {
      OnBusyChanged(new BusyChangedEventArgs(property.Name, true));
    }

    void IHostRules.RuleComplete(IPropertyInfo property)
    {
      OnPropertyChanged(property);
      OnBusyChanged(new BusyChangedEventArgs(property.Name, false));
      MetaPropertyHasChanged("IsSelfValid");
      MetaPropertyHasChanged("IsValid");
      MetaPropertyHasChanged("IsSavable");
    }

    void IHostRules.RuleComplete(string property)
    {
      OnPropertyChanged(property);
      MetaPropertyHasChanged("IsSelfValid");
      MetaPropertyHasChanged("IsValid");
      MetaPropertyHasChanged("IsSavable");
    }

    void IHostRules.AllRulesComplete()
    {
      OnValidationComplete();
      MetaPropertyHasChanged("IsSelfValid");
      MetaPropertyHasChanged("IsValid");
      MetaPropertyHasChanged("IsSavable");
    }

    /// <summary>
    /// Override this method in your business class to
    /// be notified when you need to set up shared 
    /// business rules.
    /// </summary>
    /// <remarks>
    /// This method is automatically called by CSLA .NET
    /// when your object should associate per-type 
    /// validation rules with its properties.
    /// </remarks>
    protected virtual void AddBusinessRules()
    {
      BusinessRules.AddDataAnnotations();
    }

    /// <summary>
    /// Returns true if the object 
    /// and its child objects are currently valid, 
    /// false if the
    /// object or any of its child objects have broken 
    /// rules or are otherwise invalid.
    /// </summary>
    /// <remarks>
    /// <para>
    /// By default this property relies on the underling BusinessRules
    /// object to track whether any business rules are currently broken for this object.
    /// </para><para>
    /// You can override this property to provide more sophisticated
    /// implementations of the behavior. For instance, you should always override
    /// this method if your object has child objects, since the validity of this object
    /// is affected by the validity of all child objects.
    /// </para>
    /// </remarks>
    /// <returns>A value indicating if the object is currently valid.</returns>
    [Browsable(false)]
    [Display(AutoGenerateField = false)]
    [ScaffoldColumn(false)]
    public virtual bool IsValid
    {
      get { return IsSelfValid && (_fieldManager == null || FieldManager.IsValid()); }
    }

    /// <summary>
    /// Returns true if the object is currently 
    /// valid, false if the
    /// object has broken rules or is otherwise invalid.
    /// </summary>
    /// <remarks>
    /// <para>
    /// By default this property relies on the underling BusinessRules
    /// object to track whether any business rules are currently broken for this object.
    /// </para><para>
    /// You can override this property to provide more sophisticated
    /// implementations of the behavior. 
    /// </para>
    /// </remarks>
    /// <returns>A value indicating if the object is currently valid.</returns>
    [Browsable(false)]
    [Display(AutoGenerateField = false)]
    [ScaffoldColumn(false)]
    public virtual bool IsSelfValid
    {
      get { return BusinessRules.IsValid; }
    }

    /// <summary>
    /// Provides access to the readonly collection of broken business rules
    /// for this object.
    /// </summary>
    [Browsable(false)]
    [Display(AutoGenerateField = false)]
    [ScaffoldColumn(false)]
    [System.ComponentModel.DataAnnotations.Schema.NotMapped]
    [EditorBrowsable(EditorBrowsableState.Advanced)]
    public virtual BrokenRulesCollection BrokenRulesCollection
    {
      get { return BusinessRules.GetBrokenRules(); }
    }

    #endregion

    #region Data Access

    /// <summary>
    /// Called by the server-side DataPortal prior to calling the 
    /// requested DataPortal_XYZ method.
    /// </summary>
    /// <param name="e">The DataPortalContext object passed to the DataPortal.</param>
    [EditorBrowsable(EditorBrowsableState.Advanced)]
    protected virtual void DataPortal_OnDataPortalInvoke(DataPortalEventArgs e)
    { }

    /// <summary>
    /// Called by the server-side DataPortal after calling the 
    /// requested DataPortal_XYZ method.
    /// </summary>
    /// <param name="e">The DataPortalContext object passed to the DataPortal.</param>
    [EditorBrowsable(EditorBrowsableState.Advanced)]
    protected virtual void DataPortal_OnDataPortalInvokeComplete(DataPortalEventArgs e)
    { }

    /// <summary>
    /// Called by the server-side DataPortal if an exception
    /// occurs during data access.
    /// </summary>
    /// <param name="e">The DataPortalContext object passed to the DataPortal.</param>
    /// <param name="ex">The Exception thrown during data access.</param>
    [EditorBrowsable(EditorBrowsableState.Advanced)]
    protected virtual void DataPortal_OnDataPortalException(DataPortalEventArgs e, Exception ex)
    { }

    /// <summary>
    /// Override this method to load a new business object with default
    /// values from the database.
    /// </summary>
    /// <remarks>
    /// Normally you will overload this method to accept a strongly-typed
    /// criteria parameter, rather than overriding the method with a
    /// loosely-typed criteria parameter.
    /// </remarks>
    protected virtual void Child_Create()
    {
      BusinessRules.CheckRules();
    }

    /// <summary>
    /// Called by the server-side DataPortal prior to calling the 
    /// requested DataPortal_XYZ method.
    /// </summary>
    /// <param name="e">The DataPortalContext object passed to the DataPortal.</param>
    [EditorBrowsable(EditorBrowsableState.Advanced)]
    protected virtual void Child_OnDataPortalInvoke(DataPortalEventArgs e)
    { }

    /// <summary>
    /// Called by the server-side DataPortal after calling the 
    /// requested DataPortal_XYZ method.
    /// </summary>
    /// <param name="e">The DataPortalContext object passed to the DataPortal.</param>
    [EditorBrowsable(EditorBrowsableState.Advanced)]
    protected virtual void Child_OnDataPortalInvokeComplete(DataPortalEventArgs e)
    { }

    /// <summary>
    /// Called by the server-side DataPortal if an exception
    /// occurs during data access.
    /// </summary>
    /// <param name="e">The DataPortalContext object passed to the DataPortal.</param>
    /// <param name="ex">The Exception thrown during data access.</param>
    [EditorBrowsable(EditorBrowsableState.Advanced)]
    protected virtual void Child_OnDataPortalException(DataPortalEventArgs e, Exception ex)
    { }

    #endregion

    #region IDataErrorInfo

    string IDataErrorInfo.Error
    {
      get
      {
        if (!IsSelfValid)
          return BusinessRules.GetBrokenRules().ToString(
            RuleSeverity.Error);
        else
          return String.Empty;
      }
    }

    IEnumerable INotifyDataErrorInfo.GetErrors(string propertyName)
    {
      return BusinessRules.GetBrokenRules().Where(r => r.Property == propertyName && r.Severity == RuleSeverity.Error).Select(r => r.Description);
    }

    bool INotifyDataErrorInfo.HasErrors => !IsSelfValid;

    string IDataErrorInfo.this[string columnName]
    {
      get
      {
        string result = string.Empty;
        if (!IsSelfValid)
        {
          BrokenRule rule =
            BusinessRules.GetBrokenRules().GetFirstBrokenRule(columnName);
          if (rule != null)
            result = rule.Description;
        }
        return result;
      }
    }

    [NonSerialized]
    [NotUndoable]
    private EventHandler<DataErrorsChangedEventArgs> _errorsChanged;

    event EventHandler<DataErrorsChangedEventArgs> INotifyDataErrorInfo.ErrorsChanged
    {
      add
      {
        _errorsChanged = (EventHandler<DataErrorsChangedEventArgs>)
          Delegate.Combine(_errorsChanged, value);
      }
      remove
      {
        _errorsChanged = (EventHandler<DataErrorsChangedEventArgs>)
          Delegate.Remove(_errorsChanged, value);
      }
    }

    /// <summary>
    /// Call to indicate that errors have changed for a property.
    /// </summary>
    /// <param name="propertyName">Name of the property.</param>
    protected virtual void OnErrorsChanged(string propertyName)
    {
      _errorsChanged?.Invoke(this, new DataErrorsChangedEventArgs(propertyName));
    }

    /// <summary>
    /// Call this method to raise the PropertyChanged event
    /// for a specific property.
    /// </summary>
    /// <param name="propertyInfo">PropertyInfo of the property that
    /// has changed.</param>
    /// <remarks>
    /// This method may be called by properties in the business
    /// class to indicate the change in a specific property.
    /// </remarks>
    [EditorBrowsable(EditorBrowsableState.Advanced)]
    protected override void OnPropertyChanged(IPropertyInfo propertyInfo)
    {
      base.OnPropertyChanged(propertyInfo);
      OnErrorsChanged(propertyInfo.Name);
    }

    #endregion

    #region Serialization Notification

    void ISerializationNotification.Deserialized()
    {
      BusinessRules.SetTarget(this);
      if (_fieldManager != null)
        FieldManager.SetPropertyList(GetType());
      InitializeBusinessRules();
      FieldDataDeserialized();
    }

    #endregion

    #region Bubbling event Hooks

    /// <summary>
    /// For internal use.
    /// </summary>
    /// <param name="child">Child object.</param>
    [EditorBrowsable(EditorBrowsableState.Never)]
    protected void AddEventHooks(IBusinessObject child)
    {
      OnAddEventHooks(child);
    }

    /// <summary>
    /// Hook child object events.
    /// </summary>
    /// <param name="child">Child object.</param>
    [EditorBrowsable(EditorBrowsableState.Never)]
    protected virtual void OnAddEventHooks(IBusinessObject child)
    {
      if (child is INotifyBusy busy)
        busy.BusyChanged += Child_BusyChanged;

      if (child is INotifyUnhandledAsyncException unhandled)
        unhandled.UnhandledAsyncException += Child_UnhandledAsyncException;

      if (child is INotifyPropertyChanged pc)
        pc.PropertyChanged += Child_PropertyChanged;

      if (child is IBindingList bl)
        bl.ListChanged += Child_ListChanged;

      if (child is INotifyCollectionChanged ncc)
        ncc.CollectionChanged += Child_CollectionChanged;

      if (child is INotifyChildChanged cc)
        cc.ChildChanged += Child_Changed;
    }

    /// <summary>
    /// For internal use only.
    /// </summary>
    /// <param name="child">Child object.</param>
    [EditorBrowsable(EditorBrowsableState.Never)]
    protected void RemoveEventHooks(IBusinessObject child)
    {
      OnRemoveEventHooks(child);
    }

    /// <summary>
    /// Unhook child object events.
    /// </summary>
    /// <param name="child">Child object.</param>
    [EditorBrowsable(EditorBrowsableState.Never)]
    protected virtual void OnRemoveEventHooks(IBusinessObject child)
    {
      if (child is INotifyBusy busy)
        busy.BusyChanged -= Child_BusyChanged;

      if (child is INotifyUnhandledAsyncException unhandled)
        unhandled.UnhandledAsyncException -= Child_UnhandledAsyncException;

      if (child is INotifyPropertyChanged pc)
        pc.PropertyChanged -= Child_PropertyChanged;

      if (child is IBindingList bl)
        bl.ListChanged -= Child_ListChanged;

      if (child is INotifyCollectionChanged ncc)
        ncc.CollectionChanged -= Child_CollectionChanged;

      if (child is INotifyChildChanged cc)
        cc.ChildChanged -= Child_Changed;
    }

    #endregion

    #region Busy / Unhandled exception bubbling

    private void Child_UnhandledAsyncException(object sender, ErrorEventArgs e)
    {
      OnUnhandledAsyncException(e);
    }

    private void Child_BusyChanged(object sender, BusyChangedEventArgs e)
    {
      OnBusyChanged(e);
    }

    #endregion

    #region IEditableBusinessObject Members

    int IEditableBusinessObject.EditLevelAdded
    {
      get
      {
        return EditLevelAdded;
      }
      set
      {
        EditLevelAdded = value;
      }
    }

    void IEditableBusinessObject.DeleteChild()
    {
      DeleteChild();
    }

    void IEditableBusinessObject.SetParent(IParent parent)
    {
      SetParent(parent);
    }

    #endregion

    #region Register Methods

    /// <summary>
    /// Indicates that the specified method belongs
    /// to the type.
    /// </summary>
    /// <param name="objectType">
    /// Type of object to which the method belongs.
    /// </param>
    /// <param name="info">
    /// IMemberInfo object for the property.
    /// </param>
    /// <returns>
    /// The provided IMemberInfo object.
    /// </returns>
    protected static IMemberInfo RegisterMethod(Type objectType, IMemberInfo info)
    {
      var reflected = objectType.GetMethod(info.Name);
      if (reflected == null)
        throw new ArgumentException(string.Format(Resources.NoSuchMethod, info.Name), nameof(info));
      return info;
    }

    /// <summary>
    /// Indicates that the specified method belongs
    /// to the type.
    /// </summary>
    /// <param name="objectType">
    /// Type of object to which the method belongs.
    /// </param>
    /// <param name="methodName">
    /// Name of the method.
    /// </param>
    /// <returns>
    /// The provided IMemberInfo object.
    /// </returns>
    protected static MethodInfo RegisterMethod(Type objectType, string methodName)
    {
      var info = new MethodInfo(methodName);
      RegisterMethod(objectType, info);
      return info;
    }

    #endregion

    #region  Register Properties

    /// <summary>
    /// Indicates that the specified property belongs
    /// to the type.
    /// </summary>
    /// <typeparam name="P">
    /// Type of property.
    /// </typeparam>
    /// <param name="objectType">
    /// Type of object to which the property belongs.
    /// </param>
    /// <param name="info">
    /// PropertyInfo object for the property.
    /// </param>
    /// <returns>
    /// The provided IPropertyInfo object.
    /// </returns>
    protected static PropertyInfo<P> RegisterProperty<P>(Type objectType, PropertyInfo<P> info)
    {
      return PropertyInfoManager.RegisterProperty<P>(objectType, info);
    }

    #endregion

    #region  Get Properties

    /// <summary>
    /// Gets a property's value, first checking authorization.
    /// </summary>
    /// <typeparam name="P">
    /// Type of the property.
    /// </typeparam>
    /// <param name="field">
    /// The backing field for the property.</param>
    /// <param name="propertyName">
    /// The name of the property.</param>
    /// <param name="defaultValue">
    /// Value to be returned if the user is not
    /// authorized to read the property.</param>
    /// <remarks>
    /// If the user is not authorized to read the property
    /// value, the defaultValue value is returned as a
    /// result.
    /// </remarks>
    protected P GetProperty<P>(string propertyName, P field, P defaultValue)
    {
      return GetProperty<P>(propertyName, field, defaultValue, NoAccessBehavior.SuppressException);
    }

    /// <summary>
    /// Gets a property's value, first checking authorization.
    /// </summary>
    /// <typeparam name="P">
    /// Type of the property.
    /// </typeparam>
    /// <param name="field">
    /// The backing field for the property.</param>
    /// <param name="propertyName">
    /// The name of the property.</param>
    /// <param name="defaultValue">
    /// Value to be returned if the user is not
    /// authorized to read the property.</param>
    /// <param name="noAccess">
    /// True if an exception should be thrown when the
    /// user is not authorized to read this property.</param>
    protected P GetProperty<P>(string propertyName, P field, P defaultValue, NoAccessBehavior noAccess)
    {
      #region Check to see if the property is marked with RelationshipTypes.PrivateField

      var propertyInfo = FieldManager.GetRegisteredProperty(propertyName);

      if ((propertyInfo.RelationshipType & RelationshipTypes.PrivateField) != RelationshipTypes.PrivateField)
        throw new InvalidOperationException(Resources.PrivateFieldException);

      #endregion

      if (_bypassPropertyChecks || CanReadProperty(propertyInfo, noAccess == NoAccessBehavior.ThrowException))
        return field;

      return defaultValue;
    }

    /// <summary>
    /// Gets a property's value, first checking authorization.
    /// </summary>
    /// <typeparam name="P">
    /// Type of the property.
    /// </typeparam>
    /// <param name="field">
    /// The backing field for the property.</param>
    /// <param name="propertyInfo">
    /// PropertyInfo object containing property metadata.</param>
    /// <remarks>
    /// If the user is not authorized to read the property
    /// value, the defaultValue value is returned as a
    /// result.
    /// </remarks>
    protected P GetProperty<P>(PropertyInfo<P> propertyInfo, P field)
    {
      return GetProperty<P>(propertyInfo.Name, field, propertyInfo.DefaultValue, NoAccessBehavior.SuppressException);
    }

    /// <summary>
    /// Gets a property's value, first checking authorization.
    /// </summary>
    /// <typeparam name="P">
    /// Type of the property.
    /// </typeparam>
    /// <param name="field">
    /// The backing field for the property.</param>
    /// <param name="propertyInfo">
    /// PropertyInfo object containing property metadata.</param>
    /// <param name="defaultValue">
    /// Value to be returned if the user is not
    /// authorized to read the property.</param>
    /// <param name="noAccess">
    /// True if an exception should be thrown when the
    /// user is not authorized to read this property.</param>
    protected P GetProperty<P>(PropertyInfo<P> propertyInfo, P field, P defaultValue, NoAccessBehavior noAccess)
    {
      return GetProperty<P>(propertyInfo.Name, field, defaultValue, noAccess);
    }

    /// <summary>
    /// Gets a property's value as 
    /// a specified type, first checking authorization.
    /// </summary>
    /// <typeparam name="F">
    /// Type of the field.
    /// </typeparam>
    /// <typeparam name="P">
    /// Type of the property.
    /// </typeparam>
    /// <param name="field">
    /// The backing field for the property.</param>
    /// <param name="propertyInfo">
    /// PropertyInfo object containing property metadata.</param>
    /// <remarks>
    /// If the user is not authorized to read the property
    /// value, the defaultValue value is returned as a
    /// result.
    /// </remarks>
    protected P GetPropertyConvert<F, P>(PropertyInfo<F> propertyInfo, F field)
    {
      return Utilities.CoerceValue<P>(typeof(F), null, GetProperty<F>(propertyInfo.Name, field, propertyInfo.DefaultValue, NoAccessBehavior.SuppressException));
    }

    /// <summary>
    /// Gets a property's value as a specified type, 
    /// first checking authorization.
    /// </summary>
    /// <typeparam name="F">
    /// Type of the field.
    /// </typeparam>
    /// <typeparam name="P">
    /// Type of the property.
    /// </typeparam>
    /// <param name="field">
    /// The backing field for the property.</param>
    /// <param name="propertyInfo">
    /// PropertyInfo object containing property metadata.</param>
    /// <param name="noAccess">
    /// True if an exception should be thrown when the
    /// user is not authorized to read this property.</param>
    /// <remarks>
    /// If the user is not authorized to read the property
    /// value, the defaultValue value is returned as a
    /// result.
    /// </remarks>
    protected P GetPropertyConvert<F, P>(PropertyInfo<F> propertyInfo, F field, NoAccessBehavior noAccess)
    {
      return Utilities.CoerceValue<P>(typeof(F), null, GetProperty<F>(propertyInfo.Name, field, propertyInfo.DefaultValue, noAccess));
    }

    /// <summary>
    /// Gets a property's managed field value, 
    /// first checking authorization.
    /// </summary>
    /// <typeparam name="P">
    /// Type of the property.
    /// </typeparam>
    /// <param name="propertyInfo">
    /// PropertyInfo object containing property metadata.</param>
    /// <remarks>
    /// If the user is not authorized to read the property
    /// value, the defaultValue value is returned as a
    /// result.
    /// </remarks>
    protected P GetProperty<P>(PropertyInfo<P> propertyInfo)
    {
      return GetProperty<P>(propertyInfo, NoAccessBehavior.SuppressException);
    }

    /// <summary>
    /// Gets a property's value from the list of 
    /// managed field values, first checking authorization,
    /// and converting the value to an appropriate type.
    /// </summary>
    /// <typeparam name="F">
    /// Type of the field.
    /// </typeparam>
    /// <typeparam name="P">
    /// Type of the property.
    /// </typeparam>
    /// <param name="propertyInfo">
    /// PropertyInfo object containing property metadata.</param>
    /// <remarks>
    /// If the user is not authorized to read the property
    /// value, the defaultValue value is returned as a
    /// result.
    /// </remarks>
    protected P GetPropertyConvert<F, P>(PropertyInfo<F> propertyInfo)
    {
      return Utilities.CoerceValue<P>(typeof(F), null, GetProperty<F>(propertyInfo, NoAccessBehavior.SuppressException));
    }

    /// <summary>
    /// Gets a property's value from the list of 
    /// managed field values, first checking authorization,
    /// and converting the value to an appropriate type.
    /// </summary>
    /// <typeparam name="F">
    /// Type of the field.
    /// </typeparam>
    /// <typeparam name="P">
    /// Type of the property.
    /// </typeparam>
    /// <param name="propertyInfo">
    /// PropertyInfo object containing property metadata.</param>
    /// <param name="noAccess">
    /// True if an exception should be thrown when the
    /// user is not authorized to read this property.</param>
    /// <remarks>
    /// If the user is not authorized to read the property
    /// value, the defaultValue value is returned as a
    /// result.
    /// </remarks>
    protected P GetPropertyConvert<F, P>(PropertyInfo<F> propertyInfo, NoAccessBehavior noAccess)
    {
      return Utilities.CoerceValue<P>(typeof(F), null, GetProperty<F>(propertyInfo, noAccess));
    }

    /// <summary>
    /// Gets a property's value as a specified type, 
    /// first checking authorization.
    /// </summary>
    /// <typeparam name="P">
    /// Type of the property.
    /// </typeparam>
    /// <param name="propertyInfo">
    /// PropertyInfo object containing property metadata.</param>
    /// <param name="noAccess">
    /// True if an exception should be thrown when the
    /// user is not authorized to read this property.</param>
    /// <remarks>
    /// If the user is not authorized to read the property
    /// value, the defaultValue value is returned as a
    /// result.
    /// </remarks>
    protected P GetProperty<P>(PropertyInfo<P> propertyInfo, NoAccessBehavior noAccess)
    {
      if (((propertyInfo.RelationshipType & RelationshipTypes.LazyLoad) == RelationshipTypes.LazyLoad) && !FieldManager.FieldExists(propertyInfo))
      {
        if (PropertyIsLoading(propertyInfo))
          return propertyInfo.DefaultValue;
        throw new InvalidOperationException(Resources.PropertyGetNotAllowed);
      }

      P result = default;
      if (_bypassPropertyChecks || CanReadProperty(propertyInfo, noAccess == NoAccessBehavior.ThrowException))
        result = ReadProperty<P>(propertyInfo);
      else
        result = propertyInfo.DefaultValue;
      return result;
    }

    /// <summary>
    /// Gets a property's value as a specified type.
    /// </summary>
    /// <param name="propertyInfo">
    /// PropertyInfo object containing property metadata.</param>
    /// <remarks>
    /// If the user is not authorized to read the property
    /// value, the defaultValue value is returned as a
    /// result.
    /// </remarks>
    protected object GetProperty(IPropertyInfo propertyInfo)
    {
      object result;
      if (_bypassPropertyChecks || CanReadProperty(propertyInfo, false))
      {
        // call ReadProperty (may be overloaded in actual class)
        result = ReadProperty(propertyInfo);
      }
      else
      {
        result = propertyInfo.DefaultValue;
      }
      return result;
    }

    /// <summary>
    /// Gets a property's managed field value, 
    /// first checking authorization.
    /// </summary>
    /// <typeparam name="P">
    /// Type of the property.
    /// </typeparam>
    /// <param name="propertyInfo">
    /// PropertyInfo object containing property metadata.</param>
    /// <remarks>
    /// If the user is not authorized to read the property
    /// value, the defaultValue value is returned as a
    /// result.
    /// </remarks>
    protected P GetProperty<P>(IPropertyInfo propertyInfo)
    {
      return (P)GetProperty(propertyInfo);
    }

    /// <summary>
    /// Lazily initializes a property and returns
    /// the resulting value.
    /// </summary>
    /// <typeparam name="P">Type of the property.</typeparam>
    /// <param name="property">PropertyInfo object containing property metadata.</param>
    /// <param name="valueGenerator">Method returning the new value.</param>
    /// <remarks>
    /// If the user is not authorized to read the property
    /// value, the defaultValue value is returned as a
    /// result.
    /// </remarks>
    protected P LazyGetProperty<P>(PropertyInfo<P> property, Func<P> valueGenerator)
    {
      if (!(FieldManager.FieldExists(property)))
      {
        OnPropertyChanging(property.Name);
        var result = valueGenerator();
        LoadProperty(property, result);
        OnPropertyChanged(property.Name);
      }
      return GetProperty<P>(property);
    }

    /// <summary>
    /// Gets a value indicating whether a lazy loaded 
    /// property is currently being retrieved.
    /// </summary>
    /// <param name="propertyInfo">Property to check.</param>
    protected bool PropertyIsLoading(IPropertyInfo propertyInfo)
    {
      return LoadManager.IsLoadingProperty(propertyInfo);
    }

    /// <summary>
    /// Lazily initializes a property and returns
    /// the resulting value.
    /// </summary>
    /// <typeparam name="P">Type of the property.</typeparam>
    /// <param name="property">PropertyInfo object containing property metadata.</param>
    /// <param name="factory">Async method returning the new value.</param>
    /// <remarks>
    /// <para>
    /// Note that the first value returned is almost certainly
    /// the defaultValue because the value is initialized asynchronously.
    /// The real value is provided later along with a PropertyChanged
    /// event to indicate the value has changed.
    /// </para><para>
    /// If the user is not authorized to read the property
    /// value, the defaultValue value is returned as a
    /// result.
    /// </para>
    /// </remarks>
    protected P LazyGetPropertyAsync<P>(PropertyInfo<P> property, Task<P> factory)
    {
      if (!(FieldManager.FieldExists(property)) && !PropertyIsLoading(property))
      {
        LoadPropertyAsync(property, factory);
      }
      return GetProperty<P>(property);
    }

    object IManageProperties.LazyGetProperty<P>(PropertyInfo<P> propertyInfo, Func<P> valueGenerator)
    {
      return LazyGetProperty(propertyInfo, valueGenerator);
    }

    object IManageProperties.LazyGetPropertyAsync<P>(PropertyInfo<P> propertyInfo, Task<P> factory)
    {
      return LazyGetPropertyAsync(propertyInfo, factory);
    }

    #endregion

    #region  Read Properties

    /// <summary>
    /// Gets a property's value from the list of 
    /// managed field values, converting the 
    /// value to an appropriate type.
    /// </summary>
    /// <typeparam name="F">
    /// Type of the field.
    /// </typeparam>
    /// <typeparam name="P">
    /// Type of the property.
    /// </typeparam>
    /// <param name="propertyInfo">
    /// PropertyInfo object containing property metadata.</param>
    protected P ReadPropertyConvert<F, P>(PropertyInfo<F> propertyInfo)
    {
      return Utilities.CoerceValue<P>(typeof(F), null, ReadProperty<F>(propertyInfo));
    }

    /// <summary>
    /// Gets a property's value as a specified type.
    /// </summary>
    /// <typeparam name="P">
    /// Type of the property.
    /// </typeparam>
    /// <param name="propertyInfo">
    /// PropertyInfo object containing property metadata.</param>
    protected P ReadProperty<P>(PropertyInfo<P> propertyInfo)
    {
      if (((propertyInfo.RelationshipType & RelationshipTypes.LazyLoad) == RelationshipTypes.LazyLoad) && !FieldManager.FieldExists(propertyInfo))
      {
        if (PropertyIsLoading(propertyInfo))
          return default;
        throw new InvalidOperationException(Resources.PropertyGetNotAllowed);
      }

      P result = default;
      IFieldData data = FieldManager.GetFieldData(propertyInfo);
      if (data != null)
      {
        if (data is IFieldData<P> fd)
          result = fd.Value;
        else
          result = (P)data.Value;
      }
      else
      {
        result = propertyInfo.DefaultValue;
        FieldManager.LoadFieldData<P>(propertyInfo, result);
      }
      return result;
    }

    /// <summary>
    /// Gets a property's value.
    /// </summary>
    /// <param name="propertyInfo">
    /// PropertyInfo object containing property metadata.</param>
    protected virtual object ReadProperty(IPropertyInfo propertyInfo)
    {
      if (((propertyInfo.RelationshipType & RelationshipTypes.LazyLoad) == RelationshipTypes.LazyLoad) && !FieldManager.FieldExists(propertyInfo))
        throw new InvalidOperationException(Resources.PropertyGetNotAllowed);

      if ((propertyInfo.RelationshipType & RelationshipTypes.PrivateField) == RelationshipTypes.PrivateField)
      {
        using (BypassPropertyChecks)
        {
          return MethodCaller.CallPropertyGetter(this, propertyInfo.Name);
        }
      }

      object result = null;
      var info = FieldManager.GetFieldData(propertyInfo);
      if (info != null)
      {
        result = info.Value;
      }
      else
      {
        result = propertyInfo.DefaultValue;
        FieldManager.LoadFieldData(propertyInfo, result);
      }

      return result;
    }

    /// <summary>
    /// Gets a property's value as a specified type.
    /// </summary>
    /// <typeparam name="P">
    /// Type of the property.
    /// </typeparam>
    /// <param name="property">
    /// PropertyInfo object containing property metadata.</param>
    /// <param name="valueGenerator">Method returning the new value.</param>
    protected P LazyReadProperty<P>(PropertyInfo<P> property, Func<P> valueGenerator)
    {
      if (!(FieldManager.FieldExists(property)))
      {
        var result = valueGenerator();
        LoadProperty(property, result);
      }
      return ReadProperty<P>(property);
    }

    /// <summary>
    /// Gets a property's value as a specified type.
    /// </summary>
    /// <typeparam name="P">
    /// Type of the property.
    /// </typeparam>
    /// <param name="property">
    /// PropertyInfo object containing property metadata.</param>
    /// <param name="factory">Async method returning the new value.</param>
    protected P LazyReadPropertyAsync<P>(PropertyInfo<P> property, Task<P> factory)
    {
      if (!(FieldManager.FieldExists(property)) && !PropertyIsLoading(property))
      {
        LoadPropertyAsync(property, factory);
      }
      return ReadProperty<P>(property);
    }

    P IManageProperties.LazyReadProperty<P>(PropertyInfo<P> propertyInfo, Func<P> valueGenerator)
    {
      return LazyReadProperty(propertyInfo, valueGenerator);
    }

    P IManageProperties.LazyReadPropertyAsync<P>(PropertyInfo<P> propertyInfo, Task<P> factory)
    {
      return LazyReadPropertyAsync(propertyInfo, factory);
    }

    #endregion

    #region  Set Properties

    /// <summary>
    /// Sets a property's backing field with the supplied
    /// value, first checking authorization, and then
    /// calling PropertyHasChanged if the value does change.
    /// </summary>
    /// <param name="field">
    /// A reference to the backing field for the property.</param>
    /// <param name="newValue">
    /// The new value for the property.</param>
    /// <param name="propertyInfo">
    /// PropertyInfo object containing property metadata.</param>
    /// <remarks>
    /// If the user is not authorized to change the property, this
    /// overload throws a SecurityException.
    /// </remarks>
    protected void SetProperty<P>(PropertyInfo<P> propertyInfo, ref P field, P newValue)
    {
      SetProperty<P>(propertyInfo.Name, ref field, newValue, NoAccessBehavior.ThrowException);
    }

    /// <summary>
    /// Sets a property's backing field with the supplied
    /// value, first checking authorization, and then
    /// calling PropertyHasChanged if the value does change.
    /// </summary>
    /// <param name="field">
    /// A reference to the backing field for the property.</param>
    /// <param name="newValue">
    /// The new value for the property.</param>
    /// <param name="propertyName">
    /// The name of the property.</param>
    /// <remarks>
    /// If the user is not authorized to change the property, this
    /// overload throws a SecurityException.
    /// </remarks>
    protected void SetProperty<P>(string propertyName, ref P field, P newValue)
    {
      SetProperty<P>(propertyName, ref field, newValue, NoAccessBehavior.ThrowException);
    }

    /// <summary>
    /// Sets a property's backing field with the 
    /// supplied value, first checking authorization, and then
    /// calling PropertyHasChanged if the value does change.
    /// </summary>
    /// <typeparam name="P">
    /// Type of the field being set.
    /// </typeparam>
    /// <typeparam name="V">
    /// Type of the value provided to the field.
    /// </typeparam>
    /// <param name="field">
    /// A reference to the backing field for the property.</param>
    /// <param name="newValue">
    /// The new value for the property.</param>
    /// <param name="propertyInfo">
    /// PropertyInfo object containing property metadata.</param>
    /// <remarks>
    /// If the user is not authorized to change the property, this
    /// overload throws a SecurityException.
    /// </remarks>
    protected void SetPropertyConvert<P, V>(PropertyInfo<P> propertyInfo, ref P field, V newValue)
    {
      SetPropertyConvert<P, V>(propertyInfo, ref field, newValue, NoAccessBehavior.ThrowException);
    }

    /// <summary>
    /// Sets a property's backing field with the 
    /// supplied value, first checking authorization, and then
    /// calling PropertyHasChanged if the value does change.
    /// </summary>
    /// <typeparam name="P">
    /// Type of the field being set.
    /// </typeparam>
    /// <typeparam name="V">
    /// Type of the value provided to the field.
    /// </typeparam>
    /// <param name="field">
    /// A reference to the backing field for the property.</param>
    /// <param name="newValue">
    /// The new value for the property.</param>
    /// <param name="propertyInfo">
    /// PropertyInfo object containing property metadata.</param>
    /// <param name="noAccess">
    /// True if an exception should be thrown when the
    /// user is not authorized to change this property.</param>
    /// <remarks>
    /// If the field value is of type string, any incoming
    /// null values are converted to string.Empty.
    /// </remarks>
    protected void SetPropertyConvert<P, V>(PropertyInfo<P> propertyInfo, ref P field, V newValue, NoAccessBehavior noAccess)
    {
      SetPropertyConvert<P, V>(propertyInfo.Name, ref field, newValue, noAccess);
    }

    /// <summary>
    /// Sets a property's backing field with the supplied
    /// value, first checking authorization, and then
    /// calling PropertyHasChanged if the value does change.
    /// </summary>
    /// <param name="field">
    /// A reference to the backing field for the property.</param>
    /// <param name="newValue">
    /// The new value for the property.</param>
    /// <param name="propertyName">
    /// The name of the property.</param>
    /// <param name="noAccess">
    /// True if an exception should be thrown when the
    /// user is not authorized to change this property.</param>
    protected void SetProperty<P>(string propertyName, ref P field, P newValue, NoAccessBehavior noAccess)
    {
      try
      {
        #region Check to see if the property is marked with RelationshipTypes.PrivateField

        var propertyInfo = FieldManager.GetRegisteredProperty(propertyName);

        if ((propertyInfo.RelationshipType & RelationshipTypes.PrivateField) != RelationshipTypes.PrivateField)
          throw new InvalidOperationException(Resources.PrivateFieldException);

        #endregion

        if (_bypassPropertyChecks || CanWriteProperty(propertyInfo, noAccess == NoAccessBehavior.ThrowException))
        {
          bool doChange = false;
          if (field == null)
          {
            if (newValue != null)
              doChange = true;
          }
          else
          {
            if (typeof(P) == typeof(string) && newValue == null)
              newValue = Utilities.CoerceValue<P>(typeof(string), field, string.Empty);
            if (!field.Equals(newValue))
              doChange = true;
          }
          if (doChange)
          {
            if (!_bypassPropertyChecks) OnPropertyChanging(propertyName);
            field = newValue;
            if (!_bypassPropertyChecks) PropertyHasChanged(propertyName);
          }
        }
      }
      catch (System.Security.SecurityException ex)
      {
        throw new SecurityException(ex.Message);
      }
      catch (SecurityException)
      {
        throw;
      }
      catch (Exception ex)
      {
        throw new PropertyLoadException(
          string.Format(Resources.PropertyLoadException, propertyName, ex.Message, ex.Message), ex);
      }
    }

    /// <summary>
    /// Sets a property's backing field with the 
    /// supplied value, first checking authorization, and then
    /// calling PropertyHasChanged if the value does change.
    /// </summary>
    /// <typeparam name="P">
    /// Type of the field being set.
    /// </typeparam>
    /// <typeparam name="V">
    /// Type of the value provided to the field.
    /// </typeparam>
    /// <param name="field">
    /// A reference to the backing field for the property.</param>
    /// <param name="newValue">
    /// The new value for the property.</param>
    /// <param name="propertyName">
    /// The name of the property.</param>
    /// <param name="noAccess">
    /// True if an exception should be thrown when the
    /// user is not authorized to change this property.</param>
    /// <remarks>
    /// If the field value is of type string, any incoming
    /// null values are converted to string.Empty.
    /// </remarks>
    protected void SetPropertyConvert<P, V>(string propertyName, ref P field, V newValue, NoAccessBehavior noAccess)
    {
      try
      {
        #region Check to see if the property is marked with RelationshipTypes.PrivateField

        var propertyInfo = FieldManager.GetRegisteredProperty(propertyName);

        if ((propertyInfo.RelationshipType & RelationshipTypes.PrivateField) != RelationshipTypes.PrivateField)
          throw new InvalidOperationException(Resources.PrivateFieldException);

        #endregion

        if (_bypassPropertyChecks || CanWriteProperty(propertyInfo, noAccess == NoAccessBehavior.ThrowException))
        {
          bool doChange = false;
          if (field == null)
          {
            if (newValue != null)
              doChange = true;
          }
          else
          {
            if (typeof(V) == typeof(string) && newValue == null)
              newValue = Utilities.CoerceValue<V>(typeof(string), null, string.Empty);
            if (!field.Equals(newValue))
              doChange = true;
          }
          if (doChange)
          {
            if (!_bypassPropertyChecks) OnPropertyChanging(propertyName);
            field = Utilities.CoerceValue<P>(typeof(V), field, newValue);
            if (!_bypassPropertyChecks) PropertyHasChanged(propertyName);
          }
        }
      }
      catch (System.Security.SecurityException ex)
      {
        throw new SecurityException(ex.Message);
      }
      catch (SecurityException)
      {
        throw;
      }
      catch (Exception ex)
      {
        throw new PropertyLoadException(
          string.Format(Resources.PropertyLoadException, propertyName, ex.Message), ex);
      }
    }

    /// <summary>
    /// Sets a property's managed field with the 
    /// supplied value, first checking authorization, and then
    /// calling PropertyHasChanged if the value does change.
    /// </summary>
    /// <typeparam name="P">Property type.</typeparam>
    /// <param name="propertyInfo">
    /// PropertyInfo object containing property metadata.</param>
    /// <param name="newValue">
    /// The new value for the property.</param>
    /// <remarks>
    /// If the user is not authorized to change the property, this
    /// overload throws a SecurityException.
    /// </remarks>
    protected void SetProperty<P>(PropertyInfo<P> propertyInfo, P newValue)
    {
      SetProperty<P>(propertyInfo, newValue, NoAccessBehavior.ThrowException);
    }

    /// <summary>
    /// Sets a property's managed field with the 
    /// supplied value, first checking authorization, and then
    /// calling PropertyHasChanged if the value does change.
    /// </summary>
    /// <param name="propertyInfo">
    /// PropertyInfo object containing property metadata.</param>
    /// <param name="newValue">
    /// The new value for the property.</param>
    /// <remarks>
    /// If the user is not authorized to change the property, this
    /// overload throws a SecurityException.
    /// </remarks>
    protected void SetPropertyConvert<P, F>(PropertyInfo<P> propertyInfo, F newValue)
    {
      SetPropertyConvert<P, F>(propertyInfo, newValue, NoAccessBehavior.ThrowException);
    }

    /// <summary>
    /// Sets a property's managed field with the 
    /// supplied value, first checking authorization, and then
    /// calling PropertyHasChanged if the value does change.
    /// </summary>
    /// <param name="propertyInfo">
    /// PropertyInfo object containing property metadata.</param>
    /// <param name="newValue">
    /// The new value for the property.</param>
    /// <param name="noAccess">
    /// True if an exception should be thrown when the
    /// user is not authorized to change this property.</param>
    protected void SetPropertyConvert<P, F>(PropertyInfo<P> propertyInfo, F newValue, NoAccessBehavior noAccess)
    {
      try
      {
        if (_bypassPropertyChecks || CanWriteProperty(propertyInfo, noAccess == NoAccessBehavior.ThrowException))
        {
          P oldValue = default(P);
          var fieldData = FieldManager.GetFieldData(propertyInfo);
          if (fieldData == null)
          {
            oldValue = propertyInfo.DefaultValue;
            fieldData = FieldManager.LoadFieldData<P>(propertyInfo, oldValue);
          }
          else
          {
            if (fieldData is IFieldData<P> fd)
              oldValue = fd.Value;
            else
              oldValue = (P)fieldData.Value;
          }
          if (typeof(F) == typeof(string) && newValue == null)
            newValue = Utilities.CoerceValue<F>(typeof(string), null, string.Empty);
          LoadPropertyValue<P>(propertyInfo, oldValue, Utilities.CoerceValue<P>(typeof(F), oldValue, newValue), !_bypassPropertyChecks);
        }
      }
      catch (System.Security.SecurityException ex)
      {
        throw new SecurityException(ex.Message);
      }
      catch (SecurityException)
      {
        throw;
      }
      catch (Exception ex)
      {
        throw new PropertyLoadException(
          string.Format(Resources.PropertyLoadException, propertyInfo.Name, ex.Message), ex);
      }
    }

    /// <summary>
    /// Sets a property's managed field with the 
    /// supplied value, first checking authorization, and then
    /// calling PropertyHasChanged if the value does change.
    /// </summary>
    /// <typeparam name="P">
    /// Type of the property.
    /// </typeparam>
    /// <param name="propertyInfo">
    /// PropertyInfo object containing property metadata.</param>
    /// <param name="newValue">
    /// The new value for the property.</param>
    /// <param name="noAccess">
    /// True if an exception should be thrown when the
    /// user is not authorized to change this property.</param>
    protected void SetProperty<P>(PropertyInfo<P> propertyInfo, P newValue, NoAccessBehavior noAccess)
    {
      if (_bypassPropertyChecks || CanWriteProperty(propertyInfo, noAccess == NoAccessBehavior.ThrowException))
      {
        try
        {
          P oldValue = default(P);
          var fieldData = FieldManager.GetFieldData(propertyInfo);
          if (fieldData == null)
          {
            oldValue = propertyInfo.DefaultValue;
            fieldData = FieldManager.LoadFieldData<P>(propertyInfo, oldValue);
          }
          else
          {
            if (fieldData is IFieldData<P> fd)
              oldValue = fd.Value;
            else
              oldValue = (P)fieldData.Value;
          }
          if (typeof(P) == typeof(string) && newValue == null)
            newValue = Utilities.CoerceValue<P>(typeof(string), null, string.Empty);
          LoadPropertyValue<P>(propertyInfo, oldValue, newValue, !_bypassPropertyChecks);
        }
        catch (Exception ex)
        {
          throw new PropertyLoadException(
            string.Format(Resources.PropertyLoadException, propertyInfo.Name, ex.Message), ex);
        }
      }
    }

    /// <summary>
    /// Sets a property's managed field with the 
    /// supplied value, and then
    /// calls PropertyHasChanged if the value does change.
    /// </summary>
    /// <param name="propertyInfo">
    /// PropertyInfo object containing property metadata.</param>
    /// <param name="newValue">
    /// The new value for the property.</param>
    /// <remarks>
    /// If the user is not authorized to change the 
    /// property a SecurityException is thrown.
    /// </remarks>
    protected void SetProperty(IPropertyInfo propertyInfo, object newValue)
    {
      try
      {
        if (_bypassPropertyChecks || CanWriteProperty(propertyInfo, true))
        {
          if (!_bypassPropertyChecks) OnPropertyChanging(propertyInfo);
          FieldManager.SetFieldData(propertyInfo, newValue);
          if (!_bypassPropertyChecks) PropertyHasChanged(propertyInfo);
        }
      }
      catch (System.Security.SecurityException ex)
      {
        throw new SecurityException(ex.Message);
      }
      catch (SecurityException)
      {
        throw;
      }
      catch (Exception ex)
      {
        throw new PropertyLoadException(
          string.Format(Resources.PropertyLoadException, propertyInfo.Name, ex.Message), ex);
      }
    }

    /// <summary>
    /// Sets a property's managed field with the 
    /// supplied value, and then
    /// calls PropertyHasChanged if the value does change.
    /// </summary>
    /// <typeparam name="P">
    /// Type of the property.
    /// </typeparam>
    /// <param name="propertyInfo">
    /// PropertyInfo object containing property metadata.</param>
    /// <param name="newValue">
    /// The new value for the property.</param>
    /// <remarks>
    /// If the user is not authorized to change the 
    /// property a SecurityException is thrown.
    /// </remarks>
    protected void SetProperty<P>(IPropertyInfo propertyInfo, P newValue)
    {
      SetProperty(propertyInfo, (object)newValue);
    }

    #endregion

    #region  Load Properties

    /// <summary>
    /// Loads a property's managed field with the 
    /// supplied value.
    /// </summary>
    /// <param name="propertyInfo">
    /// PropertyInfo object containing property metadata.</param>
    /// <param name="newValue">
    /// The new value for the property.</param>
    /// <remarks>
    /// No authorization checks occur when this method is called,
    /// and no PropertyChanging or PropertyChanged events are raised.
    /// Loading values does not cause validation rules to be
    /// invoked.
    /// </remarks>
    protected void LoadPropertyConvert<P, F>(PropertyInfo<P> propertyInfo, F newValue)
    {
      try
      {
        P oldValue = default(P);
        var fieldData = FieldManager.GetFieldData(propertyInfo);
        if (fieldData == null)
        {
          oldValue = propertyInfo.DefaultValue;
          fieldData = FieldManager.LoadFieldData<P>(propertyInfo, oldValue);
        }
        else
        {
          if (fieldData is IFieldData<P> fd)
            oldValue = fd.Value;
          else
            oldValue = (P)fieldData.Value;
        }
        LoadPropertyValue<P>(propertyInfo, oldValue, Utilities.CoerceValue<P>(typeof(F), oldValue, newValue), false);
      }
      catch (Exception ex)
      {
        throw new PropertyLoadException(
          string.Format(Resources.PropertyLoadException, propertyInfo.Name, ex.Message), ex);
      }
    }

    void IManageProperties.LoadProperty<P>(PropertyInfo<P> propertyInfo, P newValue)
    {
      LoadProperty<P>(propertyInfo, newValue);
    }

    bool IManageProperties.FieldExists(IPropertyInfo property)
    {
      return FieldManager.FieldExists(property);
    }

    /// <summary>
    /// Loads a property's managed field with the 
    /// supplied value.
    /// </summary>
    /// <typeparam name="P">
    /// Type of the property.
    /// </typeparam>
    /// <param name="propertyInfo">
    /// PropertyInfo object containing property metadata.</param>
    /// <param name="newValue">
    /// The new value for the property.</param>
    /// <remarks>
    /// No authorization checks occur when this method is called,
    /// and no PropertyChanging or PropertyChanged events are raised.
    /// Loading values does not cause validation rules to be
    /// invoked.
    /// </remarks>
    protected void LoadProperty<P>(PropertyInfo<P> propertyInfo, P newValue)
    {
      try
      {
        P oldValue = default(P);
        var fieldData = FieldManager.GetFieldData(propertyInfo);
        if (fieldData == null)
        {
          oldValue = propertyInfo.DefaultValue;
          fieldData = FieldManager.LoadFieldData<P>(propertyInfo, oldValue);
        }
        else
        {
          if (fieldData is IFieldData<P> fd)
            oldValue = fd.Value;
          else
            oldValue = (P)fieldData.Value;
        }
        LoadPropertyValue<P>(propertyInfo, oldValue, newValue, false);
      }
      catch (Exception ex)
      {
        throw new PropertyLoadException(
          string.Format(Resources.PropertyLoadException, propertyInfo.Name, ex.Message), ex);
      }
    }

    /// <summary>
    /// Loads a property's managed field with the 
    /// supplied value and mark field as dirty if value is modified.
    /// </summary> 
    /// <typeparam name="P">
    /// Type of the property.
    /// </typeparam>
    /// <param name="propertyInfo">
    /// PropertyInfo object containing property metadata.</param>
    /// <param name="newValue">
    /// The new value for the property.</param>
    /// <remarks>
    /// No authorization checks occur when this method is called,
    /// and no PropertyChanging or PropertyChanged events are raised.
    /// Loading values does not cause validation rules to be
    /// invoked.
    /// </remarks>
    protected bool LoadPropertyMarkDirty<P>(PropertyInfo<P> propertyInfo, P newValue)
    {
      try
      {
        P oldValue = default(P);
        var fieldData = FieldManager.GetFieldData(propertyInfo);
        if (fieldData == null)
        {
          oldValue = propertyInfo.DefaultValue;
          fieldData = FieldManager.LoadFieldData<P>(propertyInfo, oldValue);
        }
        else
        {
          if (fieldData is IFieldData<P> fd)
            oldValue = fd.Value;
          else
            oldValue = (P)fieldData.Value;
        }

        var valuesDiffer = ValuesDiffer(propertyInfo, newValue, oldValue);
        if (valuesDiffer)
        {
          if (oldValue is IBusinessObject old)
            RemoveEventHooks(old);
          if (newValue is IBusinessObject @new)
            AddEventHooks(@new);

          if (typeof(IEditableBusinessObject).IsAssignableFrom(propertyInfo.Type))
          {
            FieldManager.SetFieldData<P>(propertyInfo, newValue);
            ResetChildEditLevel(newValue);
          }
          else if (typeof(IEditableCollection).IsAssignableFrom(propertyInfo.Type))
          {
            FieldManager.SetFieldData<P>(propertyInfo, newValue);
            ResetChildEditLevel(newValue);
          }
          else
          {
            FieldManager.SetFieldData<P>(propertyInfo, newValue);
          }
        }
        return valuesDiffer;
      }
      catch (Exception ex)
      {
        throw new PropertyLoadException(string.Format(Resources.PropertyLoadException, propertyInfo.Name, ex.Message), ex);
      }
    }

    /// <summary>
    /// Check if old and new values are different.
    /// </summary>
    /// <typeparam name="P"></typeparam>
    /// <param name="propertyInfo">The property info.</param>
    /// <param name="newValue">The new value.</param>
    /// <param name="oldValue">The old value.</param>
    private static bool ValuesDiffer<P>(PropertyInfo<P> propertyInfo, P newValue, P oldValue)
    {
      var valuesDiffer = false;
      if (oldValue == null)
        valuesDiffer = newValue != null;
      else
      {
        // use reference equals for objects that inherit from CSLA base class
        if (typeof(IBusinessObject).IsAssignableFrom(propertyInfo.Type))
        {
          valuesDiffer = !(ReferenceEquals(oldValue, newValue));
        }
        else
        {
          valuesDiffer = !(oldValue.Equals(newValue));
        }
      }
      return valuesDiffer;
    }

    private void LoadPropertyValue<P>(PropertyInfo<P> propertyInfo, P oldValue, P newValue, bool markDirty)
    {
      var valuesDiffer = ValuesDiffer(propertyInfo, newValue, oldValue);

      if (valuesDiffer)
      {
        if (oldValue is IBusinessObject old)
          RemoveEventHooks(old);
        if (newValue is IBusinessObject @new)
          AddEventHooks(@new);


        if (typeof(IEditableBusinessObject).IsAssignableFrom(propertyInfo.Type))
        {
          if (markDirty)
          {
            OnPropertyChanging(propertyInfo);
            FieldManager.SetFieldData<P>(propertyInfo, newValue);
            PropertyHasChanged(propertyInfo);
          }
          else
          {
            FieldManager.LoadFieldData<P>(propertyInfo, newValue);
          }
          ResetChildEditLevel(newValue);
        }
        else if (typeof(IEditableCollection).IsAssignableFrom(propertyInfo.Type))
        {
          if (markDirty)
          {
            OnPropertyChanging(propertyInfo);
            FieldManager.SetFieldData<P>(propertyInfo, newValue);
            PropertyHasChanged(propertyInfo);
          }
          else
          {
            FieldManager.LoadFieldData<P>(propertyInfo, newValue);
          }
          ResetChildEditLevel(newValue);
        }
        else
        {
          if (markDirty)
          {
            OnPropertyChanging(propertyInfo);
            FieldManager.SetFieldData<P>(propertyInfo, newValue);
            PropertyHasChanged(propertyInfo);
          }
          else
          {
            FieldManager.LoadFieldData<P>(propertyInfo, newValue);
          }
        }
      }
    }

    /// <summary>
    /// Loads a property's managed field with the 
    /// supplied value.
    /// </summary>
    /// <param name="propertyInfo">
    /// PropertyInfo object containing property metadata.</param>
    /// <param name="newValue">
    /// The new value for the property.</param>
    /// <remarks>
    /// No authorization checks occur when this method is called,
    /// and no PropertyChanging or PropertyChanged events are raised.
    /// Loading values does not cause validation rules to be
    /// invoked.
    /// </remarks>
    protected virtual bool LoadPropertyMarkDirty(IPropertyInfo propertyInfo, object newValue)
    {
      // private field 
      if ((propertyInfo.RelationshipType & RelationshipTypes.PrivateField) == RelationshipTypes.PrivateField)
      {
        LoadProperty(propertyInfo, newValue);
        return false;
      }

#if IOS
      //manually call LoadProperty<T> if the type is nullable otherwise JIT error will occur
      if (propertyInfo.Type == typeof(int?))
      {
        return LoadPropertyMarkDirty((PropertyInfo<int?>)propertyInfo, (int?)newValue);
      }
      else if (propertyInfo.Type == typeof(bool?))
      {
        return LoadPropertyMarkDirty((PropertyInfo<bool?>)propertyInfo, (bool?)newValue);
      }
      else if (propertyInfo.Type == typeof(DateTime?))
      {
        return LoadPropertyMarkDirty((PropertyInfo<DateTime?>)propertyInfo, (DateTime?)newValue);
      }
      else if (propertyInfo.Type == typeof(decimal?))
      {
        return LoadPropertyMarkDirty((PropertyInfo<decimal?>)propertyInfo, (decimal?)newValue);
      }
      else if (propertyInfo.Type == typeof(double?))
      {
        return LoadPropertyMarkDirty((PropertyInfo<double?>)propertyInfo, (double?)newValue);
      }
      else if (propertyInfo.Type == typeof(long?))
      {
        return LoadPropertyMarkDirty((PropertyInfo<long?>)propertyInfo, (long?)newValue);
      }
      else if (propertyInfo.Type == typeof(byte?))
      {
        return LoadPropertyMarkDirty((PropertyInfo<byte?>)propertyInfo, (byte?)newValue);
      }
      else if (propertyInfo.Type == typeof(char?))
      {
        return LoadPropertyMarkDirty((PropertyInfo<char?>)propertyInfo, (char?)newValue);
      }
      else if (propertyInfo.Type == typeof(short?))
      {
        return LoadPropertyMarkDirty((PropertyInfo<short?>)propertyInfo, (short?)newValue);
      }
      else if (propertyInfo.Type == typeof(uint?))
      {
        return LoadPropertyMarkDirty((PropertyInfo<uint?>)propertyInfo, (uint?)newValue);
      }
      else if (propertyInfo.Type == typeof(ulong?))
      {
        return LoadPropertyMarkDirty((PropertyInfo<ulong?>)propertyInfo, (ulong?)newValue);
      }
      else if (propertyInfo.Type == typeof(ushort?))
      {
        return LoadPropertyMarkDirty((PropertyInfo<ushort?>)propertyInfo, (ushort?)newValue);
      }
      else
      {
        return (bool)LoadPropertyByReflection("LoadPropertyMarkDirty", propertyInfo, newValue);
      }
#else
      return (bool)LoadPropertyByReflection("LoadPropertyMarkDirty", propertyInfo, newValue);
#endif
    }


    /// <summary>
    /// Loads a property's managed field with the 
    /// supplied value.
    /// </summary>
    /// <param name="propertyInfo">
    /// PropertyInfo object containing property metadata.</param>
    /// <param name="newValue">
    /// The new value for the property.</param>
    /// <remarks>
    /// No authorization checks occur when this method is called,
    /// and no PropertyChanging or PropertyChanged events are raised.
    /// Loading values does not cause validation rules to be
    /// invoked.
    /// </remarks>
    protected virtual void LoadProperty(IPropertyInfo propertyInfo, object newValue)
    {
#if IOS
      //manually call LoadProperty<T> if the type is nullable otherwise JIT error will occur
      if (propertyInfo.Type == typeof(int?))
      {
        LoadProperty((PropertyInfo<int?>)propertyInfo, (int?)newValue);
      }
      else if (propertyInfo.Type == typeof(bool?))
      {
        LoadProperty((PropertyInfo<bool?>)propertyInfo, (bool?)newValue);
      }
      else if (propertyInfo.Type == typeof(DateTime?))
      {
        LoadProperty((PropertyInfo<DateTime?>)propertyInfo, (DateTime?)newValue);
      }
      else if (propertyInfo.Type == typeof(decimal?))
      {
        LoadProperty((PropertyInfo<decimal?>)propertyInfo, (decimal?)newValue);
      }
      else if (propertyInfo.Type == typeof(double?))
      {
        LoadProperty((PropertyInfo<double?>)propertyInfo, (double?)newValue);
      }
      else if (propertyInfo.Type == typeof(long?))
      {
        LoadProperty((PropertyInfo<long?>)propertyInfo, (long?)newValue);
      }
      else if (propertyInfo.Type == typeof(byte?))
      {
        LoadProperty((PropertyInfo<byte?>)propertyInfo, (byte?)newValue);
      }
      else if (propertyInfo.Type == typeof(char?))
      {
        LoadProperty((PropertyInfo<char?>)propertyInfo, (char?)newValue);
      }
      else if (propertyInfo.Type == typeof(short?))
      {
        LoadProperty((PropertyInfo<short?>)propertyInfo, (short?)newValue);
      }
      else if (propertyInfo.Type == typeof(uint?))
      {
        LoadProperty((PropertyInfo<uint?>)propertyInfo, (uint?)newValue);
      }
      else if (propertyInfo.Type == typeof(ulong?))
      {
        LoadProperty((PropertyInfo<ulong?>)propertyInfo, (ulong?)newValue);
      }
      else if (propertyInfo.Type == typeof(ushort?))
      {
        LoadProperty((PropertyInfo<ushort?>)propertyInfo, (ushort?)newValue);
      }
      else
      {
        LoadPropertyByReflection("LoadProperty", propertyInfo, newValue);
      }
#else
      LoadPropertyByReflection("LoadProperty", propertyInfo, newValue);
#endif
    }

    /// <summary>
    /// Calls the generic LoadProperty method via reflection.
    /// </summary>
    /// <param name="loadPropertyMethodName">
    /// The LoadProperty method name to call via reflection.</param>
    /// <param name="propertyInfo">
    /// PropertyInfo object containing property metadata.</param>
    /// <param name="newValue">
    /// The new value for the property.</param>
    private object LoadPropertyByReflection(string loadPropertyMethodName, IPropertyInfo propertyInfo, object newValue)
    {
      var t = GetType();
      var flags = BindingFlags.Public | BindingFlags.NonPublic | BindingFlags.Instance;
      var method = t.GetMethods(flags).FirstOrDefault(c => c.Name == loadPropertyMethodName && c.IsGenericMethod);
      var gm = method.MakeGenericMethod(propertyInfo.Type);
      var p = new object[] { propertyInfo, newValue };
      return gm.Invoke(this, p);
    }

    /// <summary>
    /// Makes sure that a child object is set up properly
    /// to be a child of this object.
    /// </summary>
    /// <param name="newValue">Potential child object</param>
    private void ResetChildEditLevel(object newValue)
    {
      if (newValue is IEditableBusinessObject child)
      {
        child.SetParent(this);
        // set child edit level
        UndoableBase.ResetChildEditLevel(child, EditLevel, BindingEdit);
        // reset EditLevelAdded 
        child.EditLevelAdded = EditLevel;
      }
      else
      {
        if (newValue is IEditableCollection col)
        {
          col.SetParent(this);
          if (col is IUndoableObject undo)
          {
            // set child edit level
            UndoableBase.ResetChildEditLevel(undo, EditLevel, BindingEdit);
          }
        }
      }
    }

    //private AsyncLoadManager
    [NonSerialized]
    [NotUndoable]
    private AsyncLoadManager _loadManager;
    internal AsyncLoadManager LoadManager
    {
      get
      {
        if (_loadManager == null)
        {
          _loadManager = new AsyncLoadManager(this, OnPropertyChanged);
          _loadManager.BusyChanged += loadManager_BusyChanged;
          _loadManager.UnhandledAsyncException += loadManager_UnhandledAsyncException;
        }
        return _loadManager;
      }
    }

    private void loadManager_UnhandledAsyncException(object sender, ErrorEventArgs e)
    {
      OnUnhandledAsyncException(e);
    }

    private void loadManager_BusyChanged(object sender, BusyChangedEventArgs e)
    {
      OnBusyChanged(e);
    }

    /// <summary>
    /// Load a property from an async method. 
    /// </summary>
    /// <typeparam name="R"></typeparam>
    /// <param name="property"></param>
    /// <param name="factory"></param>
    protected void LoadPropertyAsync<R>(PropertyInfo<R> property, Task<R> factory)
    {
      LoadManager.BeginLoad(new TaskLoader<R>(property, factory));
    }

    #endregion

    #region IsBusy / IsIdle

    [NonSerialized]
    [NotUndoable]
    private bool _isBusy;

    /// <summary>
    /// Mark the object as busy (it is
    /// running an async operation).
    /// </summary>
    [EditorBrowsable(EditorBrowsableState.Advanced)]
    protected void MarkBusy()
    {
      if (_isBusy)
        throw new InvalidOperationException(Resources.BusyObjectsMayNotBeMarkedBusy);

      _isBusy = true;
      OnBusyChanged(new BusyChangedEventArgs("", true));
    }

    /// <summary>
    /// Mark the object as not busy (it is
    /// not running an async operation).
    /// </summary>
    [EditorBrowsable(EditorBrowsableState.Advanced)]
    protected void MarkIdle()
    {
      _isBusy = false;
      OnBusyChanged(new BusyChangedEventArgs("", false));
    }

    /// <summary>
    /// Gets a value indicating if this
    /// object or its child objects are
    /// busy.
    /// </summary>
    [Browsable(false)]
    [Display(AutoGenerateField = false)]
    [ScaffoldColumn(false)]
    public virtual bool IsBusy
    {
      get { return IsSelfBusy || (_fieldManager != null && FieldManager.IsBusy()); }
    }

    /// <summary>
    /// Gets a value indicating if this
    /// object is busy.
    /// </summary>
    [Browsable(false)]
    [Display(AutoGenerateField = false)]
    [ScaffoldColumn(false)]
    public virtual bool IsSelfBusy
    {
      get { return _isBusy || BusinessRules.RunningAsyncRules || LoadManager.IsLoading; }
    }

    [NotUndoable]
    [NonSerialized]
    private BusyChangedEventHandler _busyChanged;

    /// <summary>
    /// Event indicating that the IsBusy property has changed.
    /// </summary>
    public event BusyChangedEventHandler BusyChanged
    {
      add { _busyChanged = (BusyChangedEventHandler)Delegate.Combine(_busyChanged, value); }
      remove { _busyChanged = (BusyChangedEventHandler)Delegate.Remove(_busyChanged, value); }
    }

    /// <summary>
    /// Raise the BusyChanged event.
    /// </summary>
    /// <param name="args">Event args.</param>
    protected virtual void OnBusyChanged(BusyChangedEventArgs args)
    {
      _busyChanged?.Invoke(this, args);
      MetaPropertyHasChanged("IsSelfBusy");
      MetaPropertyHasChanged("IsBusy");
    }

    /// <summary>
    /// Gets a value indicating whether a
    /// specific property is busy (has a
    /// currently executing async rule).
    /// </summary>
    /// <param name="property">
    /// Property to check.
    /// </param>
    public virtual bool IsPropertyBusy(IPropertyInfo property)
    {
      return BusinessRules.GetPropertyBusy(property);
    }

    /// <summary>
    /// Gets a value indicating whether a
    /// specific property is busy (has a
    /// currently executing async rule).
    /// </summary>
    /// <param name="propertyName">
    /// Name of the property.
    /// </param>
    public bool IsPropertyBusy(string propertyName)
    {
      return IsPropertyBusy(FieldManager.GetRegisteredProperty(propertyName));
    }

    #endregion

    #region INotifyUnhandledAsyncException Members

    [NotUndoable]
    [NonSerialized]
    private EventHandler<ErrorEventArgs> _unhandledAsyncException;

    /// <summary>
    /// Event indicating that an exception occurred during
    /// the processing of an async operation.
    /// </summary>
    public event EventHandler<ErrorEventArgs> UnhandledAsyncException
    {
      add { _unhandledAsyncException = (EventHandler<ErrorEventArgs>)Delegate.Combine(_unhandledAsyncException, value); }
      remove { _unhandledAsyncException = (EventHandler<ErrorEventArgs>)Delegate.Remove(_unhandledAsyncException, value); }
    }

    /// <summary>
    /// Raises the UnhandledAsyncException event.
    /// </summary>
    /// <param name="error">Args parameter.</param>
    [EditorBrowsable(EditorBrowsableState.Advanced)]
    protected virtual void OnUnhandledAsyncException(ErrorEventArgs error)
    {
      _unhandledAsyncException?.Invoke(this, error);
    }

    /// <summary>
    /// Raises the UnhandledAsyncException event.
    /// </summary>
    /// <param name="originalSender">Original sender of
    /// the event.</param>
    /// <param name="error">Exception object.</param>
    [EditorBrowsable(EditorBrowsableState.Advanced)]
    protected void OnUnhandledAsyncException(object originalSender, Exception error)
    {
      OnUnhandledAsyncException(new ErrorEventArgs(originalSender, error));
    }

    #endregion

    #region Child Change Notification

    [NonSerialized]
    [NotUndoable]
    private EventHandler<ChildChangedEventArgs> _childChangedHandlers;

    /// <summary>
    /// Event raised when a child object has been changed.
    /// </summary>
    [System.Diagnostics.CodeAnalysis.SuppressMessage("Microsoft.Design",
      "CA1062:ValidateArgumentsOfPublicMethods")]
    public event EventHandler<ChildChangedEventArgs> ChildChanged
    {
      add
      {
        _childChangedHandlers = (EventHandler<ChildChangedEventArgs>)
          Delegate.Combine(_childChangedHandlers, value);
      }
      remove
      {
        _childChangedHandlers = (EventHandler<ChildChangedEventArgs>)
          Delegate.Remove(_childChangedHandlers, value);
      }
    }

    /// <summary>
    /// Raises the ChildChanged event, indicating that a child
    /// object has been changed.
    /// </summary>
    /// <param name="e">
    /// ChildChangedEventArgs object.
    /// </param>
    [EditorBrowsable(EditorBrowsableState.Advanced)]
    protected virtual void OnChildChanged(ChildChangedEventArgs e)
    {
      _childChangedHandlers?.Invoke(this, e);
      MetaPropertyHasChanged("IsDirty");
      MetaPropertyHasChanged("IsValid");
      MetaPropertyHasChanged("IsSavable");
    }

    /// <summary>
    /// Creates a ChildChangedEventArgs and raises the event.
    /// </summary>
    private void RaiseChildChanged(ChildChangedEventArgs e)
    {
      OnChildChanged(e);
    }

    /// <summary>
    /// Creates a ChildChangedEventArgs and raises the event.
    /// </summary>
    private void RaiseChildChanged(
      object childObject, PropertyChangedEventArgs propertyArgs)
    {
      ChildChangedEventArgs args = new ChildChangedEventArgs(childObject, propertyArgs);
      OnChildChanged(args);
    }

    /// <summary>
    /// Creates a ChildChangedEventArgs and raises the event.
    /// </summary>
    private void RaiseChildChanged(
      object childObject, PropertyChangedEventArgs propertyArgs, ListChangedEventArgs listArgs)
    {
      ChildChangedEventArgs args = new ChildChangedEventArgs(childObject, propertyArgs, listArgs);
      OnChildChanged(args);
    }

    /// <summary>
    /// Creates a ChildChangedEventArgs and raises the event.
    /// </summary>
    private void RaiseChildChanged(
      object childObject, PropertyChangedEventArgs propertyArgs, NotifyCollectionChangedEventArgs listArgs)
    {
      ChildChangedEventArgs args = new ChildChangedEventArgs(childObject, propertyArgs, listArgs);
      OnChildChanged(args);
    }

    /// <summary>
    /// Handles any PropertyChanged event from 
    /// a child object and echoes it up as
    /// a ChildChanged event.
    /// </summary>
    private void Child_PropertyChanged(object sender, PropertyChangedEventArgs e)
    {
      // Issue 813
      // MetaPropertyHasChanged calls in OnChildChanged we're leading to exponential growth in OnChildChanged calls
      // Those notifications are for the UI. Ignore them here
      if (!(e is MetaPropertyChangedEventArgs))
      {
        RaiseChildChanged(sender, e);
      }
    }

    /// <summary>
    /// Handles any ListChanged event from 
    /// a child list and echoes it up as
    /// a ChildChanged event.
    /// </summary>
    private void Child_ListChanged(object sender, ListChangedEventArgs e)
    {
      if (e.ListChangedType != ListChangedType.ItemChanged)
        RaiseChildChanged(sender, null, e);
    }

    /// <summary>
    /// Handles any CollectionChanged event
    /// from a child list and echoes it up as
    /// a ChildChanged event.
    /// </summary>
    private void Child_CollectionChanged(object sender, NotifyCollectionChangedEventArgs e)
    {
      RaiseChildChanged(sender, null, e);
    }

    /// <summary>
    /// Handles any ChildChanged event from
    /// a child object and echoes it up as
    /// a ChildChanged event.
    /// </summary>
    private void Child_Changed(object sender, ChildChangedEventArgs e)
    {
      RaiseChildChanged(e);
    }

    #endregion

    #region  Field Manager

    private FieldDataManager _fieldManager;

    /// <summary>
    /// Gets the PropertyManager object for this
    /// business object.
    /// </summary>
    protected FieldDataManager FieldManager
    {
      get
      {
        if (_fieldManager == null)
        {
          _fieldManager = new FieldDataManager(ApplicationContext, GetType());
          UndoableBase.ResetChildEditLevel(_fieldManager, EditLevel, BindingEdit);
        }
        return _fieldManager;
      }
    }

    FieldDataManager IUseFieldManager.FieldManager => FieldManager;

    private void FieldDataDeserialized()
    {
      foreach (object item in FieldManager.GetChildren())
      {
        if (item is IBusinessObject business)
          OnAddEventHooks(business);

        if (item is IEditableBusinessObject child)
        {
          child.SetParent(this);
        }
        if (item is IEditableCollection childCollection)
        {
          childCollection.SetParent(this);
        }
      }
    }

    #endregion

    #region  IParent

    /// <summary>
    /// Override this method to be notified when a child object's
    /// <see cref="Core.BusinessBase.ApplyEdit" /> method has
    /// completed.
    /// </summary>
    /// <param name="child">The child object that was edited.</param>
    [EditorBrowsable(EditorBrowsableState.Advanced)]
    protected virtual void EditChildComplete(IEditableBusinessObject child)
    {
      // do nothing, we don't really care
      // when a child has its edits applied
    }

    void IParent.ApplyEditChild(IEditableBusinessObject child)
    {
      EditChildComplete(child);
    }

    void IParent.RemoveChild(IEditableBusinessObject child)
    {
      var info = FieldManager.FindProperty(child);
      FieldManager.RemoveField(info);
    }

    IParent IParent.Parent
    {
      get { return Parent; }
    }

    #endregion

    #region IDataPortalTarget Members

    void IDataPortalTarget.CheckRules()
    {
      BusinessRules.CheckRules();
    }

    async Task IDataPortalTarget.CheckRulesAsync() => await BusinessRules.CheckRulesAsync().ConfigureAwait(false);

<<<<<<< HEAD
    async Task Csla.Server.IDataPortalTarget.WaitForIdle(TimeSpan timeout) => await BusyHelper.WaitForIdle(this, timeout).ConfigureAwait(false);
    async Task Csla.Server.IDataPortalTarget.WaitForIdle(CancellationToken ct) => await BusyHelper.WaitForIdle(this, ct).ConfigureAwait(false);
=======
    async Task IDataPortalTarget.WaitForIdle(TimeSpan timeout) => await BusyHelper.WaitForIdle(this, timeout).ConfigureAwait(false);
>>>>>>> 410d2ce9

    void IDataPortalTarget.MarkAsChild()
    {
      MarkAsChild();
    }

    void IDataPortalTarget.MarkNew()
    {
      MarkNew();
    }

    void IDataPortalTarget.MarkOld()
    {
      MarkOld();
    }

    void IDataPortalTarget.DataPortal_OnDataPortalInvoke(DataPortalEventArgs e)
    {
      DataPortal_OnDataPortalInvoke(e);
    }

    void IDataPortalTarget.DataPortal_OnDataPortalInvokeComplete(DataPortalEventArgs e)
    {
      DataPortal_OnDataPortalInvokeComplete(e);
    }

    void IDataPortalTarget.DataPortal_OnDataPortalException(DataPortalEventArgs e, Exception ex)
    {
      DataPortal_OnDataPortalException(e, ex);
    }

    void IDataPortalTarget.Child_OnDataPortalInvoke(DataPortalEventArgs e)
    {
      Child_OnDataPortalInvoke(e);
    }

    void IDataPortalTarget.Child_OnDataPortalInvokeComplete(DataPortalEventArgs e)
    {
      Child_OnDataPortalInvokeComplete(e);
    }

    void IDataPortalTarget.Child_OnDataPortalException(DataPortalEventArgs e, Exception ex)
    {
      Child_OnDataPortalException(e, ex);
    }

    #endregion

    #region IManageProperties Members

    bool IManageProperties.HasManagedProperties
    {
      get { return (_fieldManager != null && _fieldManager.HasFields); }
    }

    List<IPropertyInfo> IManageProperties.GetManagedProperties()
    {
      return FieldManager.GetRegisteredProperties();
    }

    object IManageProperties.GetProperty(IPropertyInfo propertyInfo)
    {
      return GetProperty(propertyInfo);
    }

    object IManageProperties.ReadProperty(IPropertyInfo propertyInfo)
    {
      return ReadProperty(propertyInfo);
    }

    P IManageProperties.ReadProperty<P>(PropertyInfo<P> propertyInfo)
    {
      return ReadProperty<P>(propertyInfo);
    }

    void IManageProperties.SetProperty(IPropertyInfo propertyInfo, object newValue)
    {
      SetProperty(propertyInfo, newValue);
    }

    void IManageProperties.LoadProperty(IPropertyInfo propertyInfo, object newValue)
    {
      LoadProperty(propertyInfo, newValue);
    }

    bool IManageProperties.LoadPropertyMarkDirty(IPropertyInfo propertyInfo, object newValue)
    {
      return LoadPropertyMarkDirty(propertyInfo, newValue);
    }

    List<object> IManageProperties.GetChildren()
    {
      return FieldManager.GetChildren();
    }
    #endregion

    #region MobileFormatter

    /// <summary>
    /// Override this method to insert your field values
    /// into the MobileFormatter serialization stream.
    /// </summary>
    /// <param name="info">
    /// Object containing the data to serialize.
    /// </param>
    /// <param name="mode">
    /// The StateMode indicating why this method was invoked.
    /// </param>
    [EditorBrowsable(EditorBrowsableState.Advanced)]
    protected override void OnGetState(SerializationInfo info, StateMode mode)
    {
      base.OnGetState(info, mode);
      info.AddValue("Csla.Core.BusinessBase._isNew", IsNew);
      info.AddValue("Csla.Core.BusinessBase._isDeleted", IsDeleted);
      info.AddValue("Csla.Core.BusinessBase._isDirty", _isDirty);
      info.AddValue("Csla.Core.BusinessBase._neverCommitted", _neverCommitted);
      info.AddValue("Csla.Core.BusinessBase._disableIEditableObject", _disableIEditableObject);
      info.AddValue("Csla.Core.BusinessBase._isChild", _isChild);
      info.AddValue("Csla.Core.BusinessBase._editLevelAdded", _editLevelAdded);
      info.AddValue("Csla.Core.BusinessBase._identity", _identity);
    }

    /// <summary>
    /// Override this method to retrieve your field values
    /// from the MobileFormatter serialization stream.
    /// </summary>
    /// <param name="info">
    /// Object containing the data to serialize.
    /// </param>
    /// <param name="mode">
    /// The StateMode indicating why this method was invoked.
    /// </param>
    [EditorBrowsable(EditorBrowsableState.Advanced)]
    protected override void OnSetState(SerializationInfo info, StateMode mode)
    {
      base.OnSetState(info, mode);
      IsNew = info.GetValue<bool>("Csla.Core.BusinessBase._isNew");
      IsDeleted = info.GetValue<bool>("Csla.Core.BusinessBase._isDeleted");
      _isDirty = info.GetValue<bool>("Csla.Core.BusinessBase._isDirty");
      _neverCommitted = info.GetValue<bool>("Csla.Core.BusinessBase._neverCommitted");
      _disableIEditableObject = info.GetValue<bool>("Csla.Core.BusinessBase._disableIEditableObject");
      _isChild = info.GetValue<bool>("Csla.Core.BusinessBase._isChild");
      if (mode != StateMode.Undo)
        _editLevelAdded = info.GetValue<int>("Csla.Core.BusinessBase._editLevelAdded");
      _identity = info.GetValue<int>("Csla.Core.BusinessBase._identity");
    }

    /// <summary>
    /// Override this method to insert your child object
    /// references into the MobileFormatter serialization stream.
    /// </summary>
    /// <param name="info">
    /// Object containing the data to serialize.
    /// </param>
    /// <param name="formatter">
    /// Reference to MobileFormatter instance. Use this to
    /// convert child references to/from reference id values.
    /// </param>
    [EditorBrowsable(EditorBrowsableState.Advanced)]
    protected override void OnGetChildren(
      SerializationInfo info, MobileFormatter formatter)
    {
      base.OnGetChildren(info, formatter);

      if (_fieldManager != null)
      {
        var fieldManagerInfo = formatter.SerializeObject(_fieldManager);
        info.AddChild("_fieldManager", fieldManagerInfo.ReferenceId);
      }

      if (_businessRules != null)
      {
        var vrInfo = formatter.SerializeObject(_businessRules);
        info.AddChild("_businessRules", vrInfo.ReferenceId);
      }
    }

    /// <summary>
    /// Override this method to retrieve your child object
    /// references from the MobileFormatter serialization stream.
    /// </summary>
    /// <param name="info">
    /// Object containing the data to serialize.
    /// </param>
    /// <param name="formatter">
    /// Reference to MobileFormatter instance. Use this to
    /// convert child references to/from reference id values.
    /// </param>
    [EditorBrowsable(EditorBrowsableState.Advanced)]
    protected override void OnSetChildren(SerializationInfo info, MobileFormatter formatter)
    {
      if (info.Children.TryGetValue("_fieldManager", out var child))
      {
        _fieldManager = (FieldDataManager)formatter.GetObject(child.ReferenceId);
      }

      if (info.Children.TryGetValue("_businessRules", out child))
      {
        int refId = child.ReferenceId;
        _businessRules = (BusinessRules)formatter.GetObject(refId);
      }

      base.OnSetChildren(info, formatter);
    }

    #endregion

    #region Property Checks ByPass

    [NonSerialized]
    [NotUndoable]
    private bool _bypassPropertyChecks = false;

    /// <summary>
    /// Gets a value whether the business object is currently bypassing property checks?
    /// </summary>
    protected internal bool IsBypassingPropertyChecks { get { return _bypassPropertyChecks; } }

    [NonSerialized]
    [NotUndoable]
    private BypassPropertyChecksObject _bypassPropertyChecksObject = null;

    /// <summary>
    /// By wrapping this property inside Using block
    /// you can set property values on current business object
    /// without raising PropertyChanged events
    /// and checking user rights.
    /// </summary>
    [DebuggerBrowsable(DebuggerBrowsableState.Never)]
    protected internal BypassPropertyChecksObject BypassPropertyChecks
    {
      get
      {
        return BypassPropertyChecksObject.GetManager(this);
      }
    }

    /// <summary>
    /// Class that allows setting of property values on 
    /// current business object
    /// without raising PropertyChanged events
    /// and checking user rights.
    /// </summary>
    [EditorBrowsable(EditorBrowsableState.Never)]
    protected internal class BypassPropertyChecksObject : IDisposable
    {
      private BusinessBase _businessObject;
      private static object _lock = new object();

      internal BypassPropertyChecksObject(BusinessBase businessObject)
      {
        _businessObject = businessObject;
        _businessObject._bypassPropertyChecks = true;
      }

      #region IDisposable Members

      /// <summary>
      /// Disposes the object.
      /// </summary>
      public void Dispose()
      {
        Dispose(true);
        GC.SuppressFinalize(this);
      }

      /// <summary>
      /// Disposes the object.
      /// </summary>
      /// <param name="dispose">Dispose flag.</param>
      protected virtual void Dispose(bool dispose)
      {
        DeRef();
      }

      /// <summary>
      /// Gets the BypassPropertyChecks object.
      /// </summary>
      /// <param name="businessObject">The business object.</param>
      /// <returns></returns>
      public static BypassPropertyChecksObject GetManager(BusinessBase businessObject)
      {
        lock (_lock)
        {
          if (businessObject._bypassPropertyChecksObject == null)
            businessObject._bypassPropertyChecksObject = new BypassPropertyChecksObject(businessObject);

          businessObject._bypassPropertyChecksObject.AddRef();
        }
        return businessObject._bypassPropertyChecksObject;
      }

      #region  Reference counting

      /// <summary>
      /// Gets the current reference count for this
      /// object.
      /// </summary>
      public int RefCount { get; private set; }

      private void AddRef()
      {
        RefCount += 1;
      }

      private void DeRef()
      {

        lock (_lock)
        {
          RefCount -= 1;
          if (RefCount == 0)
          {
            _businessObject._bypassPropertyChecks = false;
            _businessObject._bypassPropertyChecksObject = null;
            _businessObject = null;
          }
        }
      }

      #endregion
      #endregion
    }

    #endregion

    #region ISuppressRuleChecking Members

    /// <summary>
    /// Sets value indicating no rule methods will be invoked.
    /// </summary>
    void ICheckRules.SuppressRuleChecking()
    {
      BusinessRules.SuppressRuleChecking = true;
    }

    /// <summary>
    /// Resets value indicating all rule methods will be invoked.
    /// </summary>
    void ICheckRules.ResumeRuleChecking()
    {
      BusinessRules.SuppressRuleChecking = false;
    }

    /// <summary>
    /// Invokes all rules for the business object.
    /// </summary>
    void ICheckRules.CheckRules()
    {
      BusinessRules.CheckRules();
    }

    /// <summary>
    /// Invokes all rules for the business object.
    /// </summary>
    Task ICheckRules.CheckRulesAsync()
    {
      return BusinessRules.CheckRulesAsync();
    }

    /// <summary>
    /// Gets the broken rules for this object
    /// </summary>
    public BrokenRulesCollection GetBrokenRules()
    {
      return BrokenRulesCollection;
    }

    #endregion
  }
}<|MERGE_RESOLUTION|>--- conflicted
+++ resolved
@@ -3377,12 +3377,8 @@
 
     async Task IDataPortalTarget.CheckRulesAsync() => await BusinessRules.CheckRulesAsync().ConfigureAwait(false);
 
-<<<<<<< HEAD
     async Task Csla.Server.IDataPortalTarget.WaitForIdle(TimeSpan timeout) => await BusyHelper.WaitForIdle(this, timeout).ConfigureAwait(false);
     async Task Csla.Server.IDataPortalTarget.WaitForIdle(CancellationToken ct) => await BusyHelper.WaitForIdle(this, ct).ConfigureAwait(false);
-=======
-    async Task IDataPortalTarget.WaitForIdle(TimeSpan timeout) => await BusyHelper.WaitForIdle(this, timeout).ConfigureAwait(false);
->>>>>>> 410d2ce9
 
     void IDataPortalTarget.MarkAsChild()
     {
