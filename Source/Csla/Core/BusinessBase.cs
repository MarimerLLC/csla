--- conflicted
+++ resolved
@@ -3442,14 +3442,8 @@
     /// <summary>
     /// Event raised when a child object has been changed.
     /// </summary>
-<<<<<<< HEAD
-    [System.Diagnostics.CodeAnalysis.SuppressMessage("Microsoft.Design",
-      "CA1062:ValidateArgumentsOfPublicMethods")]
+    [SuppressMessage("Microsoft.Design", "CA1062:ValidateArgumentsOfPublicMethods")]
     public event EventHandler<ChildChangedEventArgs>? ChildChanged
-=======
-    [SuppressMessage("Microsoft.Design", "CA1062:ValidateArgumentsOfPublicMethods")]
-    public event EventHandler<ChildChangedEventArgs> ChildChanged
->>>>>>> 0c1fdadf
     {
       add
       {
