//-----------------------------------------------------------------------
// <copyright file="BusinessBase.cs" company="Marimer LLC">
//     Copyright (c) Marimer LLC. All rights reserved.
//     Website: https://cslanet.com
// </copyright>
// <summary>This is the non-generic base class from which most</summary>
//-----------------------------------------------------------------------

using System.Collections;
using System.Collections.Concurrent;
using System.Collections.Specialized;
using System.ComponentModel;
using System.ComponentModel.DataAnnotations;
using System.Diagnostics;
using System.Diagnostics.CodeAnalysis;
using System.Reflection;
using Csla.Core.FieldManager;
using Csla.Core.LoadManager;
using Csla.Properties;
using Csla.Reflection;
using Csla.Rules;
using Csla.Security;
using Csla.Serialization.Mobile;
using Csla.Server;

namespace Csla.Core
{

  /// <summary>
  /// This is the non-generic base class from which most
  /// business objects will be derived.
  /// </summary>
#if TESTING
  [System.Diagnostics.DebuggerStepThrough]
#endif
  [Serializable]
  public abstract class BusinessBase : UndoableBase,
    IEditableBusinessObject,
    IEditableObject,
    ICloneable,
    IAuthorizeReadWrite,
    IParent,
    IDataPortalTarget,
    IManageProperties,
    IHostRules,
    ICheckRules,
    INotifyChildChanged,
    ISerializationNotification,
    IDataErrorInfo,
    INotifyDataErrorInfo,
    IUseFieldManager,
    IUseBusinessRules
  {

    /// <summary>
    /// Creates an instance of the type.
    /// </summary>
    protected BusinessBase()
    { }

    /// <summary>
    /// Method invoked after ApplicationContext
    /// is available.
    /// </summary>
    protected override void OnApplicationContextSet()
    {
      InitializeIdentity();
      Initialize();
      InitializeBusinessRules();
    }

    #region Initialize

    /// <summary>
    /// Override this method to set up event handlers so user
    /// code in a partial class can respond to events raised by
    /// generated code.
    /// </summary>
    protected virtual void Initialize()
    { /* allows subclass to initialize events before any other activity occurs */ }

    #endregion

    #region Identity

    private int _identity = -1;

    int IBusinessObject.Identity
    {
      get { return _identity; }
    }

    private void InitializeIdentity()
    {
      _identity = ((IParent)this).GetNextIdentity(_identity);
    }

    [NonSerialized]
    [NotUndoable]
    private IdentityManager? _identityManager;

    int IParent.GetNextIdentity(int current)
    {
      if (Parent != null)
      {
        return Parent.GetNextIdentity(current);
      }
      else
      {
        if (_identityManager == null)
          _identityManager = new IdentityManager();
        return _identityManager.GetNextIdentity(current);
      }
    }

    #endregion

    #region Parent/Child link

    [NotUndoable]
    [NonSerialized]
    private IParent? _parent;

    /// <summary>
    /// Provide access to the parent reference for use
    /// in child object code.
    /// </summary>
    /// <remarks>
    /// This value will be Nothing for root objects.
    /// </remarks>
    [Browsable(false)]
    [Display(AutoGenerateField = false)]
    [ScaffoldColumn(false)]
    [EditorBrowsable(EditorBrowsableState.Advanced)]
    public IParent? Parent
    {
      get { return _parent; }
    }

    /// <summary>
    /// Used by BusinessListBase as a child object is 
    /// created to tell the child object about its
    /// parent.
    /// </summary>
    /// <param name="parent">A reference to the parent collection object.</param>
    protected virtual void SetParent(IParent? parent)
    {
      _parent = parent;
      _identityManager = null;
      InitializeIdentity();
    }

    #endregion

    #region IsNew, IsDeleted, IsDirty, IsSavable

    // keep track of whether we are new, deleted or dirty
    private bool _isDirty = true;

    /// <summary>
    /// Returns true if this is a new object, 
    /// false if it is a pre-existing object.
    /// </summary>
    /// <remarks>
    /// An object is considered to be new if its primary identifying (key) value 
    /// doesn't correspond to data in the database. In other words, 
    /// if the data values in this particular
    /// object have not yet been saved to the database the object is considered to
    /// be new. Likewise, if the object's data has been deleted from the database
    /// then the object is considered to be new.
    /// </remarks>
    /// <returns>A value indicating if this object is new.</returns>
    [Browsable(false)]
    [Display(AutoGenerateField = false)]
    [ScaffoldColumn(false)]
    public bool IsNew { get; private set; } = true;

    /// <summary>
    /// Returns true if this object is marked for deletion.
    /// </summary>
    /// <remarks>
    /// CSLA .NET supports both immediate and deferred deletion of objects. This
    /// property is part of the support for deferred deletion, where an object
    /// can be marked for deletion, but isn't actually deleted until the object
    /// is saved to the database. This property indicates whether or not the
    /// current object has been marked for deletion. If it is true
    /// , the object will
    /// be deleted when it is saved to the database, otherwise it will be inserted
    /// or updated by the save operation.
    /// </remarks>
    /// <returns>A value indicating if this object is marked for deletion.</returns>
    [Browsable(false)]
    [Display(AutoGenerateField = false)]
    [ScaffoldColumn(false)]
    public bool IsDeleted { get; private set; }

    /// <summary>
    /// Returns true if this object's 
    /// data, or any of its fields or child objects data, 
    /// has been changed.
    /// </summary>
    /// <remarks>
    /// <para>
    /// When an object's data is changed, CSLA .NET makes note of that change
    /// and considers the object to be 'dirty' or changed. This value is used to
    /// optimize data updates, since an unchanged object does not need to be
    /// updated into the database. All new objects are considered dirty. All objects
    /// marked for deletion are considered dirty.
    /// </para><para>
    /// Once an object's data has been saved to the database (inserted or updated)
    /// the dirty flag is cleared and the object is considered unchanged. Objects
    /// newly loaded from the database are also considered unchanged.
    /// </para>
    /// </remarks>
    /// <returns>A value indicating if this object's data has been changed.</returns>
    [Browsable(false)]
    [Display(AutoGenerateField = false)]
    [ScaffoldColumn(false)]
    public virtual bool IsDirty
    {
      get { return IsSelfDirty || (_fieldManager != null && FieldManager.IsDirty()); }
    }

    /// <summary>
    /// Returns true if this object's data has been changed.
    /// </summary>
    /// <remarks>
    /// <para>
    /// When an object's data is changed, CSLA .NET makes note of that change
    /// and considers the object to be 'dirty' or changed. This value is used to
    /// optimize data updates, since an unchanged object does not need to be
    /// updated into the database. All new objects are considered dirty. All objects
    /// marked for deletion are considered dirty.
    /// </para><para>
    /// Once an object's data has been saved to the database (inserted or updated)
    /// the dirty flag is cleared and the object is considered unchanged. Objects
    /// newly loaded from the database are also considered unchanged.
    /// </para>
    /// </remarks>
    /// <returns>A value indicating if this object's data has been changed.</returns>
    [Browsable(false)]
    [Display(AutoGenerateField = false)]
    [ScaffoldColumn(false)]
    public virtual bool IsSelfDirty
    {
      get { return _isDirty; }
    }

    /// <summary>
    /// Marks the object as being a new object. This also marks the object
    /// as being dirty and ensures that it is not marked for deletion.
    /// </summary>
    /// <remarks>
    /// <para>
    /// Newly created objects are marked new by default. You should call
    /// this method in the implementation of DataPortal_Update when the
    /// object is deleted (due to being marked for deletion) to indicate
    /// that the object no longer reflects data in the database.
    /// </para><para>
    /// If you override this method, make sure to call the base
    /// implementation after executing your new code.
    /// </para>
    /// </remarks>
    protected virtual void MarkNew()
    {
      IsNew = true;
      IsDeleted = false;
      MetaPropertyHasChanged("IsNew");
      MetaPropertyHasChanged("IsDeleted");
      MarkDirty();
    }

    /// <summary>
    /// Marks the object as being an old (not new) object. This also
    /// marks the object as being unchanged (not dirty).
    /// </summary>
    /// <remarks>
    /// <para>
    /// You should call this method in the implementation of
    /// DataPortal_Fetch to indicate that an existing object has been
    /// successfully retrieved from the database.
    /// </para><para>
    /// You should call this method in the implementation of 
    /// DataPortal_Update to indicate that a new object has been successfully
    /// inserted into the database.
    /// </para><para>
    /// If you override this method, make sure to call the base
    /// implementation after executing your new code.
    /// </para>
    /// </remarks>
    protected virtual void MarkOld()
    {
      IsNew = false;
      MetaPropertyHasChanged("IsNew");
      MarkClean();
    }

    /// <summary>
    /// Marks an object for deletion. This also marks the object
    /// as being dirty.
    /// </summary>
    /// <remarks>
    /// You should call this method in your business logic in the
    /// case that you want to have the object deleted when it is
    /// saved to the database.
    /// </remarks>
    protected void MarkDeleted()
    {
      IsDeleted = true;
      MetaPropertyHasChanged("IsDeleted");
      MarkDirty();
    }

    /// <summary>
    /// Marks an object as being dirty, or changed.
    /// </summary>
    /// <remarks>
    /// <para>
    /// You should call this method in your business logic any time
    /// the object's internal data changes. Any time any instance
    /// variable changes within the object, this method should be called
    /// to tell CSLA .NET that the object's data has been changed.
    /// </para><para>
    /// Marking an object as dirty does two things. First it ensures
    /// that CSLA .NET will properly save the object as appropriate. Second,
    /// it causes CSLA .NET to tell Windows Forms data binding that the
    /// object's data has changed so any bound controls will update to
    /// reflect the new values.
    /// </para>
    /// </remarks>
    protected void MarkDirty()
    {
      MarkDirty(false);
    }

    /// <summary>
    /// Marks an object as being dirty, or changed.
    /// </summary>
    /// <param name="suppressEvent">
    /// true to supress the PropertyChanged event that is otherwise
    /// raised to indicate that the object's state has changed.
    /// </param>
    [EditorBrowsable(EditorBrowsableState.Advanced)]
    protected void MarkDirty(bool suppressEvent)
    {
      bool old = _isDirty;
      _isDirty = true;
      if (!suppressEvent)
        OnUnknownPropertyChanged();
      if (_isDirty != old)
      {
        MetaPropertyHasChanged("IsSelfDirty");
        MetaPropertyHasChanged("IsDirty");
        MetaPropertyHasChanged("IsSavable");
      }
    }

    /// <summary>
    /// Performs processing required when a property
    /// has changed.
    /// </summary>
    /// <param name="property">Property that
    /// has changed.</param>
    /// <remarks>
    /// This method calls CheckRules(propertyName), MarkDirty and
    /// OnPropertyChanged(propertyName). MarkDirty is called such
    /// that no event is raised for IsDirty, so only the specific
    /// property changed event for the current property is raised.
    /// </remarks>
    protected virtual void PropertyHasChanged(IPropertyInfo property)
    {
      MarkDirty(true);
      CheckPropertyRules(property);
    }

    private void PropertyHasChanged(string propertyName)
    {
      PropertyHasChanged(FieldManager.GetRegisteredProperty(propertyName));
    }

    /// <summary>
    /// Raises OnPropertyChanged for meta properties (IsXYZ) when PropertyChangedMode is not Windows
    /// </summary>
    /// <param name="name">meta property name that has cchanged.</param>
    protected virtual void MetaPropertyHasChanged(string name)
    {
      if (ApplicationContext.PropertyChangedMode != ApplicationContext.PropertyChangedModes.Windows)
        OnMetaPropertyChanged(name);
    }

    /// <summary>
    /// Check rules for the property and notifies UI of properties that may have changed.
    /// </summary>
    /// <param name="property">The property.</param>
    [EditorBrowsable(EditorBrowsableState.Advanced)]
    protected virtual void CheckPropertyRules(IPropertyInfo property)
    {
      var propertyNames = BusinessRules.CheckRules(property);
      if (ApplicationContext.PropertyChangedMode == ApplicationContext.PropertyChangedModes.Windows)
        OnPropertyChanged(property);
      else
        foreach (var name in propertyNames)
          OnPropertyChanged(name);
    }

    /// <summary>
    /// Check object rules and notifies UI of properties that may have changed. 
    /// </summary>
    protected virtual void CheckObjectRules()
    {
      var propertyNames = BusinessRules.CheckObjectRules();
      if (ApplicationContext.PropertyChangedMode == ApplicationContext.PropertyChangedModes.Windows)
      {
        OnUnknownPropertyChanged();
      }
      else
        foreach (var name in propertyNames)
          OnPropertyChanged(name);
    }

    /// <summary>
    /// Forces the object's IsDirty flag to false.
    /// </summary>
    /// <remarks>
    /// This method is normally called automatically and is
    /// not intended to be called manually.
    /// </remarks>
    [EditorBrowsable(EditorBrowsableState.Advanced)]
    protected void MarkClean()
    {
      _isDirty = false;
      if (_fieldManager != null)
        FieldManager.MarkClean();
      OnUnknownPropertyChanged();
      MetaPropertyHasChanged("IsSelfDirty");
      MetaPropertyHasChanged("IsDirty");
      MetaPropertyHasChanged("IsSavable");
    }

    /// <summary>
    /// Returns true if this object is both dirty and valid.
    /// </summary>
    /// <remarks>
    /// An object is considered dirty (changed) if 
    /// <see cref="P:Csla.BusinessBase.IsDirty" /> returns true. It is
    /// considered valid if IsValid
    /// returns true. The IsSavable property is
    /// a combination of these two properties. 
    /// </remarks>
    /// <returns>A value indicating if this object is both dirty and valid.</returns>
    [Browsable(false)]
    [Display(AutoGenerateField = false)]
    [ScaffoldColumn(false)]
    public virtual bool IsSavable
    {
      get
      {
        var result = IsDirty && IsValid && !IsBusy;
        if (result)
        {
          if (IsDeleted)
            result = BusinessRules.HasPermission(ApplicationContext, AuthorizationActions.DeleteObject, this);
          else if (IsNew)
            result = BusinessRules.HasPermission(ApplicationContext, AuthorizationActions.CreateObject, this);
          else
            result = BusinessRules.HasPermission(ApplicationContext, AuthorizationActions.EditObject, this);
        }

        return result;
      }
    }

    #endregion

    #region Authorization

    [NotUndoable]
    [NonSerialized]
    private ConcurrentDictionary<string, bool>? _readResultCache;
    [NotUndoable]
    [NonSerialized]
    private ConcurrentDictionary<string, bool>? _writeResultCache;
    [NotUndoable]
    [NonSerialized]
    private ConcurrentDictionary<string, bool>? _executeResultCache;
    [NotUndoable]
    [NonSerialized]
    private System.Security.Principal.IPrincipal? _lastPrincipal;

    /// <summary>
    /// Returns true if the user is allowed to read the
    /// calling property.
    /// </summary>
    /// <param name="property">Property to check.</param>
    /// <exception cref="ArgumentNullException"><paramref name="property"/> is <see langword="null"/>.</exception>
    [EditorBrowsable(EditorBrowsableState.Advanced)]
    public virtual bool CanReadProperty(IPropertyInfo property)
    {
      if (property is null)
        throw new ArgumentNullException(nameof(property));

      var result = true;

      VerifyAuthorizationCache();

      if (!_readResultCache!.TryGetValue(property.Name, out result))
      {
        result = BusinessRules.HasPermission(ApplicationContext, AuthorizationActions.ReadProperty, property);
        if (BusinessRules.CachePermissionResult(AuthorizationActions.ReadProperty, property))
        {
          // store value in cache
          _readResultCache.AddOrUpdate(property.Name, result, (_, _) => { return result; });
        }
      }
      return result;
    }

    /// <summary>
    /// Returns true if the user is allowed to read the
    /// calling property.
    /// </summary>
    /// <returns>true if read is allowed.</returns>
    /// <param name="property">Property to read.</param>
    /// <param name="throwOnFalse">Indicates whether a negative
    /// result should cause an exception.</param>
    [EditorBrowsable(EditorBrowsableState.Advanced)]
    public bool CanReadProperty(IPropertyInfo property, bool throwOnFalse)
    {
      bool result = CanReadProperty(property);
      if (throwOnFalse && result == false)
      {
        SecurityException ex = new SecurityException(
          String.Format("{0} ({1})",
          Resources.PropertyGetNotAllowed, property.Name));
        throw ex;
      }
      return result;
    }

    /// <summary>
    /// Returns true if the user is allowed to read the
    /// specified property.
    /// </summary>
    /// <param name="propertyName">Name of the property to read.</param>
    /// <exception cref="ArgumentNullException"><paramref name="propertyName"/> is <see langword="null"/>.</exception>
    [EditorBrowsable(EditorBrowsableState.Advanced)]
    public bool CanReadProperty(string propertyName)
    {
      if (propertyName is null)
        throw new ArgumentNullException(nameof(propertyName));

      return CanReadProperty(propertyName, false);
    }

    /// <summary>
    /// Returns true if the user is allowed to read the
    /// specified property.
    /// </summary>
    /// <param name="propertyName">Name of the property to read.</param>
    /// <param name="throwOnFalse">Indicates whether a negative
    /// result should cause an exception.</param>
    private bool CanReadProperty(string propertyName, bool throwOnFalse)
    {
      var propertyInfo = FieldManager.GetRegisteredProperties().FirstOrDefault(p => p.Name == propertyName);
      if (propertyInfo == null)
      {
        Trace.TraceError("CanReadProperty: {0} is not a registered property of {1}.{2}", propertyName, GetType().Namespace, GetType().Name);
        return true;
      }
      return CanReadProperty(propertyInfo, throwOnFalse);
    }

    /// <summary>
    /// Returns true if the user is allowed to write the
    /// specified property.
    /// </summary>
    /// <param name="property">Property to write.</param>
    /// <exception cref="ArgumentNullException"><paramref name="property"/> is <see langword="null"/>.</exception>
    [EditorBrowsable(EditorBrowsableState.Advanced)]
    public virtual bool CanWriteProperty(IPropertyInfo property)
    {
      if (property is null)
        throw new ArgumentNullException(nameof(property));

      bool result = true;

      VerifyAuthorizationCache();

      if (!_writeResultCache!.TryGetValue(property.Name, out result))
      {
        result = BusinessRules.HasPermission(ApplicationContext, AuthorizationActions.WriteProperty, property);
        if (BusinessRules.CachePermissionResult(AuthorizationActions.WriteProperty, property))
        {
          // store value in cache
          _writeResultCache.AddOrUpdate(property.Name, result, (_, _) => { return result; });
        }
      }
      return result;
    }

    /// <summary>
    /// Returns true if the user is allowed to write the
    /// calling property.
    /// </summary>
    /// <returns>true if write is allowed.</returns>
    /// <param name="property">Property to write.</param>
    /// <param name="throwOnFalse">Indicates whether a negative
    /// result should cause an exception.</param>
    /// <exception cref="ArgumentNullException"><paramref name="property"/> is <see langword="null"/>.</exception>
    [EditorBrowsable(EditorBrowsableState.Advanced)]
    public bool CanWriteProperty(IPropertyInfo property, bool throwOnFalse)
    {
      if (property is null)
        throw new ArgumentNullException(nameof(property));

      bool result = CanWriteProperty(property);
      if (throwOnFalse && result == false)
      {
        throw new SecurityException($"{Resources.PropertySetNotAllowed} ({property.Name})");
      }
      return result;
    }

    /// <summary>
    /// Returns true if the user is allowed to write the
    /// specified property.
    /// </summary>
    /// <param name="propertyName">Name of the property to write.</param>
    /// <exception cref="ArgumentNullException"><paramref name="propertyName"/> is <see langword="null"/>.</exception>
    [EditorBrowsable(EditorBrowsableState.Advanced)]
    public bool CanWriteProperty(string propertyName)
    {
      if (propertyName is null)
        throw new ArgumentNullException(nameof(propertyName));

      return CanWriteProperty(propertyName, false);
    }

    /// <summary>
    /// Returns true if the user is allowed to write the
    /// specified property.
    /// </summary>
    /// <param name="propertyName">Name of the property to write.</param>
    /// <param name="throwOnFalse">Indicates whether a negative
    /// result should cause an exception.</param>
    private bool CanWriteProperty(string propertyName, bool throwOnFalse)
    {
      var propertyInfo = FieldManager.GetRegisteredProperties().FirstOrDefault(p => p.Name == propertyName);
      if (propertyInfo == null)
      {
        Trace.TraceError("CanReadProperty: {0} is not a registered property of {1}.{2}", propertyName, GetType().Namespace, GetType().Name);
        return true;
      }
      return CanWriteProperty(propertyInfo, throwOnFalse);
    }

#if NET8_0_OR_GREATER
    [MemberNotNull(nameof(_readResultCache), nameof(_writeResultCache), nameof(_executeResultCache))]
#endif
    private void VerifyAuthorizationCache()
    {
      if (_readResultCache == null)
        _readResultCache = new ConcurrentDictionary<string, bool>();
      if (_writeResultCache == null)
        _writeResultCache = new ConcurrentDictionary<string, bool>();
      if (_executeResultCache == null)
        _executeResultCache = new ConcurrentDictionary<string, bool>();
      if (!ReferenceEquals(ApplicationContext.User, _lastPrincipal))
      {
        // the principal has changed - reset the cache
        _readResultCache.Clear();
        _writeResultCache.Clear();
        _executeResultCache.Clear();
        _lastPrincipal = ApplicationContext.User;
      }
    }

    /// <summary>
    /// Returns true if the user is allowed to execute
    /// the specified method.
    /// </summary>
    /// <param name="method">Method to execute.</param>
    /// <returns>true if execute is allowed.</returns>
    /// <exception cref="ArgumentNullException"><paramref name="method"/> is <see langword="null"/>.</exception>
    [EditorBrowsable(EditorBrowsableState.Advanced)]
    public virtual bool CanExecuteMethod(IMemberInfo method)
    {
      if (method is null)
        throw new ArgumentNullException(nameof(method));

      bool result = true;

      VerifyAuthorizationCache();

      if (!_executeResultCache!.TryGetValue(method.Name, out result))
      {
        result = BusinessRules.HasPermission(ApplicationContext, AuthorizationActions.ExecuteMethod, method);
        if (BusinessRules.CachePermissionResult(AuthorizationActions.ExecuteMethod, method))
        {
          // store value in cache
          _executeResultCache.AddOrUpdate(method.Name, result, (_, _) => { return result; });
        }
      }
      return result;
    }

    /// <summary>
    /// Returns true if the user is allowed to execute
    /// the specified method.
    /// </summary>
    /// <returns>true if execute is allowed.</returns>
    /// <param name="method">Method to execute.</param>
    /// <param name="throwOnFalse">Indicates whether a negative
    /// result should cause an exception.</param>
    /// <exception cref="ArgumentNullException"><paramref name="method"/> is <see langword="null"/>.</exception>
    [EditorBrowsable(EditorBrowsableState.Advanced)]
    public bool CanExecuteMethod(IMemberInfo method, bool throwOnFalse)
    {
      if (method is null)
        throw new ArgumentNullException(nameof(method));

      bool result = CanExecuteMethod(method);
      if (throwOnFalse && result == false)
      {
        SecurityException ex =
          new SecurityException($"{Resources.MethodExecuteNotAllowed} ({method.Name})");
        throw ex;
      }
      return result;

    }


    /// <summary>
    /// Returns true if the user is allowed to execute
    /// the specified method.
    /// </summary>
    /// <param name="methodName">Name of the method to execute.</param>
    /// <returns>true if execute is allowed.</returns>
    [EditorBrowsable(EditorBrowsableState.Advanced)]
    public virtual bool CanExecuteMethod(string methodName)
    {
      if (methodName is null)
        throw new ArgumentNullException(nameof(methodName));

      return CanExecuteMethod(methodName, false);
    }

    private bool CanExecuteMethod(string methodName, bool throwOnFalse)
    {

      bool result = CanExecuteMethod(new MethodInfo(methodName));
      if (throwOnFalse && result == false)
      {
        throw new SecurityException($"{Resources.MethodExecuteNotAllowed} ({methodName})");
      }
      return result;
    }

    #endregion

    #region System.ComponentModel.IEditableObject

    private bool _neverCommitted = true;
    [NotUndoable]
    private bool _disableIEditableObject;

    /// <summary>
    /// Gets or sets a value indicating whether the
    /// IEditableObject interface methods should
    /// be disabled for this object.
    /// </summary>
    /// <value>Defaults to False, indicating that
    /// the IEditableObject methods will behave
    /// normally.</value>
    /// <remarks>
    /// If you disable the IEditableObject methods
    /// then Windows Forms data binding will no longer
    /// automatically call BeginEdit, CancelEdit or
    /// ApplyEdit on your object, and you will have
    /// to call these methods manually to get proper
    /// n-level undo behavior.
    /// </remarks>
    [EditorBrowsable(EditorBrowsableState.Advanced)]
    protected bool DisableIEditableObject
    {
      get
      {
        return _disableIEditableObject;
      }
      set
      {
        _disableIEditableObject = value;
      }
    }

    /// <summary>
    /// Allow data binding to start a nested edit on the object.
    /// </summary>
    /// <remarks>
    /// Data binding may call this method many times. Only the first
    /// call should be honored, so we have extra code to detect this
    /// and do nothing for subsquent calls.
    /// </remarks>
    void IEditableObject.BeginEdit()
    {
      if (!_disableIEditableObject && !BindingEdit)
      {
        BindingEdit = true;
        BeginEdit();
      }
    }

    /// <summary>
    /// Allow data binding to cancel the current edit.
    /// </summary>
    /// <remarks>
    /// Data binding may call this method many times. Only the first
    /// call to either IEditableObject.CancelEdit or 
    /// IEditableObject.EndEdit
    /// should be honored. We include extra code to detect this and do
    /// nothing for subsequent calls.
    /// </remarks>
    void IEditableObject.CancelEdit()
    {
      if (!_disableIEditableObject && BindingEdit)
      {
        CancelEdit();
        BindingEdit = false;
        if (IsNew && _neverCommitted && EditLevel <= EditLevelAdded)
        {
          // we're new and no EndEdit or ApplyEdit has ever been
          // called on us, and now we've been cancelled back to
          // where we were added so we should have ourselves
          // removed from the parent collection
          Parent?.RemoveChild(this);
        }
      }
    }

    /// <summary>
    /// Allow data binding to apply the current edit.
    /// </summary>
    /// <remarks>
    /// Data binding may call this method many times. Only the first
    /// call to either IEditableObject.EndEdit or 
    /// IEditableObject.CancelEdit
    /// should be honored. We include extra code to detect this and do
    /// nothing for subsequent calls.
    /// </remarks>
    void IEditableObject.EndEdit()
    {
      if (!_disableIEditableObject && BindingEdit)
      {
        ApplyEdit();
        BindingEdit = false;
      }
    }

    #endregion

    #region Begin/Cancel/ApplyEdit

    /// <summary>
    /// Starts a nested edit on the object.
    /// </summary>
    /// <remarks>
    /// <para>
    /// When this method is called the object takes a snapshot of
    /// its current state (the values of its variables). This snapshot
    /// can be restored by calling CancelEdit
    /// or committed by calling ApplyEdit.
    /// </para><para>
    /// This is a nested operation. Each call to BeginEdit adds a new
    /// snapshot of the object's state to a stack. You should ensure that 
    /// for each call to BeginEdit there is a corresponding call to either 
    /// CancelEdit or ApplyEdit to remove that snapshot from the stack.
    /// </para><para>
    /// See Chapters 2 and 3 for details on n-level undo and state stacking.
    /// </para>
    /// </remarks>
    public void BeginEdit()
    {
      CopyState(EditLevel + 1);
    }

    /// <summary>
    /// Cancels the current edit process, restoring the object's state to
    /// its previous values.
    /// </summary>
    /// <remarks>
    /// Calling this method causes the most recently taken snapshot of the 
    /// object's state to be restored. This resets the object's values
    /// to the point of the last BeginEdit call.
    /// </remarks>
    public void CancelEdit()
    {
      UndoChanges(EditLevel - 1);
    }

    /// <summary>
    /// Called when an undo operation has completed.
    /// </summary>
    /// <remarks> 
    /// This method resets the object as a result of
    /// deserialization and raises PropertyChanged events
    /// to notify data binding that the object has changed.
    /// </remarks>
    protected override void UndoChangesComplete()
    {
      BusinessRules.SetTarget(this);
      InitializeBusinessRules();
      OnUnknownPropertyChanged();
      base.UndoChangesComplete();
    }

    /// <summary>
    /// Commits the current edit process.
    /// </summary>
    /// <remarks>
    /// Calling this method causes the most recently taken snapshot of the 
    /// object's state to be discarded, thus committing any changes made
    /// to the object's state since the last BeginEdit call.
    /// </remarks>
    public void ApplyEdit()
    {
      _neverCommitted = false;
      AcceptChanges(EditLevel - 1);
      //Next line moved to IEditableObject.ApplyEdit 
      //BindingEdit = false;
    }

    /// <summary>
    /// Notifies the parent object (if any) that this
    /// child object's edits have been accepted.
    /// </summary>
    protected override void AcceptChangesComplete()
    {
      BindingEdit = false;
      base.AcceptChangesComplete();

      // !!!! Will trigger Save here when using DynamicListBase template
      Parent?.ApplyEditChild(this);
    }

    #endregion

    #region IsChild

    [NotUndoable]
    private bool _isChild;

    /// <summary>
    /// Returns true if this is a child (non-root) object.
    /// </summary>
    [Browsable(false)]
    [Display(AutoGenerateField = false)]
    [ScaffoldColumn(false)]
    public bool IsChild
    {
      get { return _isChild; }
    }

    /// <summary>
    /// Marks the object as being a child object.
    /// </summary>
    protected void MarkAsChild()
    {
      _identity = -1;
      _isChild = true;
    }

    #endregion

    #region Delete

    /// <summary>
    /// Marks the object for deletion. The object will be deleted as part of the
    /// next save operation.
    /// </summary>
    /// <remarks>
    /// <para>
    /// CSLA .NET supports both immediate and deferred deletion of objects. This
    /// method is part of the support for deferred deletion, where an object
    /// can be marked for deletion, but isn't actually deleted until the object
    /// is saved to the database. This method is called by the UI developer to
    /// mark the object for deletion.
    /// </para><para>
    /// To 'undelete' an object, use n-level undo as discussed in Chapters 2 and 3.
    /// </para>
    /// </remarks>
    public virtual void Delete()
    {
      if (IsChild)
        throw new NotSupportedException(Resources.ChildDeleteException);

      MarkDeleted();
    }

    /// <summary>
    /// Called by a parent object to mark the child
    /// for deferred deletion.
    /// </summary>
    internal void DeleteChild()
    {
      if (!IsChild)
        throw new NotSupportedException(Resources.NoDeleteRootException);

      BindingEdit = false;
      MarkDeleted();
    }

    #endregion

    #region Edit Level Tracking (child only)

    // we need to keep track of the edit
    // level when we weere added so if the user
    // cancels below that level we can be destroyed
    [NotUndoable]
    private int _editLevelAdded;

    /// <summary>
    /// Gets or sets the current edit level of the
    /// object.
    /// </summary>
    /// <remarks>
    /// Allow the collection object to use the
    /// edit level as needed.
    /// </remarks>
    internal int EditLevelAdded
    {
      get { return _editLevelAdded; }
      set { _editLevelAdded = value; }
    }

    int IUndoableObject.EditLevel
    {
      get
      {
        return EditLevel;
      }
    }

    #endregion

    #region ICloneable

    object ICloneable.Clone()
    {
      return GetClone();
    }

    /// <summary>
    /// Creates a clone of the object.
    /// </summary>
    /// <returns>
    /// A new object containing the exact data of the original object.
    /// </returns>
    [EditorBrowsable(EditorBrowsableState.Advanced)]
    protected virtual object GetClone()
    {
      return ObjectCloner.GetInstance(ApplicationContext).Clone(this);
    }

    #endregion

    #region BusinessRules, IsValid

    [NonSerialized]
    [NotUndoable]
    private EventHandler? _validationCompleteHandlers;

    /// <summary>
    /// Event raised when validation is complete.
    /// </summary>
    public event EventHandler? ValidationComplete
    {
      add
      {
        _validationCompleteHandlers = (EventHandler?)Delegate.Combine(_validationCompleteHandlers, value);
      }
      remove
      {
        _validationCompleteHandlers = (EventHandler?)Delegate.Remove(_validationCompleteHandlers, value);
      }
    }

    /// <summary>
    /// Raises the ValidationComplete event
    /// </summary>
    [EditorBrowsable(EditorBrowsableState.Never)]
    protected virtual void OnValidationComplete()
    {
      _validationCompleteHandlers?.Invoke(this, EventArgs.Empty);
    }

    private void InitializeBusinessRules()
    {
      var rules = BusinessRuleManager.GetRulesForType(GetType());
      if (!rules.Initialized)
        lock (rules)
          if (!rules.Initialized)
          {
            try
            {
              AddBusinessRules();
              rules.Initialized = true;
            }
            catch (Exception)
            {
              BusinessRuleManager.CleanupRulesForType(GetType());
              throw;  // and rethrow exception
            }
          }
    }

    private BusinessRules? _businessRules;

    /// <summary>
    /// Provides access to the broken rules functionality.
    /// </summary>
    /// <remarks>
    /// This property is used within your business logic so you can
    /// easily call the AddRule() method to associate business
    /// rules with your object's properties.
    /// </remarks>
    protected BusinessRules BusinessRules
    {
      get
      {
        if (_businessRules == null)
          _businessRules = new BusinessRules(ApplicationContext, this);
        else if (_businessRules.Target == null)
          _businessRules.SetTarget(this);
        return _businessRules;
      }
    }

    BusinessRules IUseBusinessRules.BusinessRules => BusinessRules;

    /// <summary>
    /// Gets the registered rules. Only for unit testing and not visible to code. 
    /// </summary>
    [EditorBrowsable(EditorBrowsableState.Never)]
    protected BusinessRuleManager GetRegisteredRules()
    {
      return BusinessRules.TypeRules;
    }

    /// <inheritdoc />
    void IHostRules.RuleStart(IPropertyInfo property)
    {
      if (property is null)
        throw new ArgumentNullException(nameof(property));

      OnBusyChanged(new BusyChangedEventArgs(property.Name, true));
    }

    /// <inheritdoc />
    void IHostRules.RuleComplete(IPropertyInfo property)
    {
      if (property is null)
        throw new ArgumentNullException(nameof(property));

      OnPropertyChanged(property);
      OnBusyChanged(new BusyChangedEventArgs(property.Name, false));
      MetaPropertyHasChanged("IsSelfValid");
      MetaPropertyHasChanged("IsValid");
      MetaPropertyHasChanged("IsSavable");
    }

    /// <inheritdoc />
    void IHostRules.RuleComplete(string property)
    {
      if (property is null)
        throw new ArgumentNullException(nameof(property));

      OnPropertyChanged(property);
      MetaPropertyHasChanged("IsSelfValid");
      MetaPropertyHasChanged("IsValid");
      MetaPropertyHasChanged("IsSavable");
    }

    /// <inheritdoc />
    void IHostRules.AllRulesComplete()
    {
      OnValidationComplete();
      MetaPropertyHasChanged("IsSelfValid");
      MetaPropertyHasChanged("IsValid");
      MetaPropertyHasChanged("IsSavable");
    }

    /// <summary>
    /// Override this method in your business class to
    /// be notified when you need to set up shared 
    /// business rules.
    /// </summary>
    /// <remarks>
    /// This method is automatically called by CSLA .NET
    /// when your object should associate per-type 
    /// validation rules with its properties.
    /// </remarks>
    protected virtual void AddBusinessRules()
    {
      BusinessRules.AddDataAnnotations();
    }

    /// <summary>
    /// Returns true if the object 
    /// and its child objects are currently valid, 
    /// false if the
    /// object or any of its child objects have broken 
    /// rules or are otherwise invalid.
    /// </summary>
    /// <remarks>
    /// <para>
    /// By default this property relies on the underling BusinessRules
    /// object to track whether any business rules are currently broken for this object.
    /// </para><para>
    /// You can override this property to provide more sophisticated
    /// implementations of the behavior. For instance, you should always override
    /// this method if your object has child objects, since the validity of this object
    /// is affected by the validity of all child objects.
    /// </para>
    /// </remarks>
    /// <returns>A value indicating if the object is currently valid.</returns>
    [Browsable(false)]
    [Display(AutoGenerateField = false)]
    [ScaffoldColumn(false)]
    public virtual bool IsValid
    {
      get { return IsSelfValid && (_fieldManager == null || FieldManager.IsValid()); }
    }

    /// <summary>
    /// Returns true if the object is currently 
    /// valid, false if the
    /// object has broken rules or is otherwise invalid.
    /// </summary>
    /// <remarks>
    /// <para>
    /// By default this property relies on the underling BusinessRules
    /// object to track whether any business rules are currently broken for this object.
    /// </para><para>
    /// You can override this property to provide more sophisticated
    /// implementations of the behavior. 
    /// </para>
    /// </remarks>
    /// <returns>A value indicating if the object is currently valid.</returns>
    [Browsable(false)]
    [Display(AutoGenerateField = false)]
    [ScaffoldColumn(false)]
    public virtual bool IsSelfValid
    {
      get { return BusinessRules.IsValid; }
    }

    /// <summary>
    /// Provides access to the readonly collection of broken business rules
    /// for this object.
    /// </summary>
    [Browsable(false)]
    [Display(AutoGenerateField = false)]
    [ScaffoldColumn(false)]
    [System.ComponentModel.DataAnnotations.Schema.NotMapped]
    [EditorBrowsable(EditorBrowsableState.Advanced)]
    public virtual BrokenRulesCollection BrokenRulesCollection
    {
      get { return BusinessRules.GetBrokenRules(); }
    }

    #endregion

    #region Data Access

    /// <summary>
    /// Await this method to ensure business object is not busy.
    /// </summary>
    public async Task WaitForIdle()
    {
      var cslaOptions = ApplicationContext.GetRequiredService<Configuration.CslaOptions>();
      await WaitForIdle(TimeSpan.FromSeconds(cslaOptions.DefaultWaitForIdleTimeoutInSeconds)).ConfigureAwait(false);
    }

    /// <summary>
    /// Await this method to ensure business object is not busy.
    /// </summary>
    /// <param name="timeout">Timeout duration</param>
    public Task WaitForIdle(TimeSpan timeout)
    {
      return BusyHelper.WaitForIdleAsTimeout(() => WaitForIdle(timeout.ToCancellationToken()), this.GetType(), nameof(WaitForIdle), timeout);
    }

    /// <summary>
    /// Await this method to ensure the business object is not busy.
    /// </summary>
    /// <param name="ct">Cancellation token.</param>
    public virtual Task WaitForIdle(CancellationToken ct)
    {
      return BusyHelper.WaitForIdle(this, ct);
    }

    /// <summary>
    /// Called by the server-side DataPortal prior to calling the 
    /// requested DataPortal_XYZ method.
    /// </summary>
    /// <param name="e">The DataPortalContext object passed to the DataPortal.</param>
    [EditorBrowsable(EditorBrowsableState.Advanced)]
    protected virtual void DataPortal_OnDataPortalInvoke(DataPortalEventArgs e)
    { }

    /// <summary>
    /// Called by the server-side DataPortal after calling the 
    /// requested DataPortal_XYZ method.
    /// </summary>
    /// <param name="e">The DataPortalContext object passed to the DataPortal.</param>
    [EditorBrowsable(EditorBrowsableState.Advanced)]
    protected virtual void DataPortal_OnDataPortalInvokeComplete(DataPortalEventArgs e)
    { }

    /// <summary>
    /// Called by the server-side DataPortal if an exception
    /// occurs during data access.
    /// </summary>
    /// <param name="e">The DataPortalContext object passed to the DataPortal.</param>
    /// <param name="ex">The Exception thrown during data access.</param>
    [EditorBrowsable(EditorBrowsableState.Advanced)]
    protected virtual void DataPortal_OnDataPortalException(DataPortalEventArgs e, Exception ex)
    { }

    /// <summary>
    /// Override this method to load a new business object with default
    /// values from the database.
    /// </summary>
    /// <remarks>
    /// Normally you will overload this method to accept a strongly-typed
    /// criteria parameter, rather than overriding the method with a
    /// loosely-typed criteria parameter.
    /// </remarks>
    protected virtual void Child_Create()
    {
      BusinessRules.CheckRules();
    }

    /// <summary>
    /// Called by the server-side DataPortal prior to calling the 
    /// requested DataPortal_XYZ method.
    /// </summary>
    /// <param name="e">The DataPortalContext object passed to the DataPortal.</param>
    [EditorBrowsable(EditorBrowsableState.Advanced)]
    protected virtual void Child_OnDataPortalInvoke(DataPortalEventArgs e)
    { }

    /// <summary>
    /// Called by the server-side DataPortal after calling the 
    /// requested DataPortal_XYZ method.
    /// </summary>
    /// <param name="e">The DataPortalContext object passed to the DataPortal.</param>
    [EditorBrowsable(EditorBrowsableState.Advanced)]
    protected virtual void Child_OnDataPortalInvokeComplete(DataPortalEventArgs e)
    { }

    /// <summary>
    /// Called by the server-side DataPortal if an exception
    /// occurs during data access.
    /// </summary>
    /// <param name="e">The DataPortalContext object passed to the DataPortal.</param>
    /// <param name="ex">The Exception thrown during data access.</param>
    [EditorBrowsable(EditorBrowsableState.Advanced)]
    protected virtual void Child_OnDataPortalException(DataPortalEventArgs e, Exception ex)
    { }

    #endregion

    #region IDataErrorInfo

    string IDataErrorInfo.Error
    {
      get
      {
        if (!IsSelfValid)
          return BusinessRules.GetBrokenRules().ToString(
            RuleSeverity.Error);
        else
          return String.Empty;
      }
    }

    IEnumerable INotifyDataErrorInfo.GetErrors(string? propertyName)
    {
      return BusinessRules.GetBrokenRules().Where(r => r.Property == propertyName && r.Severity == RuleSeverity.Error).Select(r => r.Description);
    }

    bool INotifyDataErrorInfo.HasErrors => !IsSelfValid;

    string IDataErrorInfo.this[string columnName]
    {
      get
      {
        string result = string.Empty;
        if (!IsSelfValid)
        {
          BrokenRule? rule = BusinessRules.GetBrokenRules().GetFirstBrokenRule(columnName);
          if (rule != null)
            result = rule.Description;
        }
        return result;
      }
    }

    [NonSerialized]
    [NotUndoable]
    private EventHandler<DataErrorsChangedEventArgs>? _errorsChanged;

    event EventHandler<DataErrorsChangedEventArgs>? INotifyDataErrorInfo.ErrorsChanged
    {
      add
      {
        _errorsChanged = (EventHandler<DataErrorsChangedEventArgs>?)Delegate.Combine(_errorsChanged, value);
      }
      remove
      {
        _errorsChanged = (EventHandler<DataErrorsChangedEventArgs>?)Delegate.Remove(_errorsChanged, value);
      }
    }

    /// <summary>
    /// Call to indicate that errors have changed for a property.
    /// </summary>
    /// <param name="propertyName">Name of the property.</param>
    protected virtual void OnErrorsChanged(string? propertyName)
    {
      _errorsChanged?.Invoke(this, new DataErrorsChangedEventArgs(propertyName));
    }

    /// <summary>
    /// Call this method to raise the PropertyChanged event
    /// for a specific property.
    /// </summary>
    /// <param name="propertyInfo">PropertyInfo of the property that
    /// has changed.</param>
    /// <remarks>
    /// This method may be called by properties in the business
    /// class to indicate the change in a specific property.
    /// </remarks>
    [EditorBrowsable(EditorBrowsableState.Advanced)]
    protected override void OnPropertyChanged(IPropertyInfo propertyInfo)
    {
      base.OnPropertyChanged(propertyInfo);
      OnErrorsChanged(propertyInfo.Name);
    }

    #endregion

    #region Serialization Notification

    void ISerializationNotification.Deserialized()
    {
      BusinessRules.SetTarget(this);
      if (_fieldManager != null)
        FieldManager.SetPropertyList(GetType());
      InitializeBusinessRules();
      FieldDataDeserialized();
    }

    #endregion

    #region Bubbling event Hooks

    /// <summary>
    /// For internal use.
    /// </summary>
    /// <param name="child">Child object.</param>
    [EditorBrowsable(EditorBrowsableState.Never)]
    protected void AddEventHooks(IBusinessObject child)
    {
      OnAddEventHooks(child);
    }

    /// <summary>
    /// Hook child object events.
    /// </summary>
    /// <param name="child">Child object.</param>
    [EditorBrowsable(EditorBrowsableState.Never)]
    protected virtual void OnAddEventHooks(IBusinessObject child)
    {
      if (child is INotifyBusy busy)
        busy.BusyChanged += Child_BusyChanged;

      if (child is INotifyUnhandledAsyncException unhandled)
        unhandled.UnhandledAsyncException += Child_UnhandledAsyncException;

      if (child is INotifyPropertyChanged pc)
        pc.PropertyChanged += Child_PropertyChanged;

      if (child is IBindingList bl)
        bl.ListChanged += Child_ListChanged;

      if (child is INotifyCollectionChanged ncc)
        ncc.CollectionChanged += Child_CollectionChanged;

      if (child is INotifyChildChanged cc)
        cc.ChildChanged += Child_Changed;
    }

    /// <summary>
    /// For internal use only.
    /// </summary>
    /// <param name="child">Child object.</param>
    [EditorBrowsable(EditorBrowsableState.Never)]
    protected void RemoveEventHooks(IBusinessObject child)
    {
      OnRemoveEventHooks(child);
    }

    /// <summary>
    /// Unhook child object events.
    /// </summary>
    /// <param name="child">Child object.</param>
    [EditorBrowsable(EditorBrowsableState.Never)]
    protected virtual void OnRemoveEventHooks(IBusinessObject child)
    {
      if (child is INotifyBusy busy)
        busy.BusyChanged -= Child_BusyChanged;

      if (child is INotifyUnhandledAsyncException unhandled)
        unhandled.UnhandledAsyncException -= Child_UnhandledAsyncException;

      if (child is INotifyPropertyChanged pc)
        pc.PropertyChanged -= Child_PropertyChanged;

      if (child is IBindingList bl)
        bl.ListChanged -= Child_ListChanged;

      if (child is INotifyCollectionChanged ncc)
        ncc.CollectionChanged -= Child_CollectionChanged;

      if (child is INotifyChildChanged cc)
        cc.ChildChanged -= Child_Changed;
    }

    #endregion

    #region Busy / Unhandled exception bubbling

    private void Child_UnhandledAsyncException(object? sender, ErrorEventArgs e)
    {
      OnUnhandledAsyncException(e);
    }

    private void Child_BusyChanged(object? sender, BusyChangedEventArgs e)
    {
      OnBusyChanged(e);
    }

    #endregion

    #region IEditableBusinessObject Members

    int IEditableBusinessObject.EditLevelAdded
    {
      get
      {
        return EditLevelAdded;
      }
      set
      {
        EditLevelAdded = value;
      }
    }

    void IEditableBusinessObject.DeleteChild()
    {
      DeleteChild();
    }

    void IEditableBusinessObject.SetParent(IParent? parent)
    {
      SetParent(parent);
    }

    #endregion

    #region Register Methods

    /// <summary>
    /// Indicates that the specified method belongs
    /// to the type.
    /// </summary>
    /// <param name="objectType">
    /// Type of object to which the method belongs.
    /// </param>
    /// <param name="info">
    /// IMemberInfo object for the property.
    /// </param>
    /// <returns>
    /// The provided IMemberInfo object.
    /// </returns>
    /// <exception cref="ArgumentNullException"><paramref name="objectType"/> or <paramref name="info"/> is <see langword="null"/>.</exception>
    protected static IMemberInfo RegisterMethod(Type objectType, IMemberInfo info)
    {
      if (objectType is null)
        throw new ArgumentNullException(nameof(objectType));
      if (info is null)
        throw new ArgumentNullException(nameof(info));

      var reflected = objectType.GetMethod(info.Name);
      if (reflected == null)
        throw new ArgumentException(string.Format(Resources.NoSuchMethod, info.Name), nameof(info));
      return info;
    }

    /// <summary>
    /// Indicates that the specified method belongs
    /// to the type.
    /// </summary>
    /// <param name="objectType">
    /// Type of object to which the method belongs.
    /// </param>
    /// <param name="methodName">
    /// Name of the method.
    /// </param>
    /// <returns>
    /// The provided IMemberInfo object.
    /// </returns>
    /// <exception cref="ArgumentNullException"><paramref name="objectType"/> or <paramref name="methodName"/> is <see langword="null"/>.</exception>
    protected static MethodInfo RegisterMethod(Type objectType, string methodName)
    {
      if (objectType is null)
        throw new ArgumentNullException(nameof(objectType));
      if (methodName is null)
        throw new ArgumentNullException(nameof(methodName));

      var info = new MethodInfo(methodName);
      RegisterMethod(objectType, info);
      return info;
    }

    #endregion

    #region  Register Properties

    /// <summary>
    /// Indicates that the specified property belongs
    /// to the type.
    /// </summary>
    /// <typeparam name="P">
    /// Type of property.
    /// </typeparam>
    /// <param name="objectType">
    /// Type of object to which the property belongs.
    /// </param>
    /// <param name="info">
    /// PropertyInfo object for the property.
    /// </param>
    /// <returns>
    /// The provided IPropertyInfo object.
    /// </returns>
<<<<<<< HEAD
    /// <exception cref="ArgumentNullException"><paramref name="objectType"/> or <paramref name="info"/> is <see langword="null"/>.</exception>
    protected static PropertyInfo<P> RegisterProperty<P>(Type objectType, PropertyInfo<P> info)
=======
    protected static PropertyInfo<P> RegisterProperty<
#if NET8_0_OR_GREATER
      [DynamicallyAccessedMembers(DynamicallyAccessedMemberTypes.All)]
#endif
      P>(
#if NET8_0_OR_GREATER
      [DynamicallyAccessedMembers(DynamicallyAccessedMemberTypes.All)]
#endif
      Type objectType, PropertyInfo<P> info)
>>>>>>> 32ec3ae2
    {
      if (objectType is null)
        throw new ArgumentNullException(nameof(objectType));
      if (info is null)
        throw new ArgumentNullException(nameof(info));

      return PropertyInfoManager.RegisterProperty<P>(objectType, info);
    }

    #endregion

    #region  Get Properties

    /// <summary>
    /// Gets a property's value, first checking authorization.
    /// </summary>
    /// <typeparam name="P">
    /// Type of the property.
    /// </typeparam>
    /// <param name="field">
    /// The backing field for the property.</param>
    /// <param name="propertyName">
    /// The name of the property.</param>
    /// <param name="defaultValue">
    /// Value to be returned if the user is not
    /// authorized to read the property.</param>
    /// <remarks>
    /// If the user is not authorized to read the property
    /// value, the defaultValue value is returned as a
    /// result.
    /// </remarks>
    /// <exception cref="ArgumentNullException"><paramref name="propertyName"/> is <see langword="null"/>.</exception>
    protected P? GetProperty<P>(string propertyName, P field, P? defaultValue)
    {
      if (propertyName is null)
        throw new ArgumentNullException(nameof(propertyName));

      return GetProperty(propertyName, field, defaultValue, NoAccessBehavior.SuppressException);
    }

    /// <summary>
    /// Gets a property's value, first checking authorization.
    /// </summary>
    /// <typeparam name="P">
    /// Type of the property.
    /// </typeparam>
    /// <param name="field">
    /// The backing field for the property.</param>
    /// <param name="propertyName">
    /// The name of the property.</param>
    /// <param name="defaultValue">
    /// Value to be returned if the user is not
    /// authorized to read the property.</param>
    /// <param name="noAccess">
    /// True if an exception should be thrown when the
    /// user is not authorized to read this property.</param>
    /// <exception cref="ArgumentNullException"><paramref name="propertyName"/> is <see langword="null"/>.</exception>
    protected P? GetProperty<P>(string propertyName, P field, P? defaultValue, NoAccessBehavior noAccess)
    {
      if (propertyName is null)
        throw new ArgumentNullException(nameof(propertyName));

      #region Check to see if the property is marked with RelationshipTypes.PrivateField

      var propertyInfo = FieldManager.GetRegisteredProperty(propertyName);

      if ((propertyInfo.RelationshipType & RelationshipTypes.PrivateField) != RelationshipTypes.PrivateField)
        throw new InvalidOperationException(Resources.PrivateFieldException);

      #endregion

      if (_bypassPropertyChecks || CanReadProperty(propertyInfo, noAccess == NoAccessBehavior.ThrowException))
        return field;

      return defaultValue;
    }

    /// <summary>
    /// Gets a property's value, first checking authorization.
    /// </summary>
    /// <typeparam name="P">
    /// Type of the property.
    /// </typeparam>
    /// <param name="field">
    /// The backing field for the property.</param>
    /// <param name="propertyInfo">
    /// PropertyInfo object containing property metadata.</param>
    /// <remarks>
    /// If the user is not authorized to read the property
    /// value, the defaultValue value is returned as a
    /// result.
    /// </remarks>
<<<<<<< HEAD
    /// <exception cref="ArgumentNullException"><paramref name="propertyInfo"/> is <see langword="null"/>.</exception>
    protected P? GetProperty<P>(PropertyInfo<P> propertyInfo, P field)
=======
    protected P GetProperty<
#if NET8_0_OR_GREATER
      [DynamicallyAccessedMembers(DynamicallyAccessedMemberTypes.All)]
#endif
      P>(PropertyInfo<P> propertyInfo, P field)
>>>>>>> 32ec3ae2
    {
      if (propertyInfo is null)
        throw new ArgumentNullException(nameof(propertyInfo));

      return GetProperty<P>(propertyInfo.Name, field, propertyInfo.DefaultValue, NoAccessBehavior.SuppressException);
    }

    /// <summary>
    /// Gets a property's value, first checking authorization.
    /// </summary>
    /// <typeparam name="P">
    /// Type of the property.
    /// </typeparam>
    /// <param name="field">
    /// The backing field for the property.</param>
    /// <param name="propertyInfo">
    /// PropertyInfo object containing property metadata.</param>
    /// <param name="defaultValue">
    /// Value to be returned if the user is not
    /// authorized to read the property.</param>
    /// <param name="noAccess">
    /// True if an exception should be thrown when the
    /// user is not authorized to read this property.</param>
<<<<<<< HEAD
    /// <exception cref="ArgumentNullException"><paramref name="propertyInfo"/> is <see langword="null"/>.</exception>
    protected P? GetProperty<P>(PropertyInfo<P> propertyInfo, P field, P? defaultValue, NoAccessBehavior noAccess)
=======
    protected P GetProperty<
#if NET8_0_OR_GREATER
      [DynamicallyAccessedMembers(DynamicallyAccessedMemberTypes.All)]
#endif
      P>(PropertyInfo<P> propertyInfo, P field, P defaultValue, NoAccessBehavior noAccess)
>>>>>>> 32ec3ae2
    {
      if (propertyInfo is null)
        throw new ArgumentNullException(nameof(propertyInfo));

      return GetProperty<P>(propertyInfo.Name, field, defaultValue, noAccess);
    }

    /// <summary>
    /// Gets a property's value as 
    /// a specified type, first checking authorization.
    /// </summary>
    /// <typeparam name="F">
    /// Type of the field.
    /// </typeparam>
    /// <typeparam name="P">
    /// Type of the property.
    /// </typeparam>
    /// <param name="field">
    /// The backing field for the property.</param>
    /// <param name="propertyInfo">
    /// PropertyInfo object containing property metadata.</param>
    /// <remarks>
    /// If the user is not authorized to read the property
    /// value, the defaultValue value is returned as a
    /// result.
    /// </remarks>
<<<<<<< HEAD
    /// <exception cref="ArgumentNullException"><paramref name="propertyInfo"/> is <see langword="null"/>.</exception>
    protected P? GetPropertyConvert<F, P>(PropertyInfo<F> propertyInfo, F field)
=======
    protected P GetPropertyConvert<
#if NET8_0_OR_GREATER
      [DynamicallyAccessedMembers(DynamicallyAccessedMemberTypes.All)]
#endif
    F,
#if NET8_0_OR_GREATER
      [DynamicallyAccessedMembers(DynamicallyAccessedMemberTypes.All)]
#endif
    P>(PropertyInfo<F> propertyInfo, F field)
>>>>>>> 32ec3ae2
    {
      if (propertyInfo is null)
        throw new ArgumentNullException(nameof(propertyInfo));

      return Utilities.CoerceValue<P>(typeof(F), null, GetProperty<F>(propertyInfo.Name, field, propertyInfo.DefaultValue, NoAccessBehavior.SuppressException));
    }

    /// <summary>
    /// Gets a property's value as a specified type, 
    /// first checking authorization.
    /// </summary>
    /// <typeparam name="F">
    /// Type of the field.
    /// </typeparam>
    /// <typeparam name="P">
    /// Type of the property.
    /// </typeparam>
    /// <param name="field">
    /// The backing field for the property.</param>
    /// <param name="propertyInfo">
    /// PropertyInfo object containing property metadata.</param>
    /// <param name="noAccess">
    /// True if an exception should be thrown when the
    /// user is not authorized to read this property.</param>
    /// <remarks>
    /// If the user is not authorized to read the property
    /// value, the defaultValue value is returned as a
    /// result.
    /// </remarks>
<<<<<<< HEAD
    /// <exception cref="ArgumentNullException"><paramref name="propertyInfo"/> is <see langword="null"/>.</exception>
    protected P? GetPropertyConvert<F, P>(PropertyInfo<F> propertyInfo, F field, NoAccessBehavior noAccess)
=======
    protected P GetPropertyConvert<
#if NET8_0_OR_GREATER
      [DynamicallyAccessedMembers(DynamicallyAccessedMemberTypes.All)]
#endif
      F,
#if NET8_0_OR_GREATER
      [DynamicallyAccessedMembers(DynamicallyAccessedMemberTypes.All)]
#endif
      P>(PropertyInfo<F> propertyInfo, F field, NoAccessBehavior noAccess)
>>>>>>> 32ec3ae2
    {
      if (propertyInfo is null)
        throw new ArgumentNullException(nameof(propertyInfo));

      return Utilities.CoerceValue<P>(typeof(F), null, GetProperty<F>(propertyInfo.Name, field, propertyInfo.DefaultValue, noAccess));
    }

    /// <summary>
    /// Gets a property's managed field value, 
    /// first checking authorization.
    /// </summary>
    /// <typeparam name="P">
    /// Type of the property.
    /// </typeparam>
    /// <param name="propertyInfo">
    /// PropertyInfo object containing property metadata.</param>
    /// <remarks>
    /// If the user is not authorized to read the property
    /// value, the defaultValue value is returned as a
    /// result.
    /// </remarks>
<<<<<<< HEAD
    /// <exception cref="ArgumentNullException"><paramref name="propertyInfo"/> is <see langword="null"/>.</exception>
    protected P? GetProperty<P>(PropertyInfo<P> propertyInfo)
=======
    protected P GetProperty<
#if NET8_0_OR_GREATER
      [DynamicallyAccessedMembers(DynamicallyAccessedMemberTypes.All)]
#endif
      P>(PropertyInfo<P> propertyInfo)
>>>>>>> 32ec3ae2
    {
      if (propertyInfo is null)
        throw new ArgumentNullException(nameof(propertyInfo));

      return GetProperty<P>(propertyInfo, NoAccessBehavior.SuppressException);
    }

    /// <summary>
    /// Gets a property's value from the list of 
    /// managed field values, first checking authorization,
    /// and converting the value to an appropriate type.
    /// </summary>
    /// <typeparam name="F">
    /// Type of the field.
    /// </typeparam>
    /// <typeparam name="P">
    /// Type of the property.
    /// </typeparam>
    /// <param name="propertyInfo">
    /// PropertyInfo object containing property metadata.</param>
    /// <remarks>
    /// If the user is not authorized to read the property
    /// value, the defaultValue value is returned as a
    /// result.
    /// </remarks>
<<<<<<< HEAD
    /// <exception cref="ArgumentNullException"><paramref name="propertyInfo"/> is <see langword="null"/>.</exception>
    protected P? GetPropertyConvert<F, P>(PropertyInfo<F> propertyInfo)
=======
    protected P GetPropertyConvert<
#if NET8_0_OR_GREATER
      [DynamicallyAccessedMembers(DynamicallyAccessedMemberTypes.All)]
#endif
      F,
#if NET8_0_OR_GREATER
      [DynamicallyAccessedMembers(DynamicallyAccessedMemberTypes.All)]
#endif
      P>(PropertyInfo<F> propertyInfo)
>>>>>>> 32ec3ae2
    {
      if (propertyInfo is null)
        throw new ArgumentNullException(nameof(propertyInfo));

      return Utilities.CoerceValue<P>(typeof(F), null, GetProperty<F>(propertyInfo, NoAccessBehavior.SuppressException));
    }

    /// <summary>
    /// Gets a property's value from the list of 
    /// managed field values, first checking authorization,
    /// and converting the value to an appropriate type.
    /// </summary>
    /// <typeparam name="F">
    /// Type of the field.
    /// </typeparam>
    /// <typeparam name="P">
    /// Type of the property.
    /// </typeparam>
    /// <param name="propertyInfo">
    /// PropertyInfo object containing property metadata.</param>
    /// <param name="noAccess">
    /// True if an exception should be thrown when the
    /// user is not authorized to read this property.</param>
    /// <remarks>
    /// If the user is not authorized to read the property
    /// value, the defaultValue value is returned as a
    /// result.
    /// </remarks>
<<<<<<< HEAD
    /// <exception cref="ArgumentNullException"><paramref name="propertyInfo"/> is <see langword="null"/>.</exception>
    protected P? GetPropertyConvert<F, P>(PropertyInfo<F> propertyInfo, NoAccessBehavior noAccess)
=======
    protected P GetPropertyConvert<
#if NET8_0_OR_GREATER
      [DynamicallyAccessedMembers(DynamicallyAccessedMemberTypes.All)]
#endif
      F,
#if NET8_0_OR_GREATER
      [DynamicallyAccessedMembers(DynamicallyAccessedMemberTypes.All)]
#endif
      P>(PropertyInfo<F> propertyInfo, NoAccessBehavior noAccess)
>>>>>>> 32ec3ae2
    {
      if (propertyInfo is null)
        throw new ArgumentNullException(nameof(propertyInfo));

      return Utilities.CoerceValue<P>(typeof(F), null, GetProperty<F>(propertyInfo, noAccess));
    }

    /// <summary>
    /// Gets a property's value as a specified type, 
    /// first checking authorization.
    /// </summary>
    /// <typeparam name="P">
    /// Type of the property.
    /// </typeparam>
    /// <param name="propertyInfo">
    /// PropertyInfo object containing property metadata.</param>
    /// <param name="noAccess">
    /// True if an exception should be thrown when the
    /// user is not authorized to read this property.</param>
    /// <remarks>
    /// If the user is not authorized to read the property
    /// value, the defaultValue value is returned as a
    /// result.
    /// </remarks>
<<<<<<< HEAD
    /// <exception cref="ArgumentNullException"><paramref name="propertyInfo"/> is <see langword="null"/>.</exception>
    protected P? GetProperty<P>(PropertyInfo<P> propertyInfo, NoAccessBehavior noAccess)
=======
    protected P GetProperty<
#if NET8_0_OR_GREATER
      [DynamicallyAccessedMembers(DynamicallyAccessedMemberTypes.All)]
#endif
    P>(PropertyInfo<P> propertyInfo, NoAccessBehavior noAccess)
>>>>>>> 32ec3ae2
    {
      if (propertyInfo is null)
        throw new ArgumentNullException(nameof(propertyInfo));

      if (((propertyInfo.RelationshipType & RelationshipTypes.LazyLoad) == RelationshipTypes.LazyLoad) && !FieldManager.FieldExists(propertyInfo))
      {
        if (PropertyIsLoading(propertyInfo))
          return propertyInfo.DefaultValue;
        throw new InvalidOperationException(Resources.PropertyGetNotAllowed);
      }

      P? result = default;
      if (_bypassPropertyChecks || CanReadProperty(propertyInfo, noAccess == NoAccessBehavior.ThrowException))
        result = ReadProperty<P>(propertyInfo);
      else
        result = propertyInfo.DefaultValue;
      return result;
    }

    /// <summary>
    /// Gets a property's value as a specified type.
    /// </summary>
    /// <param name="propertyInfo">
    /// PropertyInfo object containing property metadata.</param>
    /// <remarks>
    /// If the user is not authorized to read the property
    /// value, the defaultValue value is returned as a
    /// result.
    /// </remarks>
    /// <exception cref="ArgumentNullException"><paramref name="propertyInfo"/> is <see langword="null"/>.</exception>
    protected object? GetProperty(IPropertyInfo propertyInfo)
    {
      if (propertyInfo is null)
        throw new ArgumentNullException(nameof(propertyInfo));

      object? result;
      if (_bypassPropertyChecks || CanReadProperty(propertyInfo, false))
      {
        // call ReadProperty (may be overloaded in actual class)
        result = ReadProperty(propertyInfo);
      }
      else
      {
        result = propertyInfo.DefaultValue;
      }
      return result;
    }

    /// <summary>
    /// Gets a property's managed field value, 
    /// first checking authorization.
    /// </summary>
    /// <typeparam name="P">
    /// Type of the property.
    /// </typeparam>
    /// <param name="propertyInfo">
    /// PropertyInfo object containing property metadata.</param>
    /// <remarks>
    /// If the user is not authorized to read the property
    /// value, the defaultValue value is returned as a
    /// result.
    /// </remarks>
    /// <exception cref="ArgumentNullException"><paramref name="propertyInfo"/> is <see langword="null"/>.</exception>
    protected P? GetProperty<P>(IPropertyInfo propertyInfo)
    {
      if (propertyInfo is null)
        throw new ArgumentNullException(nameof(propertyInfo));

      return (P?)GetProperty(propertyInfo);
    }

    /// <summary>
    /// Lazily initializes a property and returns
    /// the resulting value.
    /// </summary>
    /// <typeparam name="P">Type of the property.</typeparam>
    /// <param name="property">PropertyInfo object containing property metadata.</param>
    /// <param name="valueGenerator">Method returning the new value.</param>
    /// <remarks>
    /// If the user is not authorized to read the property
    /// value, the defaultValue value is returned as a
    /// result.
    /// </remarks>
<<<<<<< HEAD
    /// <exception cref="ArgumentNullException"><paramref name="property"/> or <paramref name="valueGenerator"/> is <see langword="null"/>.</exception>
    protected P? LazyGetProperty<P>(PropertyInfo<P> property, Func<P> valueGenerator)
=======
    protected P LazyGetProperty<
#if NET8_0_OR_GREATER
      [DynamicallyAccessedMembers(DynamicallyAccessedMemberTypes.All)]
#endif
      P>(PropertyInfo<P> property, Func<P> valueGenerator)
>>>>>>> 32ec3ae2
    {
      if (property is null)
        throw new ArgumentNullException(nameof(property));
      if (valueGenerator is null)
        throw new ArgumentNullException(nameof(valueGenerator));

      if (!(FieldManager.FieldExists(property)))
      {
        OnPropertyChanging(property.Name);
        var result = valueGenerator();
        LoadProperty(property, result);
        OnPropertyChanged(property.Name);
      }
      return GetProperty<P>(property);
    }

    /// <summary>
    /// Gets a value indicating whether a lazy loaded 
    /// property is currently being retrieved.
    /// </summary>
    /// <param name="propertyInfo">Property to check.</param>
    /// <exception cref="ArgumentNullException"><paramref name="propertyInfo"/> is <see langword="null"/>.</exception>
    protected bool PropertyIsLoading(IPropertyInfo propertyInfo)
    {
      if (propertyInfo is null)
        throw new ArgumentNullException(nameof(propertyInfo));

      return LoadManager.IsLoadingProperty(propertyInfo);
    }

    /// <summary>
    /// Lazily initializes a property and returns
    /// the resulting value.
    /// </summary>
    /// <typeparam name="P">Type of the property.</typeparam>
    /// <param name="property">PropertyInfo object containing property metadata.</param>
    /// <param name="factory">Async method returning the new value.</param>
    /// <remarks>
    /// <para>
    /// Note that the first value returned is almost certainly
    /// the defaultValue because the value is initialized asynchronously.
    /// The real value is provided later along with a PropertyChanged
    /// event to indicate the value has changed.
    /// </para><para>
    /// If the user is not authorized to read the property
    /// value, the defaultValue value is returned as a
    /// result.
    /// </para>
    /// </remarks>
<<<<<<< HEAD
    /// <exception cref="ArgumentNullException"><paramref name="property"/> or <paramref name="factory"/> is <see langword="null"/>.</exception>
    protected P? LazyGetPropertyAsync<P>(PropertyInfo<P> property, Task<P> factory)
=======
    protected P LazyGetPropertyAsync<
#if NET8_0_OR_GREATER
      [DynamicallyAccessedMembers(DynamicallyAccessedMemberTypes.All)]
#endif
      P>(PropertyInfo<P> property, Task<P> factory)
>>>>>>> 32ec3ae2
    {
      if (property is null)
        throw new ArgumentNullException(nameof(property));
      if (factory is null)
        throw new ArgumentNullException(nameof(factory));

      if (!(FieldManager.FieldExists(property)) && !PropertyIsLoading(property))
      {
        LoadPropertyAsync(property, factory);
      }
      return GetProperty<P>(property);
    }

<<<<<<< HEAD
    object? IManageProperties.LazyGetProperty<P>(PropertyInfo<P> propertyInfo, Func<P> valueGenerator)
=======
    object IManageProperties.LazyGetProperty<
#if NET8_0_OR_GREATER
      [DynamicallyAccessedMembers(DynamicallyAccessedMemberTypes.All)]
#endif
      P>(PropertyInfo<P> propertyInfo, Func<P> valueGenerator)
>>>>>>> 32ec3ae2
    {
      return LazyGetProperty(propertyInfo, valueGenerator);
    }

<<<<<<< HEAD
    object? IManageProperties.LazyGetPropertyAsync<P>(PropertyInfo<P> propertyInfo, Task<P> factory)
=======
    object IManageProperties.LazyGetPropertyAsync<
#if NET8_0_OR_GREATER
      [DynamicallyAccessedMembers(DynamicallyAccessedMemberTypes.All)]
#endif
      P>(PropertyInfo<P> propertyInfo, Task<P> factory)
>>>>>>> 32ec3ae2
    {
      return LazyGetPropertyAsync(propertyInfo, factory);
    }

    #endregion

    #region  Read Properties

    /// <summary>
    /// Gets a property's value from the list of 
    /// managed field values, converting the 
    /// value to an appropriate type.
    /// </summary>
    /// <typeparam name="F">
    /// Type of the field.
    /// </typeparam>
    /// <typeparam name="P">
    /// Type of the property.
    /// </typeparam>
    /// <param name="propertyInfo">
    /// PropertyInfo object containing property metadata.</param>
<<<<<<< HEAD
    /// <exception cref="ArgumentNullException"><paramref name="propertyInfo"/> is <see langword="null"/>.</exception>
    protected P? ReadPropertyConvert<F, P>(PropertyInfo<F> propertyInfo)
=======
    protected P ReadPropertyConvert<
#if NET8_0_OR_GREATER
      [DynamicallyAccessedMembers(DynamicallyAccessedMemberTypes.All)]
#endif
      F,
#if NET8_0_OR_GREATER
      [DynamicallyAccessedMembers(DynamicallyAccessedMemberTypes.All)]
#endif
      P>(PropertyInfo<F> propertyInfo)
>>>>>>> 32ec3ae2
    {
      if (propertyInfo is null)
        throw new ArgumentNullException(nameof(propertyInfo));

      return Utilities.CoerceValue<P>(typeof(F), null, ReadProperty<F>(propertyInfo));
    }

    /// <summary>
    /// Gets a property's value as a specified type.
    /// </summary>
    /// <typeparam name="P">
    /// Type of the property.
    /// </typeparam>
    /// <param name="propertyInfo">
    /// PropertyInfo object containing property metadata.</param>
<<<<<<< HEAD
    /// <exception cref="ArgumentNullException"><paramref name="propertyInfo"/> is <see langword="null"/>.</exception>
    protected P? ReadProperty<P>(PropertyInfo<P> propertyInfo)
=======
    protected P ReadProperty<
#if NET8_0_OR_GREATER
      [DynamicallyAccessedMembers(DynamicallyAccessedMemberTypes.All)]
#endif
      P>(PropertyInfo<P> propertyInfo)
>>>>>>> 32ec3ae2
    {
      if (propertyInfo is null)
        throw new ArgumentNullException(nameof(propertyInfo));

      if (((propertyInfo.RelationshipType & RelationshipTypes.LazyLoad) == RelationshipTypes.LazyLoad) && !FieldManager.FieldExists(propertyInfo))
      {
        if (PropertyIsLoading(propertyInfo))
          return default;
        throw new InvalidOperationException(Resources.PropertyGetNotAllowed);
      }

      P? result = default;
      IFieldData? data = FieldManager.GetFieldData(propertyInfo);
      if (data != null)
      {
        if (data is IFieldData<P> fd)
          result = fd.Value;
        else
          result = (P?)data.Value;
      }
      else
      {
        result = propertyInfo.DefaultValue;
        FieldManager.LoadFieldData<P>(propertyInfo, result);
      }
      return result;
    }

    /// <summary>
    /// Gets a property's value.
    /// </summary>
    /// <param name="propertyInfo">
    /// PropertyInfo object containing property metadata.</param>
    /// <exception cref="ArgumentNullException"><paramref name="propertyInfo"/> is <see langword="null"/>.</exception>
    protected virtual object? ReadProperty(IPropertyInfo propertyInfo)
    {
      if (propertyInfo is null)
        throw new ArgumentNullException(nameof(propertyInfo));

      if (((propertyInfo.RelationshipType & RelationshipTypes.LazyLoad) == RelationshipTypes.LazyLoad) && !FieldManager.FieldExists(propertyInfo))
        throw new InvalidOperationException(Resources.PropertyGetNotAllowed);

      if ((propertyInfo.RelationshipType & RelationshipTypes.PrivateField) == RelationshipTypes.PrivateField)
      {
        using (BypassPropertyChecks)
        {
          return MethodCaller.CallPropertyGetter(this, propertyInfo.Name);
        }
      }

      object? result = null;
      var info = FieldManager.GetFieldData(propertyInfo);
      if (info != null)
      {
        result = info.Value;
      }
      else
      {
        result = propertyInfo.DefaultValue;
        FieldManager.LoadFieldData(propertyInfo, result);
      }

      return result;
    }

    /// <summary>
    /// Gets a property's value as a specified type.
    /// </summary>
    /// <typeparam name="P">
    /// Type of the property.
    /// </typeparam>
    /// <param name="property">
    /// PropertyInfo object containing property metadata.</param>
    /// <param name="valueGenerator">Method returning the new value.</param>
<<<<<<< HEAD
    /// <exception cref="ArgumentNullException"><paramref name="property"/> or <paramref name="valueGenerator"/> is <see langword="null"/>.</exception>
    protected P? LazyReadProperty<P>(PropertyInfo<P> property, Func<P> valueGenerator)
=======
    protected P LazyReadProperty<
#if NET8_0_OR_GREATER
      [DynamicallyAccessedMembers(DynamicallyAccessedMemberTypes.All)]
#endif
      P>(PropertyInfo<P> property, Func<P> valueGenerator)
>>>>>>> 32ec3ae2
    {
      if (property is null)
        throw new ArgumentNullException(nameof(property));
      if (valueGenerator is null)
        throw new ArgumentNullException(nameof(valueGenerator));

      if (!(FieldManager.FieldExists(property)))
      {
        var result = valueGenerator();
        LoadProperty(property, result);
      }
      return ReadProperty<P>(property);
    }

    /// <summary>
    /// Gets a property's value as a specified type.
    /// </summary>
    /// <typeparam name="P">
    /// Type of the property.
    /// </typeparam>
    /// <param name="property">
    /// PropertyInfo object containing property metadata.</param>
    /// <param name="factory">Async method returning the new value.</param>
<<<<<<< HEAD
    /// <exception cref="ArgumentNullException"><paramref name="property"/> or <paramref name="factory"/> is <see langword="null"/>.</exception>
    protected P? LazyReadPropertyAsync<P>(PropertyInfo<P> property, Task<P> factory)
=======
    protected P LazyReadPropertyAsync<
#if NET8_0_OR_GREATER
      [DynamicallyAccessedMembers(DynamicallyAccessedMemberTypes.All)]
#endif
      P>(PropertyInfo<P> property, Task<P> factory)
>>>>>>> 32ec3ae2
    {
      if (property is null)
        throw new ArgumentNullException(nameof(property));
      if (factory is null)
        throw new ArgumentNullException(nameof(factory));

      if (!(FieldManager.FieldExists(property)) && !PropertyIsLoading(property))
      {
        LoadPropertyAsync(property, factory);
      }
      return ReadProperty<P>(property);
    }

<<<<<<< HEAD
    P? IManageProperties.LazyReadProperty<P>(PropertyInfo<P> propertyInfo, Func<P> valueGenerator) where P : default
=======
    P IManageProperties.LazyReadProperty<
#if NET8_0_OR_GREATER
      [DynamicallyAccessedMembers(DynamicallyAccessedMemberTypes.All)]
#endif
      P>(PropertyInfo<P> propertyInfo, Func<P> valueGenerator)
>>>>>>> 32ec3ae2
    {
      return LazyReadProperty(propertyInfo, valueGenerator);
    }

<<<<<<< HEAD
    P? IManageProperties.LazyReadPropertyAsync<P>(PropertyInfo<P> propertyInfo, Task<P> factory) where P : default
=======
    P IManageProperties.LazyReadPropertyAsync<
#if NET8_0_OR_GREATER
      [DynamicallyAccessedMembers(DynamicallyAccessedMemberTypes.All)]
#endif
      P>(PropertyInfo<P> propertyInfo, Task<P> factory)
>>>>>>> 32ec3ae2
    {
      return LazyReadPropertyAsync(propertyInfo, factory);
    }

    #endregion

    #region  Set Properties

    /// <summary>
    /// Sets a property's backing field with the supplied
    /// value, first checking authorization, and then
    /// calling PropertyHasChanged if the value does change.
    /// </summary>
    /// <param name="field">
    /// A reference to the backing field for the property.</param>
    /// <param name="newValue">
    /// The new value for the property.</param>
    /// <param name="propertyInfo">
    /// PropertyInfo object containing property metadata.</param>
    /// <remarks>
    /// If the user is not authorized to change the property, this
    /// overload throws a SecurityException.
    /// </remarks>
<<<<<<< HEAD
    /// <exception cref="ArgumentNullException"><paramref name="propertyInfo"/> is <see langword="null"/>.</exception>
    protected void SetProperty<P>(PropertyInfo<P> propertyInfo, ref P? field, P? newValue)
=======
    protected void SetProperty<
#if NET8_0_OR_GREATER
      [DynamicallyAccessedMembers(DynamicallyAccessedMemberTypes.All)]
#endif
      P>(PropertyInfo<P> propertyInfo, ref P field, P newValue)
>>>>>>> 32ec3ae2
    {
      if (propertyInfo is null)
        throw new ArgumentNullException(nameof(propertyInfo));

      SetProperty<P>(propertyInfo.Name, ref field, newValue, NoAccessBehavior.ThrowException);
    }

    /// <summary>
    /// Sets a property's backing field with the supplied
    /// value, first checking authorization, and then
    /// calling PropertyHasChanged if the value does change.
    /// </summary>
    /// <param name="field">
    /// A reference to the backing field for the property.</param>
    /// <param name="newValue">
    /// The new value for the property.</param>
    /// <param name="propertyName">
    /// The name of the property.</param>
    /// <remarks>
    /// If the user is not authorized to change the property, this
    /// overload throws a SecurityException.
    /// </remarks>
<<<<<<< HEAD
    /// <exception cref="ArgumentNullException"><paramref name="propertyName"/> is <see langword="null"/>.</exception>
    protected void SetProperty<P>(string propertyName, ref P? field, P? newValue)
=======
    protected void SetProperty<
#if NET8_0_OR_GREATER
      [DynamicallyAccessedMembers(DynamicallyAccessedMemberTypes.All)]
#endif
      P>(string propertyName, ref P field, P newValue)
>>>>>>> 32ec3ae2
    {
      if (propertyName is null)
        throw new ArgumentNullException(nameof(propertyName));

      SetProperty<P>(propertyName, ref field, newValue, NoAccessBehavior.ThrowException);
    }

    /// <summary>
    /// Sets a property's backing field with the 
    /// supplied value, first checking authorization, and then
    /// calling PropertyHasChanged if the value does change.
    /// </summary>
    /// <typeparam name="P">
    /// Type of the field being set.
    /// </typeparam>
    /// <typeparam name="V">
    /// Type of the value provided to the field.
    /// </typeparam>
    /// <param name="field">
    /// A reference to the backing field for the property.</param>
    /// <param name="newValue">
    /// The new value for the property.</param>
    /// <param name="propertyInfo">
    /// PropertyInfo object containing property metadata.</param>
    /// <remarks>
    /// If the user is not authorized to change the property, this
    /// overload throws a SecurityException.
    /// </remarks>
<<<<<<< HEAD
    /// <exception cref="ArgumentNullException"><paramref name="propertyInfo"/> is <see langword="null"/>.</exception>
    /// <exception cref="SecurityException"></exception>
    /// <exception cref="PropertyLoadException"></exception>
    protected void SetPropertyConvert<P, V>(PropertyInfo<P> propertyInfo, ref P? field, V? newValue)
=======
    protected void SetPropertyConvert<
#if NET8_0_OR_GREATER
      [DynamicallyAccessedMembers(DynamicallyAccessedMemberTypes.All)]
#endif
      P,
#if NET8_0_OR_GREATER
      [DynamicallyAccessedMembers(DynamicallyAccessedMemberTypes.All)]
#endif
      V>(PropertyInfo<P> propertyInfo, ref P field, V newValue)
>>>>>>> 32ec3ae2
    {
      if (propertyInfo is null)
        throw new ArgumentNullException(nameof(propertyInfo));

      SetPropertyConvert<P, V>(propertyInfo, ref field, newValue, NoAccessBehavior.ThrowException);
    }

    /// <summary>
    /// Sets a property's backing field with the 
    /// supplied value, first checking authorization, and then
    /// calling PropertyHasChanged if the value does change.
    /// </summary>
    /// <typeparam name="P">
    /// Type of the field being set.
    /// </typeparam>
    /// <typeparam name="V">
    /// Type of the value provided to the field.
    /// </typeparam>
    /// <param name="field">
    /// A reference to the backing field for the property.</param>
    /// <param name="newValue">
    /// The new value for the property.</param>
    /// <param name="propertyInfo">
    /// PropertyInfo object containing property metadata.</param>
    /// <param name="noAccess">
    /// True if an exception should be thrown when the
    /// user is not authorized to change this property.</param>
    /// <remarks>
    /// If the field value is of type string, any incoming
    /// null values are converted to string.Empty.
    /// </remarks>
<<<<<<< HEAD
    /// <exception cref="ArgumentNullException"><paramref name="propertyInfo"/> is <see langword="null"/>.</exception>
    protected void SetPropertyConvert<P, V>(PropertyInfo<P> propertyInfo, ref P? field, V? newValue, NoAccessBehavior noAccess)
=======
    protected void SetPropertyConvert<
#if NET8_0_OR_GREATER
      [DynamicallyAccessedMembers(DynamicallyAccessedMemberTypes.All)]
#endif
      P,
#if NET8_0_OR_GREATER
      [DynamicallyAccessedMembers(DynamicallyAccessedMemberTypes.All)]
#endif
      V>(PropertyInfo<P> propertyInfo, ref P field, V newValue, NoAccessBehavior noAccess)
>>>>>>> 32ec3ae2
    {
      SetPropertyConvert<P, V>(propertyInfo.Name, ref field, newValue, noAccess);
    }

    /// <summary>
    /// Sets a property's backing field with the supplied
    /// value, first checking authorization, and then
    /// calling PropertyHasChanged if the value does change.
    /// </summary>
    /// <param name="field">
    /// A reference to the backing field for the property.</param>
    /// <param name="newValue">
    /// The new value for the property.</param>
    /// <param name="propertyName">
    /// The name of the property.</param>
    /// <param name="noAccess">
    /// True if an exception should be thrown when the
    /// user is not authorized to change this property.</param>
<<<<<<< HEAD
    /// <exception cref="ArgumentNullException"><paramref name="propertyName"/> is <see langword="null"/>.</exception>
    protected void SetProperty<P>(string propertyName, ref P? field, P? newValue, NoAccessBehavior noAccess)
=======
    protected void SetProperty<
#if NET8_0_OR_GREATER
      [DynamicallyAccessedMembers(DynamicallyAccessedMemberTypes.All)]
#endif
      P>(string propertyName, ref P field, P newValue, NoAccessBehavior noAccess)
>>>>>>> 32ec3ae2
    {
      if (propertyName is null)
        throw new ArgumentNullException(nameof(propertyName));

      try
      {
        #region Check to see if the property is marked with RelationshipTypes.PrivateField

        var propertyInfo = FieldManager.GetRegisteredProperty(propertyName);

        if ((propertyInfo.RelationshipType & RelationshipTypes.PrivateField) != RelationshipTypes.PrivateField)
          throw new InvalidOperationException(Resources.PrivateFieldException);

        #endregion

        if (_bypassPropertyChecks || CanWriteProperty(propertyInfo, noAccess == NoAccessBehavior.ThrowException))
        {
          bool doChange = false;
          if (field == null)
          {
            if (newValue != null)
              doChange = true;
          }
          else
          {
            if (typeof(P) == typeof(string) && newValue == null)
              newValue = Utilities.CoerceValue<P>(typeof(string), field, string.Empty);
            if (!field.Equals(newValue))
              doChange = true;
          }
          if (doChange)
          {
            if (!_bypassPropertyChecks) OnPropertyChanging(propertyName);
            field = newValue;
            if (!_bypassPropertyChecks) PropertyHasChanged(propertyName);
          }
        }
      }
      catch (System.Security.SecurityException ex)
      {
        throw new SecurityException(ex.Message);
      }
      catch (SecurityException)
      {
        throw;
      }
      catch (Exception ex)
      {
        throw new PropertyLoadException(
          string.Format(Resources.PropertyLoadException, propertyName, ex.Message, ex.Message), ex);
      }
    }

    /// <summary>
    /// Sets a property's backing field with the 
    /// supplied value, first checking authorization, and then
    /// calling PropertyHasChanged if the value does change.
    /// </summary>
    /// <typeparam name="P">
    /// Type of the field being set.
    /// </typeparam>
    /// <typeparam name="V">
    /// Type of the value provided to the field.
    /// </typeparam>
    /// <param name="field">
    /// A reference to the backing field for the property.</param>
    /// <param name="newValue">
    /// The new value for the property.</param>
    /// <param name="propertyName">
    /// The name of the property.</param>
    /// <param name="noAccess">
    /// True if an exception should be thrown when the
    /// user is not authorized to change this property.</param>
    /// <remarks>
    /// If the field value is of type string, any incoming
    /// null values are converted to string.Empty.
    /// </remarks>
<<<<<<< HEAD
    /// <exception cref="ArgumentNullException"><paramref name="propertyName"/> is <see langword="null"/>.</exception>
    /// <exception cref="SecurityException"></exception>
    /// <exception cref="PropertyLoadException"></exception>
    protected void SetPropertyConvert<P, V>(string propertyName, ref P? field, V? newValue, NoAccessBehavior noAccess)
=======
    protected void SetPropertyConvert<
#if NET8_0_OR_GREATER
      [DynamicallyAccessedMembers(DynamicallyAccessedMemberTypes.All)]
#endif
      P,
#if NET8_0_OR_GREATER
      [DynamicallyAccessedMembers(DynamicallyAccessedMemberTypes.All)]
#endif
      V>(string propertyName, ref P field, V newValue, NoAccessBehavior noAccess)
>>>>>>> 32ec3ae2
    {
      if (propertyName is null)
        throw new ArgumentNullException(nameof(propertyName));

      try
      {
        #region Check to see if the property is marked with RelationshipTypes.PrivateField

        var propertyInfo = FieldManager.GetRegisteredProperty(propertyName);

        if ((propertyInfo.RelationshipType & RelationshipTypes.PrivateField) != RelationshipTypes.PrivateField)
          throw new InvalidOperationException(Resources.PrivateFieldException);

        #endregion

        if (_bypassPropertyChecks || CanWriteProperty(propertyInfo, noAccess == NoAccessBehavior.ThrowException))
        {
          bool doChange = false;
          if (field == null)
          {
            if (newValue != null)
              doChange = true;
          }
          else
          {
            if (typeof(V) == typeof(string) && newValue == null)
              newValue = Utilities.CoerceValue<V>(typeof(string), null, string.Empty);
            if (!field.Equals(newValue))
              doChange = true;
          }
          if (doChange)
          {
            if (!_bypassPropertyChecks) OnPropertyChanging(propertyName);
            field = Utilities.CoerceValue<P>(typeof(V), field, newValue);
            if (!_bypassPropertyChecks) PropertyHasChanged(propertyName);
          }
        }
      }
      catch (System.Security.SecurityException ex)
      {
        throw new SecurityException(ex.Message);
      }
      catch (SecurityException)
      {
        throw;
      }
      catch (Exception ex)
      {
        throw new PropertyLoadException(
          string.Format(Resources.PropertyLoadException, propertyName, ex.Message), ex);
      }
    }

    /// <summary>
    /// Sets a property's managed field with the 
    /// supplied value, first checking authorization, and then
    /// calling PropertyHasChanged if the value does change.
    /// </summary>
    /// <typeparam name="P">Property type.</typeparam>
    /// <param name="propertyInfo">
    /// PropertyInfo object containing property metadata.</param>
    /// <param name="newValue">
    /// The new value for the property.</param>
    /// <remarks>
    /// If the user is not authorized to change the property, this
    /// overload throws a SecurityException.
    /// </remarks>
<<<<<<< HEAD
    /// <exception cref="ArgumentNullException"><paramref name="propertyInfo"/> is <see langword="null"/>.</exception>
    protected void SetProperty<P>(PropertyInfo<P> propertyInfo, P? newValue)
=======
    protected void SetProperty<
#if NET8_0_OR_GREATER
      [DynamicallyAccessedMembers(DynamicallyAccessedMemberTypes.All)]
#endif
      P>(PropertyInfo<P> propertyInfo, P newValue)
>>>>>>> 32ec3ae2
    {
      if (propertyInfo is null)
        throw new ArgumentNullException(nameof(propertyInfo));

      SetProperty<P>(propertyInfo, newValue, NoAccessBehavior.ThrowException);
    }

    /// <summary>
    /// Sets a property's managed field with the 
    /// supplied value, first checking authorization, and then
    /// calling PropertyHasChanged if the value does change.
    /// </summary>
    /// <param name="propertyInfo">
    /// PropertyInfo object containing property metadata.</param>
    /// <param name="newValue">
    /// The new value for the property.</param>
    /// <remarks>
    /// If the user is not authorized to change the property, this
    /// overload throws a SecurityException.
    /// </remarks>
<<<<<<< HEAD
    /// <exception cref="ArgumentNullException"><paramref name="propertyInfo"/> is <see langword="null"/>.</exception>
    protected void SetPropertyConvert<P, F>(PropertyInfo<P> propertyInfo, F? newValue)
=======
    protected void SetPropertyConvert<
#if NET8_0_OR_GREATER
      [DynamicallyAccessedMembers(DynamicallyAccessedMemberTypes.All)]
#endif
      P,
#if NET8_0_OR_GREATER
      [DynamicallyAccessedMembers(DynamicallyAccessedMemberTypes.All)]
#endif
      F>(PropertyInfo<P> propertyInfo, F newValue)
>>>>>>> 32ec3ae2
    {
      if (propertyInfo is null)
        throw new ArgumentNullException(nameof(propertyInfo));

      SetPropertyConvert<P, F>(propertyInfo, newValue, NoAccessBehavior.ThrowException);
    }

    /// <summary>
    /// Sets a property's managed field with the 
    /// supplied value, first checking authorization, and then
    /// calling PropertyHasChanged if the value does change.
    /// </summary>
    /// <param name="propertyInfo">
    /// PropertyInfo object containing property metadata.</param>
    /// <param name="newValue">
    /// The new value for the property.</param>
    /// <param name="noAccess">
    /// True if an exception should be thrown when the
    /// user is not authorized to change this property.</param>
<<<<<<< HEAD
    /// <exception cref="ArgumentNullException"><paramref name="propertyInfo"/> is <see langword="null"/>.</exception>
    /// <exception cref="SecurityException"></exception>
    /// <exception cref="PropertyLoadException"></exception>
    protected void SetPropertyConvert<P, F>(PropertyInfo<P> propertyInfo, F? newValue, NoAccessBehavior noAccess)
=======
    protected void SetPropertyConvert<
#if NET8_0_OR_GREATER
      [DynamicallyAccessedMembers(DynamicallyAccessedMemberTypes.All)]
#endif
      P,
#if NET8_0_OR_GREATER
      [DynamicallyAccessedMembers(DynamicallyAccessedMemberTypes.All)]
#endif
      F>(PropertyInfo<P> propertyInfo, F newValue, NoAccessBehavior noAccess)
>>>>>>> 32ec3ae2
    {
      if (propertyInfo is null)
        throw new ArgumentNullException(nameof(propertyInfo));

      try
      {
        if (_bypassPropertyChecks || CanWriteProperty(propertyInfo, noAccess == NoAccessBehavior.ThrowException))
        {
          P? oldValue = default(P);
          var fieldData = FieldManager.GetFieldData(propertyInfo);
          if (fieldData == null)
          {
            oldValue = propertyInfo.DefaultValue;
            fieldData = FieldManager.LoadFieldData<P>(propertyInfo, oldValue);
          }
          else
          {
            if (fieldData is IFieldData<P> fd)
              oldValue = fd.Value;
            else
              oldValue = (P?)fieldData.Value;
          }
          if (typeof(F) == typeof(string) && newValue == null)
            newValue = Utilities.CoerceValue<F>(typeof(string), null, string.Empty);
          LoadPropertyValue<P>(propertyInfo, oldValue, Utilities.CoerceValue<P>(typeof(F), oldValue, newValue), !_bypassPropertyChecks);
        }
      }
      catch (System.Security.SecurityException ex)
      {
        throw new SecurityException(ex.Message);
      }
      catch (SecurityException)
      {
        throw;
      }
      catch (Exception ex)
      {
        throw new PropertyLoadException(
          string.Format(Resources.PropertyLoadException, propertyInfo.Name, ex.Message), ex);
      }
    }

    /// <summary>
    /// Sets a property's managed field with the 
    /// supplied value, first checking authorization, and then
    /// calling PropertyHasChanged if the value does change.
    /// </summary>
    /// <typeparam name="P">
    /// Type of the property.
    /// </typeparam>
    /// <param name="propertyInfo">
    /// PropertyInfo object containing property metadata.</param>
    /// <param name="newValue">
    /// The new value for the property.</param>
    /// <param name="noAccess">
    /// True if an exception should be thrown when the
    /// user is not authorized to change this property.</param>
<<<<<<< HEAD
    /// <exception cref="ArgumentNullException"><paramref name="propertyInfo"/> is <see langword="null"/>.</exception>
    /// <exception cref="PropertyLoadException"></exception>
    protected void SetProperty<P>(PropertyInfo<P> propertyInfo, P? newValue, NoAccessBehavior noAccess)
=======
    protected void SetProperty<
#if NET8_0_OR_GREATER
      [DynamicallyAccessedMembers(DynamicallyAccessedMemberTypes.All)]
#endif
      P>(PropertyInfo<P> propertyInfo, P newValue, NoAccessBehavior noAccess)
>>>>>>> 32ec3ae2
    {
      if (propertyInfo is null)
        throw new ArgumentNullException(nameof(propertyInfo));

      if (_bypassPropertyChecks || CanWriteProperty(propertyInfo, noAccess == NoAccessBehavior.ThrowException))
      {
        try
        {
          P? oldValue = default(P);
          var fieldData = FieldManager.GetFieldData(propertyInfo);
          if (fieldData == null)
          {
            oldValue = propertyInfo.DefaultValue;
            fieldData = FieldManager.LoadFieldData<P>(propertyInfo, oldValue);
          }
          else
          {
            if (fieldData is IFieldData<P> fd)
              oldValue = fd.Value;
            else
              oldValue = (P?)fieldData.Value;
          }
          if (typeof(P) == typeof(string) && newValue == null)
            newValue = Utilities.CoerceValue<P>(typeof(string), null, string.Empty);
          LoadPropertyValue<P>(propertyInfo, oldValue, newValue, !_bypassPropertyChecks);
        }
        catch (Exception ex)
        {
          throw new PropertyLoadException(
            string.Format(Resources.PropertyLoadException, propertyInfo.Name, ex.Message), ex);
        }
      }
    }

    /// <summary>
    /// Sets a property's managed field with the 
    /// supplied value, and then
    /// calls PropertyHasChanged if the value does change.
    /// </summary>
    /// <param name="propertyInfo">
    /// PropertyInfo object containing property metadata.</param>
    /// <param name="newValue">
    /// The new value for the property.</param>
    /// <remarks>
    /// If the user is not authorized to change the 
    /// property a SecurityException is thrown.
    /// </remarks>
    /// <exception cref="ArgumentNullException"><paramref name="propertyInfo"/> is <see langword="null"/>.</exception>
    /// <exception cref="SecurityException"></exception>
    /// <exception cref="PropertyLoadException"></exception>
    protected void SetProperty(IPropertyInfo propertyInfo, object? newValue)
    {
      if (propertyInfo is null)
        throw new ArgumentNullException(nameof(propertyInfo));

      try
      {
        if (_bypassPropertyChecks || CanWriteProperty(propertyInfo, true))
        {
          if (!_bypassPropertyChecks) OnPropertyChanging(propertyInfo);
          FieldManager.SetFieldData(propertyInfo, newValue);
          if (!_bypassPropertyChecks) PropertyHasChanged(propertyInfo);
        }
      }
      catch (System.Security.SecurityException ex)
      {
        throw new SecurityException(ex.Message);
      }
      catch (SecurityException)
      {
        throw;
      }
      catch (Exception ex)
      {
        throw new PropertyLoadException(
          string.Format(Resources.PropertyLoadException, propertyInfo.Name, ex.Message), ex);
      }
    }

    /// <summary>
    /// Sets a property's managed field with the 
    /// supplied value, and then
    /// calls PropertyHasChanged if the value does change.
    /// </summary>
    /// <typeparam name="P">
    /// Type of the property.
    /// </typeparam>
    /// <param name="propertyInfo">
    /// PropertyInfo object containing property metadata.</param>
    /// <param name="newValue">
    /// The new value for the property.</param>
    /// <remarks>
    /// If the user is not authorized to change the 
    /// property a SecurityException is thrown.
    /// </remarks>
    /// <exception cref="ArgumentNullException"><paramref name="propertyInfo"/> is <see langword="null"/>.</exception>
    protected void SetProperty<P>(IPropertyInfo propertyInfo, P? newValue)
    {
      SetProperty(propertyInfo, (object?)newValue);
    }

    #endregion

    #region  Load Properties

    /// <summary>
    /// Loads a property's managed field with the 
    /// supplied value.
    /// </summary>
    /// <param name="propertyInfo">
    /// PropertyInfo object containing property metadata.</param>
    /// <param name="newValue">
    /// The new value for the property.</param>
    /// <remarks>
    /// No authorization checks occur when this method is called,
    /// and no PropertyChanging or PropertyChanged events are raised.
    /// Loading values does not cause validation rules to be
    /// invoked.
    /// </remarks>
<<<<<<< HEAD
    /// <exception cref="ArgumentNullException"><paramref name="propertyInfo"/> is <see langword="null"/>.</exception>
    /// <exception cref="PropertyLoadException"></exception>
    protected void LoadPropertyConvert<P, F>(PropertyInfo<P> propertyInfo, F? newValue)
=======
    protected void LoadPropertyConvert<
#if NET8_0_OR_GREATER
      [DynamicallyAccessedMembers(DynamicallyAccessedMemberTypes.All)]
#endif
      P,
#if NET8_0_OR_GREATER
      [DynamicallyAccessedMembers(DynamicallyAccessedMemberTypes.All)]
#endif
      F>(PropertyInfo<P> propertyInfo, F newValue)
>>>>>>> 32ec3ae2
    {
      if (propertyInfo is null)
        throw new ArgumentNullException(nameof(propertyInfo));

      try
      {
        P? oldValue = default(P);
        var fieldData = FieldManager.GetFieldData(propertyInfo);
        if (fieldData == null)
        {
          oldValue = propertyInfo.DefaultValue;
          fieldData = FieldManager.LoadFieldData<P>(propertyInfo, oldValue);
        }
        else
        {
          if (fieldData is IFieldData<P> fd)
            oldValue = fd.Value;
          else
            oldValue = (P?)fieldData.Value;
        }
        LoadPropertyValue<P>(propertyInfo, oldValue, Utilities.CoerceValue<P>(typeof(F), oldValue, newValue), false);
      }
      catch (Exception ex)
      {
        throw new PropertyLoadException(
          string.Format(Resources.PropertyLoadException, propertyInfo.Name, ex.Message), ex);
      }
    }

<<<<<<< HEAD
    void IManageProperties.LoadProperty<P>(PropertyInfo<P> propertyInfo, P? newValue) where P : default
=======
    void IManageProperties.LoadProperty<
#if NET8_0_OR_GREATER
      [DynamicallyAccessedMembers(DynamicallyAccessedMemberTypes.All)]
#endif
      P>(PropertyInfo<P> propertyInfo, P newValue)
>>>>>>> 32ec3ae2
    {
      LoadProperty<P>(propertyInfo, newValue);
    }

    bool IManageProperties.FieldExists(IPropertyInfo property)
    {
      return FieldManager.FieldExists(property);
    }

    /// <summary>
    /// Loads a property's managed field with the 
    /// supplied value.
    /// </summary>
    /// <typeparam name="P">
    /// Type of the property.
    /// </typeparam>
    /// <param name="propertyInfo">
    /// PropertyInfo object containing property metadata.</param>
    /// <param name="newValue">
    /// The new value for the property.</param>
    /// <remarks>
    /// No authorization checks occur when this method is called,
    /// and no PropertyChanging or PropertyChanged events are raised.
    /// Loading values does not cause validation rules to be
    /// invoked.
    /// </remarks>
<<<<<<< HEAD
    /// <exception cref="ArgumentNullException"><paramref name="propertyInfo"/> is <see langword="null"/>.</exception>
    /// <exception cref="PropertyLoadException"></exception>
    protected void LoadProperty<P>(PropertyInfo<P> propertyInfo, P? newValue)
=======
    protected void LoadProperty<
#if NET8_0_OR_GREATER
      [DynamicallyAccessedMembers(DynamicallyAccessedMemberTypes.All)]
#endif
      P>(PropertyInfo<P> propertyInfo, P newValue)
>>>>>>> 32ec3ae2
    {
      if (propertyInfo is null)
        throw new ArgumentNullException(nameof(propertyInfo));

      try
      {
        P? oldValue = default(P);
        var fieldData = FieldManager.GetFieldData(propertyInfo);
        if (fieldData == null)
        {
          oldValue = propertyInfo.DefaultValue;
          fieldData = FieldManager.LoadFieldData<P>(propertyInfo, oldValue);
        }
        else
        {
          if (fieldData is IFieldData<P> fd)
            oldValue = fd.Value;
          else
            oldValue = (P?)fieldData.Value;
        }
        LoadPropertyValue<P>(propertyInfo, oldValue, newValue, false);
      }
      catch (Exception ex)
      {
        throw new PropertyLoadException(
          string.Format(Resources.PropertyLoadException, propertyInfo.Name, ex.Message), ex);
      }
    }

    /// <summary>
    /// Loads a property's managed field with the 
    /// supplied value and mark field as dirty if value is modified.
    /// </summary> 
    /// <typeparam name="P">
    /// Type of the property.
    /// </typeparam>
    /// <param name="propertyInfo">
    /// PropertyInfo object containing property metadata.</param>
    /// <param name="newValue">
    /// The new value for the property.</param>
    /// <remarks>
    /// No authorization checks occur when this method is called,
    /// and no PropertyChanging or PropertyChanged events are raised.
    /// Loading values does not cause validation rules to be
    /// invoked.
    /// </remarks>
<<<<<<< HEAD
    /// <exception cref="ArgumentNullException"><paramref name="propertyInfo"/> is <see langword="null"/>.</exception>
    /// <exception cref="PropertyLoadException"></exception>
    protected bool LoadPropertyMarkDirty<P>(PropertyInfo<P> propertyInfo, P? newValue)
=======
    protected bool LoadPropertyMarkDirty<
#if NET8_0_OR_GREATER
      [DynamicallyAccessedMembers(DynamicallyAccessedMemberTypes.All)]
#endif
      P>(PropertyInfo<P> propertyInfo, P newValue)
>>>>>>> 32ec3ae2
    {
      if (propertyInfo is null)
        throw new ArgumentNullException(nameof(propertyInfo));

      try
      {
        P? oldValue = default(P);
        var fieldData = FieldManager.GetFieldData(propertyInfo);
        if (fieldData == null)
        {
          oldValue = propertyInfo.DefaultValue;
          fieldData = FieldManager.LoadFieldData<P>(propertyInfo, oldValue);
        }
        else
        {
          if (fieldData is IFieldData<P> fd)
            oldValue = fd.Value;
          else
            oldValue = (P?)fieldData.Value;
        }

        var valuesDiffer = ValuesDiffer<P>(propertyInfo, newValue, oldValue);
        if (valuesDiffer)
        {
          if (oldValue is IBusinessObject old)
            RemoveEventHooks(old);
          if (newValue is IBusinessObject @new)
            AddEventHooks(@new);

          if (typeof(IEditableBusinessObject).IsAssignableFrom(propertyInfo.Type))
          {
            FieldManager.SetFieldData<P>(propertyInfo, newValue);
            ResetChildEditLevel(newValue);
          }
          else if (typeof(IEditableCollection).IsAssignableFrom(propertyInfo.Type))
          {
            FieldManager.SetFieldData<P>(propertyInfo, newValue);
            ResetChildEditLevel(newValue);
          }
          else
          {
            FieldManager.SetFieldData<P>(propertyInfo, newValue);
          }
        }
        return valuesDiffer;
      }
      catch (Exception ex)
      {
        throw new PropertyLoadException(string.Format(Resources.PropertyLoadException, propertyInfo.Name, ex.Message), ex);
      }
    }

    /// <summary>
    /// Check if old and new values are different.
    /// </summary>
    /// <typeparam name="P"></typeparam>
    /// <param name="propertyInfo">The property info.</param>
    /// <param name="newValue">The new value.</param>
    /// <param name="oldValue">The old value.</param>
<<<<<<< HEAD
    private static bool ValuesDiffer<P>(PropertyInfo<P> propertyInfo, P? newValue, P? oldValue)
=======
    private static bool ValuesDiffer<
#if NET8_0_OR_GREATER
      [DynamicallyAccessedMembers(DynamicallyAccessedMemberTypes.All)]
#endif
      P>(PropertyInfo<P> propertyInfo, P newValue, P oldValue)
>>>>>>> 32ec3ae2
    {
      var valuesDiffer = false;
      if (oldValue == null)
        valuesDiffer = newValue != null;
      else
      {
        // use reference equals for objects that inherit from CSLA base class
        if (typeof(IBusinessObject).IsAssignableFrom(propertyInfo.Type))
        {
          valuesDiffer = !(ReferenceEquals(oldValue, newValue));
        }
        else
        {
          valuesDiffer = !(oldValue.Equals(newValue));
        }
      }
      return valuesDiffer;
    }

<<<<<<< HEAD
    private void LoadPropertyValue<P>(PropertyInfo<P> propertyInfo, P? oldValue, P? newValue, bool markDirty)
=======
    private void LoadPropertyValue<
#if NET8_0_OR_GREATER
      [DynamicallyAccessedMembers(DynamicallyAccessedMemberTypes.All)]
#endif
      P>(PropertyInfo<P> propertyInfo, P oldValue, P newValue, bool markDirty)
>>>>>>> 32ec3ae2
    {
      var valuesDiffer = ValuesDiffer(propertyInfo, newValue, oldValue);

      if (valuesDiffer)
      {
        if (oldValue is IBusinessObject old)
          RemoveEventHooks(old);
        if (newValue is IBusinessObject @new)
          AddEventHooks(@new);


        if (typeof(IEditableBusinessObject).IsAssignableFrom(propertyInfo.Type))
        {
          if (markDirty)
          {
            OnPropertyChanging(propertyInfo);
            FieldManager.SetFieldData<P>(propertyInfo, newValue);
            PropertyHasChanged(propertyInfo);
          }
          else
          {
            FieldManager.LoadFieldData<P>(propertyInfo, newValue);
          }
          ResetChildEditLevel(newValue);
        }
        else if (typeof(IEditableCollection).IsAssignableFrom(propertyInfo.Type))
        {
          if (markDirty)
          {
            OnPropertyChanging(propertyInfo);
            FieldManager.SetFieldData<P>(propertyInfo, newValue);
            PropertyHasChanged(propertyInfo);
          }
          else
          {
            FieldManager.LoadFieldData<P>(propertyInfo, newValue);
          }
          ResetChildEditLevel(newValue);
        }
        else
        {
          if (markDirty)
          {
            OnPropertyChanging(propertyInfo);
            FieldManager.SetFieldData<P>(propertyInfo, newValue);
            PropertyHasChanged(propertyInfo);
          }
          else
          {
            FieldManager.LoadFieldData<P>(propertyInfo, newValue);
          }
        }
      }
    }

    /// <summary>
    /// Loads a property's managed field with the 
    /// supplied value.
    /// </summary>
    /// <param name="propertyInfo">
    /// PropertyInfo object containing property metadata.</param>
    /// <param name="newValue">
    /// The new value for the property.</param>
    /// <remarks>
    /// No authorization checks occur when this method is called,
    /// and no PropertyChanging or PropertyChanged events are raised.
    /// Loading values does not cause validation rules to be
    /// invoked.
    /// </remarks>
    /// <exception cref="ArgumentNullException"><paramref name="propertyInfo"/> is <see langword="null"/>.</exception>
    protected virtual bool LoadPropertyMarkDirty(IPropertyInfo propertyInfo, object? newValue)
    {
      if (propertyInfo is null)
        throw new ArgumentNullException(nameof(propertyInfo));

      // private field 
      if ((propertyInfo.RelationshipType & RelationshipTypes.PrivateField) == RelationshipTypes.PrivateField)
      {
        LoadProperty(propertyInfo, newValue);
        return false;
      }

#if IOS
      //manually call LoadProperty<T> if the type is nullable otherwise JIT error will occur
      if (propertyInfo.Type == typeof(int?))
      {
        return LoadPropertyMarkDirty((PropertyInfo<int?>)propertyInfo, (int?)newValue);
      }
      else if (propertyInfo.Type == typeof(bool?))
      {
        return LoadPropertyMarkDirty((PropertyInfo<bool?>)propertyInfo, (bool?)newValue);
      }
      else if (propertyInfo.Type == typeof(DateTime?))
      {
        return LoadPropertyMarkDirty((PropertyInfo<DateTime?>)propertyInfo, (DateTime?)newValue);
      }
      else if (propertyInfo.Type == typeof(decimal?))
      {
        return LoadPropertyMarkDirty((PropertyInfo<decimal?>)propertyInfo, (decimal?)newValue);
      }
      else if (propertyInfo.Type == typeof(double?))
      {
        return LoadPropertyMarkDirty((PropertyInfo<double?>)propertyInfo, (double?)newValue);
      }
      else if (propertyInfo.Type == typeof(long?))
      {
        return LoadPropertyMarkDirty((PropertyInfo<long?>)propertyInfo, (long?)newValue);
      }
      else if (propertyInfo.Type == typeof(byte?))
      {
        return LoadPropertyMarkDirty((PropertyInfo<byte?>)propertyInfo, (byte?)newValue);
      }
      else if (propertyInfo.Type == typeof(char?))
      {
        return LoadPropertyMarkDirty((PropertyInfo<char?>)propertyInfo, (char?)newValue);
      }
      else if (propertyInfo.Type == typeof(short?))
      {
        return LoadPropertyMarkDirty((PropertyInfo<short?>)propertyInfo, (short?)newValue);
      }
      else if (propertyInfo.Type == typeof(uint?))
      {
        return LoadPropertyMarkDirty((PropertyInfo<uint?>)propertyInfo, (uint?)newValue);
      }
      else if (propertyInfo.Type == typeof(ulong?))
      {
        return LoadPropertyMarkDirty((PropertyInfo<ulong?>)propertyInfo, (ulong?)newValue);
      }
      else if (propertyInfo.Type == typeof(ushort?))
      {
        return LoadPropertyMarkDirty((PropertyInfo<ushort?>)propertyInfo, (ushort?)newValue);
      }
      else
      {
        return (bool)LoadPropertyByReflection("LoadPropertyMarkDirty", propertyInfo, newValue);
      }
#else
      return (bool)LoadPropertyByReflection("LoadPropertyMarkDirty", propertyInfo, newValue)!;
#endif
    }


    /// <summary>
    /// Loads a property's managed field with the 
    /// supplied value.
    /// </summary>
    /// <param name="propertyInfo">
    /// PropertyInfo object containing property metadata.</param>
    /// <param name="newValue">
    /// The new value for the property.</param>
    /// <remarks>
    /// No authorization checks occur when this method is called,
    /// and no PropertyChanging or PropertyChanged events are raised.
    /// Loading values does not cause validation rules to be
    /// invoked.
    /// </remarks>
    /// <exception cref="ArgumentNullException"><paramref name="propertyInfo"/> is <see langword="null"/>.</exception>
    protected virtual void LoadProperty(IPropertyInfo propertyInfo, object? newValue)
    {
      if (propertyInfo is null)
        throw new ArgumentNullException(nameof(propertyInfo));

#if IOS
      //manually call LoadProperty<T> if the type is nullable otherwise JIT error will occur
      if (propertyInfo.Type == typeof(int?))
      {
        LoadProperty((PropertyInfo<int?>)propertyInfo, (int?)newValue);
      }
      else if (propertyInfo.Type == typeof(bool?))
      {
        LoadProperty((PropertyInfo<bool?>)propertyInfo, (bool?)newValue);
      }
      else if (propertyInfo.Type == typeof(DateTime?))
      {
        LoadProperty((PropertyInfo<DateTime?>)propertyInfo, (DateTime?)newValue);
      }
      else if (propertyInfo.Type == typeof(decimal?))
      {
        LoadProperty((PropertyInfo<decimal?>)propertyInfo, (decimal?)newValue);
      }
      else if (propertyInfo.Type == typeof(double?))
      {
        LoadProperty((PropertyInfo<double?>)propertyInfo, (double?)newValue);
      }
      else if (propertyInfo.Type == typeof(long?))
      {
        LoadProperty((PropertyInfo<long?>)propertyInfo, (long?)newValue);
      }
      else if (propertyInfo.Type == typeof(byte?))
      {
        LoadProperty((PropertyInfo<byte?>)propertyInfo, (byte?)newValue);
      }
      else if (propertyInfo.Type == typeof(char?))
      {
        LoadProperty((PropertyInfo<char?>)propertyInfo, (char?)newValue);
      }
      else if (propertyInfo.Type == typeof(short?))
      {
        LoadProperty((PropertyInfo<short?>)propertyInfo, (short?)newValue);
      }
      else if (propertyInfo.Type == typeof(uint?))
      {
        LoadProperty((PropertyInfo<uint?>)propertyInfo, (uint?)newValue);
      }
      else if (propertyInfo.Type == typeof(ulong?))
      {
        LoadProperty((PropertyInfo<ulong?>)propertyInfo, (ulong?)newValue);
      }
      else if (propertyInfo.Type == typeof(ushort?))
      {
        LoadProperty((PropertyInfo<ushort?>)propertyInfo, (ushort?)newValue);
      }
      else
      {
        LoadPropertyByReflection("LoadProperty", propertyInfo, newValue);
      }
#else
      LoadPropertyByReflection("LoadProperty", propertyInfo, newValue);
#endif
    }

    /// <summary>
    /// Calls the generic LoadProperty method via reflection.
    /// </summary>
    /// <param name="loadPropertyMethodName">
    /// The LoadProperty method name to call via reflection.</param>
    /// <param name="propertyInfo">
    /// PropertyInfo object containing property metadata.</param>
    /// <param name="newValue">
    /// The new value for the property.</param>
    private object? LoadPropertyByReflection(string loadPropertyMethodName, IPropertyInfo propertyInfo, object? newValue)
    {
      var t = GetType();
      var flags = BindingFlags.Public | BindingFlags.NonPublic | BindingFlags.Instance;
      var method = t.GetMethods(flags).First(c => c.Name == loadPropertyMethodName && c.IsGenericMethod);
      var gm = method.MakeGenericMethod(propertyInfo.Type);
      var p = new object?[] { propertyInfo, newValue };
      return gm.Invoke(this, p);
    }

    /// <summary>
    /// Makes sure that a child object is set up properly
    /// to be a child of this object.
    /// </summary>
    /// <param name="newValue">Potential child object</param>
    private void ResetChildEditLevel(object? newValue)
    {
      if (newValue is IEditableBusinessObject child)
      {
        child.SetParent(this);
        // set child edit level
        UndoableBase.ResetChildEditLevel(child, EditLevel, BindingEdit);
        // reset EditLevelAdded 
        child.EditLevelAdded = EditLevel;
      }
      else
      {
        if (newValue is IEditableCollection col)
        {
          col.SetParent(this);
          if (col is IUndoableObject undo)
          {
            // set child edit level
            UndoableBase.ResetChildEditLevel(undo, EditLevel, BindingEdit);
          }
        }
      }
    }

    //private AsyncLoadManager
    [NonSerialized]
    [NotUndoable]
    private AsyncLoadManager? _loadManager;

#if NET8_0_OR_GREATER
    [MemberNotNull(nameof(_loadManager))]
#endif
    internal AsyncLoadManager LoadManager
    {
      get
      {
        if (_loadManager == null)
        {
          _loadManager = new AsyncLoadManager(this, OnPropertyChanged);
          _loadManager.BusyChanged += loadManager_BusyChanged;
          _loadManager.UnhandledAsyncException += loadManager_UnhandledAsyncException;
        }
        return _loadManager;
      }
    }

    private void loadManager_UnhandledAsyncException(object? sender, ErrorEventArgs e)
    {
      OnUnhandledAsyncException(e);
    }

    private void loadManager_BusyChanged(object sender, BusyChangedEventArgs e)
    {
      OnBusyChanged(e);
    }

    /// <summary>
    /// Load a property from an async method. 
    /// </summary>
    /// <typeparam name="R"></typeparam>
    /// <param name="property"></param>
    /// <param name="factory"></param>
<<<<<<< HEAD
    /// <exception cref="ArgumentNullException"><paramref name="property"/> or <paramref name="factory"/> is <see langword="null"/>.</exception>
    protected void LoadPropertyAsync<R>(PropertyInfo<R> property, Task<R> factory)
=======
    protected void LoadPropertyAsync<
#if NET8_0_OR_GREATER
      [DynamicallyAccessedMembers(DynamicallyAccessedMemberTypes.All)]
#endif
      R>(PropertyInfo<R> property, Task<R> factory)
>>>>>>> 32ec3ae2
    {
      if (property is null)
        throw new ArgumentNullException(nameof(property));
      if (factory is null)
        throw new ArgumentNullException(nameof(factory));

      LoadManager.BeginLoad(new TaskLoader<R>(property, factory));
    }

    #endregion

    #region IsBusy / IsIdle
    [NonSerialized]
    [NotUndoable]
    private int _isBusyCounter;

    /// <summary>
    /// Mark the object as busy (it is
    /// running an async operation).
    /// </summary>
    [EditorBrowsable(EditorBrowsableState.Advanced)]
    protected void MarkBusy()
    {
      int updatedValue = Interlocked.Increment(ref _isBusyCounter);

      if (updatedValue == 1)
      {
        OnBusyChanged(new BusyChangedEventArgs("", true));
      }
    }

    /// <summary>
    /// Mark the object as not busy (it is
    /// not running an async operation).
    /// </summary>
    [EditorBrowsable(EditorBrowsableState.Advanced)]
    protected void MarkIdle()
    {
      int updatedValue = Interlocked.Decrement(ref _isBusyCounter);
      if (updatedValue < 0)
      {
        _ = Interlocked.CompareExchange(ref _isBusyCounter, 0, updatedValue);
      }
      if (updatedValue == 0)
      {
        OnBusyChanged(new BusyChangedEventArgs("", false));
      }
    }

    /// <summary>
    /// Gets a value indicating if this
    /// object or its child objects are
    /// busy.
    /// </summary>
    [Browsable(false)]
    [Display(AutoGenerateField = false)]
    [ScaffoldColumn(false)]
    public virtual bool IsBusy
    {
      get { return IsSelfBusy || (_fieldManager != null && FieldManager.IsBusy()); }
    }

    /// <summary>
    /// Gets a value indicating if this
    /// object is busy.
    /// </summary>
    [Browsable(false)]
    [Display(AutoGenerateField = false)]
    [ScaffoldColumn(false)]
    public virtual bool IsSelfBusy
    {
      get { return _isBusyCounter > 0 || BusinessRules.RunningAsyncRules || LoadManager.IsLoading; }
    }

    [NotUndoable]
    [NonSerialized]
    private BusyChangedEventHandler? _busyChanged;

    /// <summary>
    /// Event indicating that the IsBusy property has changed.
    /// </summary>
    public event BusyChangedEventHandler? BusyChanged
    {
      add { _busyChanged = (BusyChangedEventHandler?)Delegate.Combine(_busyChanged, value); }
      remove { _busyChanged = (BusyChangedEventHandler?)Delegate.Remove(_busyChanged, value); }
    }

    /// <summary>
    /// Raise the BusyChanged event.
    /// </summary>
    /// <param name="args">Event args.</param>
    protected virtual void OnBusyChanged(BusyChangedEventArgs args)
    {
      _busyChanged?.Invoke(this, args);
      MetaPropertyHasChanged("IsSelfBusy");
      MetaPropertyHasChanged("IsBusy");
    }

    /// <summary>
    /// Gets a value indicating whether a
    /// specific property is busy (has a
    /// currently executing async rule).
    /// </summary>
    /// <param name="property">
    /// Property to check.
    /// </param>
    /// <exception cref="ArgumentNullException"><paramref name="property"/> is <see langword="null"/>.</exception>
    public virtual bool IsPropertyBusy(IPropertyInfo property)
    {
      if (property is null)
        throw new ArgumentNullException(nameof(property));

      return BusinessRules.GetPropertyBusy(property);
    }

    /// <summary>
    /// Gets a value indicating whether a
    /// specific property is busy (has a
    /// currently executing async rule).
    /// </summary>
    /// <param name="propertyName">
    /// Name of the property.
    /// </param>
    /// <exception cref="ArgumentNullException"><paramref name="propertyName"/> is <see langword="null"/>.</exception>
    public bool IsPropertyBusy(string propertyName)
    {
      if (propertyName is null)
        throw new ArgumentNullException(nameof(propertyName));

      return IsPropertyBusy(FieldManager.GetRegisteredProperty(propertyName));
    }

    #endregion

    #region INotifyUnhandledAsyncException Members

    [NotUndoable]
    [NonSerialized]
    private EventHandler<ErrorEventArgs>? _unhandledAsyncException;

    /// <summary>
    /// Event indicating that an exception occurred during
    /// the processing of an async operation.
    /// </summary>
    public event EventHandler<ErrorEventArgs>? UnhandledAsyncException
    {
      add { _unhandledAsyncException = (EventHandler<ErrorEventArgs>?)Delegate.Combine(_unhandledAsyncException, value); }
      remove { _unhandledAsyncException = (EventHandler<ErrorEventArgs>?)Delegate.Remove(_unhandledAsyncException, value); }
    }

    /// <summary>
    /// Raises the UnhandledAsyncException event.
    /// </summary>
    /// <param name="error">Args parameter.</param>
    [EditorBrowsable(EditorBrowsableState.Advanced)]
    protected virtual void OnUnhandledAsyncException(ErrorEventArgs error)
    {
      _unhandledAsyncException?.Invoke(this, error);
    }

    /// <summary>
    /// Raises the UnhandledAsyncException event.
    /// </summary>
    /// <param name="originalSender">Original sender of
    /// the event.</param>
    /// <param name="error">Exception object.</param>
    [EditorBrowsable(EditorBrowsableState.Advanced)]
    protected void OnUnhandledAsyncException(object originalSender, Exception error)
    {
      OnUnhandledAsyncException(new ErrorEventArgs(originalSender, error));
    }

    #endregion

    #region Child Change Notification

    [NonSerialized]
    [NotUndoable]
    private EventHandler<ChildChangedEventArgs>? _childChangedHandlers;

    /// <summary>
    /// Event raised when a child object has been changed.
    /// </summary>
    [System.Diagnostics.CodeAnalysis.SuppressMessage("Microsoft.Design",
      "CA1062:ValidateArgumentsOfPublicMethods")]
    public event EventHandler<ChildChangedEventArgs>? ChildChanged
    {
      add
      {
        _childChangedHandlers = (EventHandler<ChildChangedEventArgs>?)Delegate.Combine(_childChangedHandlers, value);
      }
      remove
      {
        _childChangedHandlers = (EventHandler<ChildChangedEventArgs>?)Delegate.Remove(_childChangedHandlers, value);
      }
    }

    /// <summary>
    /// Raises the ChildChanged event, indicating that a child
    /// object has been changed.
    /// </summary>
    /// <param name="e">
    /// ChildChangedEventArgs object.
    /// </param>
    [EditorBrowsable(EditorBrowsableState.Advanced)]
    protected virtual void OnChildChanged(ChildChangedEventArgs e)
    {
      _childChangedHandlers?.Invoke(this, e);
      MetaPropertyHasChanged("IsDirty");
      MetaPropertyHasChanged("IsValid");
      MetaPropertyHasChanged("IsSavable");
    }

    /// <summary>
    /// Creates a ChildChangedEventArgs and raises the event.
    /// </summary>
    private void RaiseChildChanged(ChildChangedEventArgs e)
    {
      OnChildChanged(e);
    }

    /// <summary>
    /// Creates a ChildChangedEventArgs and raises the event.
    /// </summary>
    private void RaiseChildChanged(object childObject, PropertyChangedEventArgs propertyArgs)
    {
      ChildChangedEventArgs args = new ChildChangedEventArgs(childObject, propertyArgs);
      OnChildChanged(args);
    }

    /// <summary>
    /// Creates a ChildChangedEventArgs and raises the event.
    /// </summary>
    private void RaiseChildChanged(object childObject, PropertyChangedEventArgs? propertyArgs, ListChangedEventArgs listArgs)
    {
      ChildChangedEventArgs args = new ChildChangedEventArgs(childObject, propertyArgs, listArgs);
      OnChildChanged(args);
    }

    /// <summary>
    /// Creates a ChildChangedEventArgs and raises the event.
    /// </summary>
    private void RaiseChildChanged(object childObject, PropertyChangedEventArgs? propertyArgs, NotifyCollectionChangedEventArgs listArgs)
    {
      ChildChangedEventArgs args = new ChildChangedEventArgs(childObject, propertyArgs, listArgs);
      OnChildChanged(args);
    }

    /// <summary>
    /// Handles any PropertyChanged event from 
    /// a child object and echoes it up as
    /// a ChildChanged event.
    /// </summary>
    private void Child_PropertyChanged(object? sender, PropertyChangedEventArgs e)
    {
      // Issue 813
      // MetaPropertyHasChanged calls in OnChildChanged we're leading to exponential growth in OnChildChanged calls
      // Those notifications are for the UI. Ignore them here
      if (!(e is MetaPropertyChangedEventArgs))
      {
        RaiseChildChanged(sender!, e);
      }
    }

    /// <summary>
    /// Handles any ListChanged event from 
    /// a child list and echoes it up as
    /// a ChildChanged event.
    /// </summary>
    private void Child_ListChanged(object? sender, ListChangedEventArgs e)
    {
      if (e.ListChangedType != ListChangedType.ItemChanged)
        RaiseChildChanged(sender!, null, e);
    }

    /// <summary>
    /// Handles any CollectionChanged event
    /// from a child list and echoes it up as
    /// a ChildChanged event.
    /// </summary>
    private void Child_CollectionChanged(object? sender, NotifyCollectionChangedEventArgs e)
    {
      RaiseChildChanged(sender!, null, e);
    }

    /// <summary>
    /// Handles any ChildChanged event from
    /// a child object and echoes it up as
    /// a ChildChanged event.
    /// </summary>
    private void Child_Changed(object? sender, ChildChangedEventArgs e)
    {
      RaiseChildChanged(e);
    }

    #endregion

    #region  Field Manager

    private FieldDataManager? _fieldManager;

    /// <summary>
    /// Gets the PropertyManager object for this
    /// business object.
    /// </summary>
#if NET8_0_OR_GREATER
    [MemberNotNull(nameof(_fieldManager))]
#endif
    protected FieldDataManager FieldManager
    {
      get
      {
        if (_fieldManager == null)
        {
          _fieldManager = new FieldDataManager(ApplicationContext, GetType());
          UndoableBase.ResetChildEditLevel(_fieldManager, EditLevel, BindingEdit);
        }
        return _fieldManager;
      }
    }

    FieldDataManager IUseFieldManager.FieldManager => FieldManager;

    private void FieldDataDeserialized()
    {
      foreach (object item in FieldManager.GetChildren())
      {
        if (item is IBusinessObject business)
          OnAddEventHooks(business);

        if (item is IEditableBusinessObject child)
        {
          child.SetParent(this);
        }
        if (item is IEditableCollection childCollection)
        {
          childCollection.SetParent(this);
        }
      }
    }

    #endregion

    #region  IParent

    /// <summary>
    /// Override this method to be notified when a child object's
    /// <see cref="Core.BusinessBase.ApplyEdit" /> method has
    /// completed.
    /// </summary>
    /// <param name="child">The child object that was edited.</param>
    [EditorBrowsable(EditorBrowsableState.Advanced)]
    protected virtual void EditChildComplete(IEditableBusinessObject child)
    {
      // do nothing, we don't really care
      // when a child has its edits applied
    }

    /// <inheritdoc />
    Task IParent.ApplyEditChild(IEditableBusinessObject child)
    {
      if (child is null)
        throw new ArgumentNullException(nameof(child));

      EditChildComplete(child);
      return Task.CompletedTask;
    }

    /// <inheritdoc />
    Task IParent.RemoveChild(IEditableBusinessObject child)
    {
      if (child is null)
        throw new ArgumentNullException(nameof(child));

      var info = FieldManager.FindProperty(child);
      if (info is not null)
      {
        FieldManager.RemoveField(info);
      }

      return Task.CompletedTask;
    }

    IParent? IParent.Parent
    {
      get { return Parent; }
    }

    #endregion

    #region IDataPortalTarget Members

    void IDataPortalTarget.CheckRules()
    {
      BusinessRules.CheckRules();
    }

    async Task IDataPortalTarget.CheckRulesAsync() => await BusinessRules.CheckRulesAsync().ConfigureAwait(false);

    Task IDataPortalTarget.WaitForIdle(TimeSpan timeout) => WaitForIdle(timeout);
    Task IDataPortalTarget.WaitForIdle(CancellationToken ct) => WaitForIdle(ct);

    void IDataPortalTarget.MarkAsChild()
    {
      MarkAsChild();
    }

    void IDataPortalTarget.MarkNew()
    {
      MarkNew();
    }

    void IDataPortalTarget.MarkOld()
    {
      MarkOld();
    }

    void IDataPortalTarget.DataPortal_OnDataPortalInvoke(DataPortalEventArgs e)
    {
      DataPortal_OnDataPortalInvoke(e);
    }

    void IDataPortalTarget.DataPortal_OnDataPortalInvokeComplete(DataPortalEventArgs e)
    {
      DataPortal_OnDataPortalInvokeComplete(e);
    }

    void IDataPortalTarget.DataPortal_OnDataPortalException(DataPortalEventArgs e, Exception ex)
    {
      DataPortal_OnDataPortalException(e, ex);
    }

    void IDataPortalTarget.Child_OnDataPortalInvoke(DataPortalEventArgs e)
    {
      Child_OnDataPortalInvoke(e);
    }

    void IDataPortalTarget.Child_OnDataPortalInvokeComplete(DataPortalEventArgs e)
    {
      Child_OnDataPortalInvokeComplete(e);
    }

    void IDataPortalTarget.Child_OnDataPortalException(DataPortalEventArgs e, Exception ex)
    {
      Child_OnDataPortalException(e, ex);
    }

    #endregion

    #region IManageProperties Members

    bool IManageProperties.HasManagedProperties
    {
      get { return (_fieldManager != null && _fieldManager.HasFields); }
    }

    List<IPropertyInfo> IManageProperties.GetManagedProperties()
    {
      return FieldManager.GetRegisteredProperties();
    }

    object? IManageProperties.GetProperty(IPropertyInfo propertyInfo)
    {
      return GetProperty(propertyInfo);
    }

    object? IManageProperties.ReadProperty(IPropertyInfo propertyInfo)
    {
      return ReadProperty(propertyInfo);
    }

<<<<<<< HEAD
    P? IManageProperties.ReadProperty<P>(PropertyInfo<P> propertyInfo) where P : default
=======
    P IManageProperties.ReadProperty<
#if NET8_0_OR_GREATER
      [DynamicallyAccessedMembers(DynamicallyAccessedMemberTypes.All)]
#endif
      P>(PropertyInfo<P> propertyInfo)
>>>>>>> 32ec3ae2
    {
      return ReadProperty<P>(propertyInfo);
    }

    void IManageProperties.SetProperty(IPropertyInfo propertyInfo, object? newValue)
    {
      SetProperty(propertyInfo, newValue);
    }

    void IManageProperties.LoadProperty(IPropertyInfo propertyInfo, object? newValue)
    {
      LoadProperty(propertyInfo, newValue);
    }

    bool IManageProperties.LoadPropertyMarkDirty(IPropertyInfo propertyInfo, object? newValue)
    {
      return LoadPropertyMarkDirty(propertyInfo, newValue);
    }

    List<object> IManageProperties.GetChildren()
    {
      return FieldManager.GetChildren();
    }
    #endregion

    #region MobileFormatter

    /// <summary>
    /// Override this method to insert your field values
    /// into the MobileFormatter serialization stream.
    /// </summary>
    /// <param name="info">
    /// Object containing the data to serialize.
    /// </param>
    /// <param name="mode">
    /// The StateMode indicating why this method was invoked.
    /// </param>
    [EditorBrowsable(EditorBrowsableState.Advanced)]
    protected override void OnGetState(SerializationInfo info, StateMode mode)
    {
      base.OnGetState(info, mode);
      info.AddValue("Csla.Core.BusinessBase._isNew", IsNew);
      info.AddValue("Csla.Core.BusinessBase._isDeleted", IsDeleted);
      info.AddValue("Csla.Core.BusinessBase._isDirty", _isDirty);
      info.AddValue("Csla.Core.BusinessBase._neverCommitted", _neverCommitted);
      info.AddValue("Csla.Core.BusinessBase._disableIEditableObject", _disableIEditableObject);
      info.AddValue("Csla.Core.BusinessBase._isChild", _isChild);
      info.AddValue("Csla.Core.BusinessBase._editLevelAdded", _editLevelAdded);
      info.AddValue("Csla.Core.BusinessBase._identity", _identity);
    }

    /// <summary>
    /// Override this method to retrieve your field values
    /// from the MobileFormatter serialization stream.
    /// </summary>
    /// <param name="info">
    /// Object containing the data to serialize.
    /// </param>
    /// <param name="mode">
    /// The StateMode indicating why this method was invoked.
    /// </param>
    [EditorBrowsable(EditorBrowsableState.Advanced)]
    protected override void OnSetState(SerializationInfo info, StateMode mode)
    {
      base.OnSetState(info, mode);
      IsNew = info.GetValue<bool>("Csla.Core.BusinessBase._isNew");
      IsDeleted = info.GetValue<bool>("Csla.Core.BusinessBase._isDeleted");
      _isDirty = info.GetValue<bool>("Csla.Core.BusinessBase._isDirty");
      _neverCommitted = info.GetValue<bool>("Csla.Core.BusinessBase._neverCommitted");
      _disableIEditableObject = info.GetValue<bool>("Csla.Core.BusinessBase._disableIEditableObject");
      _isChild = info.GetValue<bool>("Csla.Core.BusinessBase._isChild");
      if (mode != StateMode.Undo)
        _editLevelAdded = info.GetValue<int>("Csla.Core.BusinessBase._editLevelAdded");
      _identity = info.GetValue<int>("Csla.Core.BusinessBase._identity");
    }

    /// <summary>
    /// Override this method to insert your child object
    /// references into the MobileFormatter serialization stream.
    /// </summary>
    /// <param name="info">
    /// Object containing the data to serialize.
    /// </param>
    /// <param name="formatter">
    /// Reference to MobileFormatter instance. Use this to
    /// convert child references to/from reference id values.
    /// </param>
    [EditorBrowsable(EditorBrowsableState.Advanced)]
    protected override void OnGetChildren(
      SerializationInfo info, MobileFormatter formatter)
    {
      base.OnGetChildren(info, formatter);

      if (_fieldManager != null)
      {
        var fieldManagerInfo = formatter.SerializeObject(_fieldManager);
        info.AddChild("_fieldManager", fieldManagerInfo.ReferenceId);
      }

      if (_businessRules != null)
      {
        var vrInfo = formatter.SerializeObject(_businessRules);
        info.AddChild("_businessRules", vrInfo.ReferenceId);
      }
    }

    /// <summary>
    /// Override this method to retrieve your child object
    /// references from the MobileFormatter serialization stream.
    /// </summary>
    /// <param name="info">
    /// Object containing the data to serialize.
    /// </param>
    /// <param name="formatter">
    /// Reference to MobileFormatter instance. Use this to
    /// convert child references to/from reference id values.
    /// </param>
    [EditorBrowsable(EditorBrowsableState.Advanced)]
    protected override void OnSetChildren(SerializationInfo info, MobileFormatter formatter)
    {
      if (info.Children.TryGetValue("_fieldManager", out var child))
      {
        _fieldManager = (FieldDataManager)formatter.GetObject(child.ReferenceId);
      }

      if (info.Children.TryGetValue("_businessRules", out child))
      {
        int refId = child.ReferenceId;
        _businessRules = (BusinessRules)formatter.GetObject(refId);
      }

      base.OnSetChildren(info, formatter);
    }

    #endregion

    #region Property Checks ByPass

    [NonSerialized]
    [NotUndoable]
    private bool _bypassPropertyChecks = false;

    /// <summary>
    /// Gets a value whether the business object is currently bypassing property checks?
    /// </summary>
    protected internal bool IsBypassingPropertyChecks { get { return _bypassPropertyChecks; } }

    [NonSerialized]
    [NotUndoable]
    private BypassPropertyChecksObject? _bypassPropertyChecksObject = null;

    /// <summary>
    /// By wrapping this property inside Using block
    /// you can set property values on current business object
    /// without raising PropertyChanged events
    /// and checking user rights.
    /// </summary>
    [DebuggerBrowsable(DebuggerBrowsableState.Never)]
    protected internal BypassPropertyChecksObject BypassPropertyChecks
    {
      get
      {
        return BypassPropertyChecksObject.GetManager(this);
      }
    }

    /// <summary>
    /// Class that allows setting of property values on 
    /// current business object
    /// without raising PropertyChanged events
    /// and checking user rights.
    /// </summary>
    [EditorBrowsable(EditorBrowsableState.Never)]
    protected internal class BypassPropertyChecksObject : IDisposable
    {
      private BusinessBase? _businessObject;
      private static Lock _lock = LockFactory.Create();

      internal BypassPropertyChecksObject(BusinessBase businessObject)
      {
        _businessObject = businessObject;
        _businessObject._bypassPropertyChecks = true;
      }

      #region IDisposable Members

      /// <summary>
      /// Disposes the object.
      /// </summary>
      public void Dispose()
      {
        Dispose(true);
        GC.SuppressFinalize(this);
      }

      /// <summary>
      /// Disposes the object.
      /// </summary>
      /// <param name="dispose">Dispose flag.</param>
      protected virtual void Dispose(bool dispose)
      {
        DeRef();
      }

      /// <summary>
      /// Gets the BypassPropertyChecks object.
      /// </summary>
      /// <param name="businessObject">The business object.</param>
      /// <returns></returns>
      public static BypassPropertyChecksObject GetManager(BusinessBase businessObject)
      {
        lock (_lock)
        {
          if (businessObject._bypassPropertyChecksObject == null)
            businessObject._bypassPropertyChecksObject = new BypassPropertyChecksObject(businessObject);

          businessObject._bypassPropertyChecksObject.AddRef();
        }
        return businessObject._bypassPropertyChecksObject;
      }

      #region  Reference counting

      /// <summary>
      /// Gets the current reference count for this
      /// object.
      /// </summary>
      public int RefCount { get; private set; }

      private void AddRef()
      {
        RefCount += 1;
      }

      private void DeRef()
      {

        lock (_lock)
        {
          RefCount -= 1;
          if (RefCount == 0 && _businessObject is not null)
          {
            _businessObject._bypassPropertyChecks = false;
            _businessObject._bypassPropertyChecksObject = null;
            _businessObject = null;
          }
        }
      }

      #endregion
      #endregion
    }

    #endregion

    #region ISuppressRuleChecking Members

    /// <summary>
    /// Sets value indicating no rule methods will be invoked.
    /// </summary>
    void ICheckRules.SuppressRuleChecking()
    {
      BusinessRules.SuppressRuleChecking = true;
    }

    /// <summary>
    /// Resets value indicating all rule methods will be invoked.
    /// </summary>
    void ICheckRules.ResumeRuleChecking()
    {
      BusinessRules.SuppressRuleChecking = false;
    }

    /// <summary>
    /// Invokes all rules for the business object.
    /// </summary>
    void ICheckRules.CheckRules()
    {
      BusinessRules.CheckRules();
    }

    /// <summary>
    /// Invokes all rules for the business object.
    /// </summary>
    Task ICheckRules.CheckRulesAsync()
    {
      return BusinessRules.CheckRulesAsync();
    }

    /// <summary>
    /// Gets the broken rules for this object
    /// </summary>
    public BrokenRulesCollection GetBrokenRules()
    {
      return BrokenRulesCollection;
    }

    #endregion
  }
}<|MERGE_RESOLUTION|>--- conflicted
+++ resolved
@@ -1657,20 +1657,8 @@
     /// <returns>
     /// The provided IPropertyInfo object.
     /// </returns>
-<<<<<<< HEAD
     /// <exception cref="ArgumentNullException"><paramref name="objectType"/> or <paramref name="info"/> is <see langword="null"/>.</exception>
-    protected static PropertyInfo<P> RegisterProperty<P>(Type objectType, PropertyInfo<P> info)
-=======
-    protected static PropertyInfo<P> RegisterProperty<
-#if NET8_0_OR_GREATER
-      [DynamicallyAccessedMembers(DynamicallyAccessedMemberTypes.All)]
-#endif
-      P>(
-#if NET8_0_OR_GREATER
-      [DynamicallyAccessedMembers(DynamicallyAccessedMemberTypes.All)]
-#endif
-      Type objectType, PropertyInfo<P> info)
->>>>>>> 32ec3ae2
+    protected static PropertyInfo<P> RegisterProperty<[DynamicallyAccessedMembers(DynamicallyAccessedMemberTypes.All)] P>([DynamicallyAccessedMembers(DynamicallyAccessedMemberTypes.All)] Type objectType, PropertyInfo<P> info)
     {
       if (objectType is null)
         throw new ArgumentNullException(nameof(objectType));
@@ -1763,16 +1751,8 @@
     /// value, the defaultValue value is returned as a
     /// result.
     /// </remarks>
-<<<<<<< HEAD
     /// <exception cref="ArgumentNullException"><paramref name="propertyInfo"/> is <see langword="null"/>.</exception>
-    protected P? GetProperty<P>(PropertyInfo<P> propertyInfo, P field)
-=======
-    protected P GetProperty<
-#if NET8_0_OR_GREATER
-      [DynamicallyAccessedMembers(DynamicallyAccessedMemberTypes.All)]
-#endif
-      P>(PropertyInfo<P> propertyInfo, P field)
->>>>>>> 32ec3ae2
+    protected P? GetProperty<[DynamicallyAccessedMembers(DynamicallyAccessedMemberTypes.All)] P>(PropertyInfo<P> propertyInfo, P field)
     {
       if (propertyInfo is null)
         throw new ArgumentNullException(nameof(propertyInfo));
@@ -1796,16 +1776,8 @@
     /// <param name="noAccess">
     /// True if an exception should be thrown when the
     /// user is not authorized to read this property.</param>
-<<<<<<< HEAD
     /// <exception cref="ArgumentNullException"><paramref name="propertyInfo"/> is <see langword="null"/>.</exception>
-    protected P? GetProperty<P>(PropertyInfo<P> propertyInfo, P field, P? defaultValue, NoAccessBehavior noAccess)
-=======
-    protected P GetProperty<
-#if NET8_0_OR_GREATER
-      [DynamicallyAccessedMembers(DynamicallyAccessedMemberTypes.All)]
-#endif
-      P>(PropertyInfo<P> propertyInfo, P field, P defaultValue, NoAccessBehavior noAccess)
->>>>>>> 32ec3ae2
+    protected P? GetProperty<[DynamicallyAccessedMembers(DynamicallyAccessedMemberTypes.All)] P>(PropertyInfo<P> propertyInfo, P field, P? defaultValue, NoAccessBehavior noAccess)
     {
       if (propertyInfo is null)
         throw new ArgumentNullException(nameof(propertyInfo));
@@ -1832,20 +1804,8 @@
     /// value, the defaultValue value is returned as a
     /// result.
     /// </remarks>
-<<<<<<< HEAD
     /// <exception cref="ArgumentNullException"><paramref name="propertyInfo"/> is <see langword="null"/>.</exception>
-    protected P? GetPropertyConvert<F, P>(PropertyInfo<F> propertyInfo, F field)
-=======
-    protected P GetPropertyConvert<
-#if NET8_0_OR_GREATER
-      [DynamicallyAccessedMembers(DynamicallyAccessedMemberTypes.All)]
-#endif
-    F,
-#if NET8_0_OR_GREATER
-      [DynamicallyAccessedMembers(DynamicallyAccessedMemberTypes.All)]
-#endif
-    P>(PropertyInfo<F> propertyInfo, F field)
->>>>>>> 32ec3ae2
+    protected P? GetPropertyConvert<[DynamicallyAccessedMembers(DynamicallyAccessedMemberTypes.All)] F, [DynamicallyAccessedMembers(DynamicallyAccessedMemberTypes.All)] P>(PropertyInfo<F> propertyInfo, F field)
     {
       if (propertyInfo is null)
         throw new ArgumentNullException(nameof(propertyInfo));
@@ -1875,20 +1835,8 @@
     /// value, the defaultValue value is returned as a
     /// result.
     /// </remarks>
-<<<<<<< HEAD
     /// <exception cref="ArgumentNullException"><paramref name="propertyInfo"/> is <see langword="null"/>.</exception>
-    protected P? GetPropertyConvert<F, P>(PropertyInfo<F> propertyInfo, F field, NoAccessBehavior noAccess)
-=======
-    protected P GetPropertyConvert<
-#if NET8_0_OR_GREATER
-      [DynamicallyAccessedMembers(DynamicallyAccessedMemberTypes.All)]
-#endif
-      F,
-#if NET8_0_OR_GREATER
-      [DynamicallyAccessedMembers(DynamicallyAccessedMemberTypes.All)]
-#endif
-      P>(PropertyInfo<F> propertyInfo, F field, NoAccessBehavior noAccess)
->>>>>>> 32ec3ae2
+    protected P? GetPropertyConvert<[DynamicallyAccessedMembers(DynamicallyAccessedMemberTypes.All)] F, [DynamicallyAccessedMembers(DynamicallyAccessedMemberTypes.All)] P>(PropertyInfo<F> propertyInfo, F field, NoAccessBehavior noAccess)
     {
       if (propertyInfo is null)
         throw new ArgumentNullException(nameof(propertyInfo));
@@ -1910,16 +1858,8 @@
     /// value, the defaultValue value is returned as a
     /// result.
     /// </remarks>
-<<<<<<< HEAD
     /// <exception cref="ArgumentNullException"><paramref name="propertyInfo"/> is <see langword="null"/>.</exception>
-    protected P? GetProperty<P>(PropertyInfo<P> propertyInfo)
-=======
-    protected P GetProperty<
-#if NET8_0_OR_GREATER
-      [DynamicallyAccessedMembers(DynamicallyAccessedMemberTypes.All)]
-#endif
-      P>(PropertyInfo<P> propertyInfo)
->>>>>>> 32ec3ae2
+    protected P? GetProperty<[DynamicallyAccessedMembers(DynamicallyAccessedMemberTypes.All)] P>(PropertyInfo<P> propertyInfo)
     {
       if (propertyInfo is null)
         throw new ArgumentNullException(nameof(propertyInfo));
@@ -1945,20 +1885,8 @@
     /// value, the defaultValue value is returned as a
     /// result.
     /// </remarks>
-<<<<<<< HEAD
     /// <exception cref="ArgumentNullException"><paramref name="propertyInfo"/> is <see langword="null"/>.</exception>
-    protected P? GetPropertyConvert<F, P>(PropertyInfo<F> propertyInfo)
-=======
-    protected P GetPropertyConvert<
-#if NET8_0_OR_GREATER
-      [DynamicallyAccessedMembers(DynamicallyAccessedMemberTypes.All)]
-#endif
-      F,
-#if NET8_0_OR_GREATER
-      [DynamicallyAccessedMembers(DynamicallyAccessedMemberTypes.All)]
-#endif
-      P>(PropertyInfo<F> propertyInfo)
->>>>>>> 32ec3ae2
+    protected P? GetPropertyConvert<[DynamicallyAccessedMembers(DynamicallyAccessedMemberTypes.All)] F, [DynamicallyAccessedMembers(DynamicallyAccessedMemberTypes.All)] P>(PropertyInfo<F> propertyInfo)
     {
       if (propertyInfo is null)
         throw new ArgumentNullException(nameof(propertyInfo));
@@ -1987,20 +1915,8 @@
     /// value, the defaultValue value is returned as a
     /// result.
     /// </remarks>
-<<<<<<< HEAD
     /// <exception cref="ArgumentNullException"><paramref name="propertyInfo"/> is <see langword="null"/>.</exception>
-    protected P? GetPropertyConvert<F, P>(PropertyInfo<F> propertyInfo, NoAccessBehavior noAccess)
-=======
-    protected P GetPropertyConvert<
-#if NET8_0_OR_GREATER
-      [DynamicallyAccessedMembers(DynamicallyAccessedMemberTypes.All)]
-#endif
-      F,
-#if NET8_0_OR_GREATER
-      [DynamicallyAccessedMembers(DynamicallyAccessedMemberTypes.All)]
-#endif
-      P>(PropertyInfo<F> propertyInfo, NoAccessBehavior noAccess)
->>>>>>> 32ec3ae2
+    protected P? GetPropertyConvert<[DynamicallyAccessedMembers(DynamicallyAccessedMemberTypes.All)] F, [DynamicallyAccessedMembers(DynamicallyAccessedMemberTypes.All)] P>(PropertyInfo<F> propertyInfo, NoAccessBehavior noAccess)
     {
       if (propertyInfo is null)
         throw new ArgumentNullException(nameof(propertyInfo));
@@ -2025,16 +1941,8 @@
     /// value, the defaultValue value is returned as a
     /// result.
     /// </remarks>
-<<<<<<< HEAD
     /// <exception cref="ArgumentNullException"><paramref name="propertyInfo"/> is <see langword="null"/>.</exception>
-    protected P? GetProperty<P>(PropertyInfo<P> propertyInfo, NoAccessBehavior noAccess)
-=======
-    protected P GetProperty<
-#if NET8_0_OR_GREATER
-      [DynamicallyAccessedMembers(DynamicallyAccessedMemberTypes.All)]
-#endif
-    P>(PropertyInfo<P> propertyInfo, NoAccessBehavior noAccess)
->>>>>>> 32ec3ae2
+    protected P? GetProperty<[DynamicallyAccessedMembers(DynamicallyAccessedMemberTypes.All)] P>(PropertyInfo<P> propertyInfo, NoAccessBehavior noAccess)
     {
       if (propertyInfo is null)
         throw new ArgumentNullException(nameof(propertyInfo));
@@ -2118,16 +2026,8 @@
     /// value, the defaultValue value is returned as a
     /// result.
     /// </remarks>
-<<<<<<< HEAD
     /// <exception cref="ArgumentNullException"><paramref name="property"/> or <paramref name="valueGenerator"/> is <see langword="null"/>.</exception>
-    protected P? LazyGetProperty<P>(PropertyInfo<P> property, Func<P> valueGenerator)
-=======
-    protected P LazyGetProperty<
-#if NET8_0_OR_GREATER
-      [DynamicallyAccessedMembers(DynamicallyAccessedMemberTypes.All)]
-#endif
-      P>(PropertyInfo<P> property, Func<P> valueGenerator)
->>>>>>> 32ec3ae2
+    protected P? LazyGetProperty<[DynamicallyAccessedMembers(DynamicallyAccessedMemberTypes.All)] P>(PropertyInfo<P> property, Func<P> valueGenerator)
     {
       if (property is null)
         throw new ArgumentNullException(nameof(property));
@@ -2177,16 +2077,8 @@
     /// result.
     /// </para>
     /// </remarks>
-<<<<<<< HEAD
     /// <exception cref="ArgumentNullException"><paramref name="property"/> or <paramref name="factory"/> is <see langword="null"/>.</exception>
-    protected P? LazyGetPropertyAsync<P>(PropertyInfo<P> property, Task<P> factory)
-=======
-    protected P LazyGetPropertyAsync<
-#if NET8_0_OR_GREATER
-      [DynamicallyAccessedMembers(DynamicallyAccessedMemberTypes.All)]
-#endif
-      P>(PropertyInfo<P> property, Task<P> factory)
->>>>>>> 32ec3ae2
+    protected P? LazyGetPropertyAsync<[DynamicallyAccessedMembers(DynamicallyAccessedMemberTypes.All)] P>(PropertyInfo<P> property, Task<P> factory)
     {
       if (property is null)
         throw new ArgumentNullException(nameof(property));
@@ -2200,28 +2092,12 @@
       return GetProperty<P>(property);
     }
 
-<<<<<<< HEAD
-    object? IManageProperties.LazyGetProperty<P>(PropertyInfo<P> propertyInfo, Func<P> valueGenerator)
-=======
-    object IManageProperties.LazyGetProperty<
-#if NET8_0_OR_GREATER
-      [DynamicallyAccessedMembers(DynamicallyAccessedMemberTypes.All)]
-#endif
-      P>(PropertyInfo<P> propertyInfo, Func<P> valueGenerator)
->>>>>>> 32ec3ae2
+    object? IManageProperties.LazyGetProperty<[DynamicallyAccessedMembers(DynamicallyAccessedMemberTypes.All)] P>(PropertyInfo<P> propertyInfo, Func<P> valueGenerator)
     {
       return LazyGetProperty(propertyInfo, valueGenerator);
     }
 
-<<<<<<< HEAD
-    object? IManageProperties.LazyGetPropertyAsync<P>(PropertyInfo<P> propertyInfo, Task<P> factory)
-=======
-    object IManageProperties.LazyGetPropertyAsync<
-#if NET8_0_OR_GREATER
-      [DynamicallyAccessedMembers(DynamicallyAccessedMemberTypes.All)]
-#endif
-      P>(PropertyInfo<P> propertyInfo, Task<P> factory)
->>>>>>> 32ec3ae2
+    object? IManageProperties.LazyGetPropertyAsync<[DynamicallyAccessedMembers(DynamicallyAccessedMemberTypes.All)] P>(PropertyInfo<P> propertyInfo, Task<P> factory)
     {
       return LazyGetPropertyAsync(propertyInfo, factory);
     }
@@ -2243,20 +2119,8 @@
     /// </typeparam>
     /// <param name="propertyInfo">
     /// PropertyInfo object containing property metadata.</param>
-<<<<<<< HEAD
     /// <exception cref="ArgumentNullException"><paramref name="propertyInfo"/> is <see langword="null"/>.</exception>
-    protected P? ReadPropertyConvert<F, P>(PropertyInfo<F> propertyInfo)
-=======
-    protected P ReadPropertyConvert<
-#if NET8_0_OR_GREATER
-      [DynamicallyAccessedMembers(DynamicallyAccessedMemberTypes.All)]
-#endif
-      F,
-#if NET8_0_OR_GREATER
-      [DynamicallyAccessedMembers(DynamicallyAccessedMemberTypes.All)]
-#endif
-      P>(PropertyInfo<F> propertyInfo)
->>>>>>> 32ec3ae2
+    protected P? ReadPropertyConvert<[DynamicallyAccessedMembers(DynamicallyAccessedMemberTypes.All)] F, [DynamicallyAccessedMembers(DynamicallyAccessedMemberTypes.All)] P>(PropertyInfo<F> propertyInfo)
     {
       if (propertyInfo is null)
         throw new ArgumentNullException(nameof(propertyInfo));
@@ -2272,16 +2136,8 @@
     /// </typeparam>
     /// <param name="propertyInfo">
     /// PropertyInfo object containing property metadata.</param>
-<<<<<<< HEAD
     /// <exception cref="ArgumentNullException"><paramref name="propertyInfo"/> is <see langword="null"/>.</exception>
-    protected P? ReadProperty<P>(PropertyInfo<P> propertyInfo)
-=======
-    protected P ReadProperty<
-#if NET8_0_OR_GREATER
-      [DynamicallyAccessedMembers(DynamicallyAccessedMemberTypes.All)]
-#endif
-      P>(PropertyInfo<P> propertyInfo)
->>>>>>> 32ec3ae2
+    protected P? ReadProperty<[DynamicallyAccessedMembers(DynamicallyAccessedMemberTypes.All)] P>(PropertyInfo<P> propertyInfo)
     {
       if (propertyInfo is null)
         throw new ArgumentNullException(nameof(propertyInfo));
@@ -2356,16 +2212,8 @@
     /// <param name="property">
     /// PropertyInfo object containing property metadata.</param>
     /// <param name="valueGenerator">Method returning the new value.</param>
-<<<<<<< HEAD
     /// <exception cref="ArgumentNullException"><paramref name="property"/> or <paramref name="valueGenerator"/> is <see langword="null"/>.</exception>
-    protected P? LazyReadProperty<P>(PropertyInfo<P> property, Func<P> valueGenerator)
-=======
-    protected P LazyReadProperty<
-#if NET8_0_OR_GREATER
-      [DynamicallyAccessedMembers(DynamicallyAccessedMemberTypes.All)]
-#endif
-      P>(PropertyInfo<P> property, Func<P> valueGenerator)
->>>>>>> 32ec3ae2
+    protected P? LazyReadProperty<[DynamicallyAccessedMembers(DynamicallyAccessedMemberTypes.All)] P>(PropertyInfo<P> property, Func<P> valueGenerator)
     {
       if (property is null)
         throw new ArgumentNullException(nameof(property));
@@ -2389,16 +2237,8 @@
     /// <param name="property">
     /// PropertyInfo object containing property metadata.</param>
     /// <param name="factory">Async method returning the new value.</param>
-<<<<<<< HEAD
     /// <exception cref="ArgumentNullException"><paramref name="property"/> or <paramref name="factory"/> is <see langword="null"/>.</exception>
-    protected P? LazyReadPropertyAsync<P>(PropertyInfo<P> property, Task<P> factory)
-=======
-    protected P LazyReadPropertyAsync<
-#if NET8_0_OR_GREATER
-      [DynamicallyAccessedMembers(DynamicallyAccessedMemberTypes.All)]
-#endif
-      P>(PropertyInfo<P> property, Task<P> factory)
->>>>>>> 32ec3ae2
+    protected P? LazyReadPropertyAsync<[DynamicallyAccessedMembers(DynamicallyAccessedMemberTypes.All)] P>(PropertyInfo<P> property, Task<P> factory)
     {
       if (property is null)
         throw new ArgumentNullException(nameof(property));
@@ -2412,28 +2252,12 @@
       return ReadProperty<P>(property);
     }
 
-<<<<<<< HEAD
-    P? IManageProperties.LazyReadProperty<P>(PropertyInfo<P> propertyInfo, Func<P> valueGenerator) where P : default
-=======
-    P IManageProperties.LazyReadProperty<
-#if NET8_0_OR_GREATER
-      [DynamicallyAccessedMembers(DynamicallyAccessedMemberTypes.All)]
-#endif
-      P>(PropertyInfo<P> propertyInfo, Func<P> valueGenerator)
->>>>>>> 32ec3ae2
+    P? IManageProperties.LazyReadProperty<[DynamicallyAccessedMembers(DynamicallyAccessedMemberTypes.All)] P>(PropertyInfo<P> propertyInfo, Func<P> valueGenerator) where P : default
     {
       return LazyReadProperty(propertyInfo, valueGenerator);
     }
 
-<<<<<<< HEAD
-    P? IManageProperties.LazyReadPropertyAsync<P>(PropertyInfo<P> propertyInfo, Task<P> factory) where P : default
-=======
-    P IManageProperties.LazyReadPropertyAsync<
-#if NET8_0_OR_GREATER
-      [DynamicallyAccessedMembers(DynamicallyAccessedMemberTypes.All)]
-#endif
-      P>(PropertyInfo<P> propertyInfo, Task<P> factory)
->>>>>>> 32ec3ae2
+    P? IManageProperties.LazyReadPropertyAsync<[DynamicallyAccessedMembers(DynamicallyAccessedMemberTypes.All)] P>(PropertyInfo<P> propertyInfo, Task<P> factory) where P : default
     {
       return LazyReadPropertyAsync(propertyInfo, factory);
     }
@@ -2457,16 +2281,8 @@
     /// If the user is not authorized to change the property, this
     /// overload throws a SecurityException.
     /// </remarks>
-<<<<<<< HEAD
     /// <exception cref="ArgumentNullException"><paramref name="propertyInfo"/> is <see langword="null"/>.</exception>
-    protected void SetProperty<P>(PropertyInfo<P> propertyInfo, ref P? field, P? newValue)
-=======
-    protected void SetProperty<
-#if NET8_0_OR_GREATER
-      [DynamicallyAccessedMembers(DynamicallyAccessedMemberTypes.All)]
-#endif
-      P>(PropertyInfo<P> propertyInfo, ref P field, P newValue)
->>>>>>> 32ec3ae2
+    protected void SetProperty<[DynamicallyAccessedMembers(DynamicallyAccessedMemberTypes.All)] P>(PropertyInfo<P> propertyInfo, ref P? field, P? newValue)
     {
       if (propertyInfo is null)
         throw new ArgumentNullException(nameof(propertyInfo));
@@ -2489,16 +2305,8 @@
     /// If the user is not authorized to change the property, this
     /// overload throws a SecurityException.
     /// </remarks>
-<<<<<<< HEAD
     /// <exception cref="ArgumentNullException"><paramref name="propertyName"/> is <see langword="null"/>.</exception>
-    protected void SetProperty<P>(string propertyName, ref P? field, P? newValue)
-=======
-    protected void SetProperty<
-#if NET8_0_OR_GREATER
-      [DynamicallyAccessedMembers(DynamicallyAccessedMemberTypes.All)]
-#endif
-      P>(string propertyName, ref P field, P newValue)
->>>>>>> 32ec3ae2
+    protected void SetProperty<[DynamicallyAccessedMembers(DynamicallyAccessedMemberTypes.All)] P>(string propertyName, ref P? field, P? newValue)
     {
       if (propertyName is null)
         throw new ArgumentNullException(nameof(propertyName));
@@ -2527,22 +2335,10 @@
     /// If the user is not authorized to change the property, this
     /// overload throws a SecurityException.
     /// </remarks>
-<<<<<<< HEAD
     /// <exception cref="ArgumentNullException"><paramref name="propertyInfo"/> is <see langword="null"/>.</exception>
     /// <exception cref="SecurityException"></exception>
     /// <exception cref="PropertyLoadException"></exception>
-    protected void SetPropertyConvert<P, V>(PropertyInfo<P> propertyInfo, ref P? field, V? newValue)
-=======
-    protected void SetPropertyConvert<
-#if NET8_0_OR_GREATER
-      [DynamicallyAccessedMembers(DynamicallyAccessedMemberTypes.All)]
-#endif
-      P,
-#if NET8_0_OR_GREATER
-      [DynamicallyAccessedMembers(DynamicallyAccessedMemberTypes.All)]
-#endif
-      V>(PropertyInfo<P> propertyInfo, ref P field, V newValue)
->>>>>>> 32ec3ae2
+    protected void SetPropertyConvert<[DynamicallyAccessedMembers(DynamicallyAccessedMemberTypes.All)] P, [DynamicallyAccessedMembers(DynamicallyAccessedMemberTypes.All)] V>(PropertyInfo<P> propertyInfo, ref P? field, V? newValue)
     {
       if (propertyInfo is null)
         throw new ArgumentNullException(nameof(propertyInfo));
@@ -2574,20 +2370,8 @@
     /// If the field value is of type string, any incoming
     /// null values are converted to string.Empty.
     /// </remarks>
-<<<<<<< HEAD
     /// <exception cref="ArgumentNullException"><paramref name="propertyInfo"/> is <see langword="null"/>.</exception>
-    protected void SetPropertyConvert<P, V>(PropertyInfo<P> propertyInfo, ref P? field, V? newValue, NoAccessBehavior noAccess)
-=======
-    protected void SetPropertyConvert<
-#if NET8_0_OR_GREATER
-      [DynamicallyAccessedMembers(DynamicallyAccessedMemberTypes.All)]
-#endif
-      P,
-#if NET8_0_OR_GREATER
-      [DynamicallyAccessedMembers(DynamicallyAccessedMemberTypes.All)]
-#endif
-      V>(PropertyInfo<P> propertyInfo, ref P field, V newValue, NoAccessBehavior noAccess)
->>>>>>> 32ec3ae2
+    protected void SetPropertyConvert<[DynamicallyAccessedMembers(DynamicallyAccessedMemberTypes.All)] P, [DynamicallyAccessedMembers(DynamicallyAccessedMemberTypes.All)] V>(PropertyInfo<P> propertyInfo, ref P? field, V? newValue, NoAccessBehavior noAccess)
     {
       SetPropertyConvert<P, V>(propertyInfo.Name, ref field, newValue, noAccess);
     }
@@ -2606,16 +2390,8 @@
     /// <param name="noAccess">
     /// True if an exception should be thrown when the
     /// user is not authorized to change this property.</param>
-<<<<<<< HEAD
     /// <exception cref="ArgumentNullException"><paramref name="propertyName"/> is <see langword="null"/>.</exception>
-    protected void SetProperty<P>(string propertyName, ref P? field, P? newValue, NoAccessBehavior noAccess)
-=======
-    protected void SetProperty<
-#if NET8_0_OR_GREATER
-      [DynamicallyAccessedMembers(DynamicallyAccessedMemberTypes.All)]
-#endif
-      P>(string propertyName, ref P field, P newValue, NoAccessBehavior noAccess)
->>>>>>> 32ec3ae2
+    protected void SetProperty<[DynamicallyAccessedMembers(DynamicallyAccessedMemberTypes.All)] P>(string propertyName, ref P? field, P? newValue, NoAccessBehavior noAccess)
     {
       if (propertyName is null)
         throw new ArgumentNullException(nameof(propertyName));
@@ -2693,22 +2469,10 @@
     /// If the field value is of type string, any incoming
     /// null values are converted to string.Empty.
     /// </remarks>
-<<<<<<< HEAD
     /// <exception cref="ArgumentNullException"><paramref name="propertyName"/> is <see langword="null"/>.</exception>
     /// <exception cref="SecurityException"></exception>
     /// <exception cref="PropertyLoadException"></exception>
-    protected void SetPropertyConvert<P, V>(string propertyName, ref P? field, V? newValue, NoAccessBehavior noAccess)
-=======
-    protected void SetPropertyConvert<
-#if NET8_0_OR_GREATER
-      [DynamicallyAccessedMembers(DynamicallyAccessedMemberTypes.All)]
-#endif
-      P,
-#if NET8_0_OR_GREATER
-      [DynamicallyAccessedMembers(DynamicallyAccessedMemberTypes.All)]
-#endif
-      V>(string propertyName, ref P field, V newValue, NoAccessBehavior noAccess)
->>>>>>> 32ec3ae2
+    protected void SetPropertyConvert<[DynamicallyAccessedMembers(DynamicallyAccessedMemberTypes.All)] P, [DynamicallyAccessedMembers(DynamicallyAccessedMemberTypes.All)] V>(string propertyName, ref P? field, V? newValue, NoAccessBehavior noAccess)
     {
       if (propertyName is null)
         throw new ArgumentNullException(nameof(propertyName));
@@ -2776,16 +2540,8 @@
     /// If the user is not authorized to change the property, this
     /// overload throws a SecurityException.
     /// </remarks>
-<<<<<<< HEAD
     /// <exception cref="ArgumentNullException"><paramref name="propertyInfo"/> is <see langword="null"/>.</exception>
-    protected void SetProperty<P>(PropertyInfo<P> propertyInfo, P? newValue)
-=======
-    protected void SetProperty<
-#if NET8_0_OR_GREATER
-      [DynamicallyAccessedMembers(DynamicallyAccessedMemberTypes.All)]
-#endif
-      P>(PropertyInfo<P> propertyInfo, P newValue)
->>>>>>> 32ec3ae2
+    protected void SetProperty<[DynamicallyAccessedMembers(DynamicallyAccessedMemberTypes.All)] P>(PropertyInfo<P> propertyInfo, P? newValue)
     {
       if (propertyInfo is null)
         throw new ArgumentNullException(nameof(propertyInfo));
@@ -2806,20 +2562,8 @@
     /// If the user is not authorized to change the property, this
     /// overload throws a SecurityException.
     /// </remarks>
-<<<<<<< HEAD
     /// <exception cref="ArgumentNullException"><paramref name="propertyInfo"/> is <see langword="null"/>.</exception>
-    protected void SetPropertyConvert<P, F>(PropertyInfo<P> propertyInfo, F? newValue)
-=======
-    protected void SetPropertyConvert<
-#if NET8_0_OR_GREATER
-      [DynamicallyAccessedMembers(DynamicallyAccessedMemberTypes.All)]
-#endif
-      P,
-#if NET8_0_OR_GREATER
-      [DynamicallyAccessedMembers(DynamicallyAccessedMemberTypes.All)]
-#endif
-      F>(PropertyInfo<P> propertyInfo, F newValue)
->>>>>>> 32ec3ae2
+    protected void SetPropertyConvert<[DynamicallyAccessedMembers(DynamicallyAccessedMemberTypes.All)] P, [DynamicallyAccessedMembers(DynamicallyAccessedMemberTypes.All)] F>(PropertyInfo<P> propertyInfo, F? newValue)
     {
       if (propertyInfo is null)
         throw new ArgumentNullException(nameof(propertyInfo));
@@ -2839,22 +2583,10 @@
     /// <param name="noAccess">
     /// True if an exception should be thrown when the
     /// user is not authorized to change this property.</param>
-<<<<<<< HEAD
     /// <exception cref="ArgumentNullException"><paramref name="propertyInfo"/> is <see langword="null"/>.</exception>
     /// <exception cref="SecurityException"></exception>
     /// <exception cref="PropertyLoadException"></exception>
-    protected void SetPropertyConvert<P, F>(PropertyInfo<P> propertyInfo, F? newValue, NoAccessBehavior noAccess)
-=======
-    protected void SetPropertyConvert<
-#if NET8_0_OR_GREATER
-      [DynamicallyAccessedMembers(DynamicallyAccessedMemberTypes.All)]
-#endif
-      P,
-#if NET8_0_OR_GREATER
-      [DynamicallyAccessedMembers(DynamicallyAccessedMemberTypes.All)]
-#endif
-      F>(PropertyInfo<P> propertyInfo, F newValue, NoAccessBehavior noAccess)
->>>>>>> 32ec3ae2
+    protected void SetPropertyConvert<[DynamicallyAccessedMembers(DynamicallyAccessedMemberTypes.All)] P, [DynamicallyAccessedMembers(DynamicallyAccessedMemberTypes.All)] F>(PropertyInfo<P> propertyInfo, F? newValue, NoAccessBehavior noAccess)
     {
       if (propertyInfo is null)
         throw new ArgumentNullException(nameof(propertyInfo));
@@ -2912,17 +2644,9 @@
     /// <param name="noAccess">
     /// True if an exception should be thrown when the
     /// user is not authorized to change this property.</param>
-<<<<<<< HEAD
     /// <exception cref="ArgumentNullException"><paramref name="propertyInfo"/> is <see langword="null"/>.</exception>
     /// <exception cref="PropertyLoadException"></exception>
-    protected void SetProperty<P>(PropertyInfo<P> propertyInfo, P? newValue, NoAccessBehavior noAccess)
-=======
-    protected void SetProperty<
-#if NET8_0_OR_GREATER
-      [DynamicallyAccessedMembers(DynamicallyAccessedMemberTypes.All)]
-#endif
-      P>(PropertyInfo<P> propertyInfo, P newValue, NoAccessBehavior noAccess)
->>>>>>> 32ec3ae2
+    protected void SetProperty<[DynamicallyAccessedMembers(DynamicallyAccessedMemberTypes.All)] P>(PropertyInfo<P> propertyInfo, P? newValue, NoAccessBehavior noAccess)
     {
       if (propertyInfo is null)
         throw new ArgumentNullException(nameof(propertyInfo));
@@ -3042,21 +2766,9 @@
     /// Loading values does not cause validation rules to be
     /// invoked.
     /// </remarks>
-<<<<<<< HEAD
     /// <exception cref="ArgumentNullException"><paramref name="propertyInfo"/> is <see langword="null"/>.</exception>
     /// <exception cref="PropertyLoadException"></exception>
-    protected void LoadPropertyConvert<P, F>(PropertyInfo<P> propertyInfo, F? newValue)
-=======
-    protected void LoadPropertyConvert<
-#if NET8_0_OR_GREATER
-      [DynamicallyAccessedMembers(DynamicallyAccessedMemberTypes.All)]
-#endif
-      P,
-#if NET8_0_OR_GREATER
-      [DynamicallyAccessedMembers(DynamicallyAccessedMemberTypes.All)]
-#endif
-      F>(PropertyInfo<P> propertyInfo, F newValue)
->>>>>>> 32ec3ae2
+    protected void LoadPropertyConvert<[DynamicallyAccessedMembers(DynamicallyAccessedMemberTypes.All)] P, [DynamicallyAccessedMembers(DynamicallyAccessedMemberTypes.All)] F>(PropertyInfo<P> propertyInfo, F? newValue)
     {
       if (propertyInfo is null)
         throw new ArgumentNullException(nameof(propertyInfo));
@@ -3086,15 +2798,7 @@
       }
     }
 
-<<<<<<< HEAD
-    void IManageProperties.LoadProperty<P>(PropertyInfo<P> propertyInfo, P? newValue) where P : default
-=======
-    void IManageProperties.LoadProperty<
-#if NET8_0_OR_GREATER
-      [DynamicallyAccessedMembers(DynamicallyAccessedMemberTypes.All)]
-#endif
-      P>(PropertyInfo<P> propertyInfo, P newValue)
->>>>>>> 32ec3ae2
+    void IManageProperties.LoadProperty<[DynamicallyAccessedMembers(DynamicallyAccessedMemberTypes.All)] P>(PropertyInfo<P> propertyInfo, P? newValue) where P : default
     {
       LoadProperty<P>(propertyInfo, newValue);
     }
@@ -3121,17 +2825,9 @@
     /// Loading values does not cause validation rules to be
     /// invoked.
     /// </remarks>
-<<<<<<< HEAD
     /// <exception cref="ArgumentNullException"><paramref name="propertyInfo"/> is <see langword="null"/>.</exception>
     /// <exception cref="PropertyLoadException"></exception>
-    protected void LoadProperty<P>(PropertyInfo<P> propertyInfo, P? newValue)
-=======
-    protected void LoadProperty<
-#if NET8_0_OR_GREATER
-      [DynamicallyAccessedMembers(DynamicallyAccessedMemberTypes.All)]
-#endif
-      P>(PropertyInfo<P> propertyInfo, P newValue)
->>>>>>> 32ec3ae2
+    protected void LoadProperty<[DynamicallyAccessedMembers(DynamicallyAccessedMemberTypes.All)] P>(PropertyInfo<P> propertyInfo, P? newValue)
     {
       if (propertyInfo is null)
         throw new ArgumentNullException(nameof(propertyInfo));
@@ -3178,17 +2874,9 @@
     /// Loading values does not cause validation rules to be
     /// invoked.
     /// </remarks>
-<<<<<<< HEAD
     /// <exception cref="ArgumentNullException"><paramref name="propertyInfo"/> is <see langword="null"/>.</exception>
     /// <exception cref="PropertyLoadException"></exception>
-    protected bool LoadPropertyMarkDirty<P>(PropertyInfo<P> propertyInfo, P? newValue)
-=======
-    protected bool LoadPropertyMarkDirty<
-#if NET8_0_OR_GREATER
-      [DynamicallyAccessedMembers(DynamicallyAccessedMemberTypes.All)]
-#endif
-      P>(PropertyInfo<P> propertyInfo, P newValue)
->>>>>>> 32ec3ae2
+    protected bool LoadPropertyMarkDirty<[DynamicallyAccessedMembers(DynamicallyAccessedMemberTypes.All)] P>(PropertyInfo<P> propertyInfo, P? newValue)
     {
       if (propertyInfo is null)
         throw new ArgumentNullException(nameof(propertyInfo));
@@ -3248,15 +2936,7 @@
     /// <param name="propertyInfo">The property info.</param>
     /// <param name="newValue">The new value.</param>
     /// <param name="oldValue">The old value.</param>
-<<<<<<< HEAD
-    private static bool ValuesDiffer<P>(PropertyInfo<P> propertyInfo, P? newValue, P? oldValue)
-=======
-    private static bool ValuesDiffer<
-#if NET8_0_OR_GREATER
-      [DynamicallyAccessedMembers(DynamicallyAccessedMemberTypes.All)]
-#endif
-      P>(PropertyInfo<P> propertyInfo, P newValue, P oldValue)
->>>>>>> 32ec3ae2
+    private static bool ValuesDiffer<[DynamicallyAccessedMembers(DynamicallyAccessedMemberTypes.All)] P>(PropertyInfo<P> propertyInfo, P? newValue, P? oldValue)
     {
       var valuesDiffer = false;
       if (oldValue == null)
@@ -3276,15 +2956,7 @@
       return valuesDiffer;
     }
 
-<<<<<<< HEAD
-    private void LoadPropertyValue<P>(PropertyInfo<P> propertyInfo, P? oldValue, P? newValue, bool markDirty)
-=======
-    private void LoadPropertyValue<
-#if NET8_0_OR_GREATER
-      [DynamicallyAccessedMembers(DynamicallyAccessedMemberTypes.All)]
-#endif
-      P>(PropertyInfo<P> propertyInfo, P oldValue, P newValue, bool markDirty)
->>>>>>> 32ec3ae2
+    private void LoadPropertyValue<[DynamicallyAccessedMembers(DynamicallyAccessedMemberTypes.All)] P>(PropertyInfo<P> propertyInfo, P? oldValue, P? newValue, bool markDirty)
     {
       var valuesDiffer = ValuesDiffer(propertyInfo, newValue, oldValue);
 
@@ -3592,16 +3264,8 @@
     /// <typeparam name="R"></typeparam>
     /// <param name="property"></param>
     /// <param name="factory"></param>
-<<<<<<< HEAD
     /// <exception cref="ArgumentNullException"><paramref name="property"/> or <paramref name="factory"/> is <see langword="null"/>.</exception>
-    protected void LoadPropertyAsync<R>(PropertyInfo<R> property, Task<R> factory)
-=======
-    protected void LoadPropertyAsync<
-#if NET8_0_OR_GREATER
-      [DynamicallyAccessedMembers(DynamicallyAccessedMemberTypes.All)]
-#endif
-      R>(PropertyInfo<R> property, Task<R> factory)
->>>>>>> 32ec3ae2
+    protected void LoadPropertyAsync<[DynamicallyAccessedMembers(DynamicallyAccessedMemberTypes.All)] R>(PropertyInfo<R> property, Task<R> factory)
     {
       if (property is null)
         throw new ArgumentNullException(nameof(property));
@@ -4073,15 +3737,7 @@
       return ReadProperty(propertyInfo);
     }
 
-<<<<<<< HEAD
-    P? IManageProperties.ReadProperty<P>(PropertyInfo<P> propertyInfo) where P : default
-=======
-    P IManageProperties.ReadProperty<
-#if NET8_0_OR_GREATER
-      [DynamicallyAccessedMembers(DynamicallyAccessedMemberTypes.All)]
-#endif
-      P>(PropertyInfo<P> propertyInfo)
->>>>>>> 32ec3ae2
+    P? IManageProperties.ReadProperty<[DynamicallyAccessedMembers(DynamicallyAccessedMemberTypes.All)] P>(PropertyInfo<P> propertyInfo) where P : default
     {
       return ReadProperty<P>(propertyInfo);
     }
