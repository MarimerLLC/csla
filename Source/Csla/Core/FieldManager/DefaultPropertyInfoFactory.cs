﻿//-----------------------------------------------------------------------
// <copyright file="DefaultPropertyInfoFactory.cs" company="Marimer LLC">
//     Copyright (c) Marimer LLC. All rights reserved.
//     Website: https://cslanet.com
// </copyright>
// <summary>Creates PropertyInfo objects.</summary>
//-----------------------------------------------------------------------

namespace Csla.Core.FieldManager
{
  /// <summary>
  /// Creates PropertyInfo objects.
  /// </summary>
  internal class DefaultPropertyInfoFactory : IPropertyInfoFactory
  {
    /// <inheritdoc />
    public PropertyInfo<T> Create<T>(Type containingType, string name)
    {
<<<<<<< HEAD
      return Create<T>(containingType, name, friendlyName: null);
=======
      return new PropertyInfo<T>(name, null, containingType, PropertyInfo<T>.DataBindingFriendlyDefault(), RelationshipTypes.None, null);
>>>>>>> 8fa7d489
    }

    /// <inheritdoc />
    public PropertyInfo<T> Create<T>(Type containingType, string name, string? friendlyName)
    {
<<<<<<< HEAD
      return Create<T>(containingType, name, friendlyName, RelationshipTypes.None);
=======
      return new PropertyInfo<T>(name, friendlyName, containingType, PropertyInfo<T>.DataBindingFriendlyDefault(), RelationshipTypes.None, null);
>>>>>>> 8fa7d489
    }

    /// <inheritdoc />
    public PropertyInfo<T> Create<T>(Type containingType, string name, string? friendlyName, RelationshipTypes relationship)
    {
<<<<<<< HEAD
      return Create<T>(containingType, name, friendlyName, PropertyInfo<T>.DataBindingFriendlyDefault(), relationship);
=======
      return new PropertyInfo<T>(name, friendlyName, containingType, PropertyInfo<T>.DataBindingFriendlyDefault(), relationship, null);
>>>>>>> 8fa7d489
    }

    /// <inheritdoc />
    public PropertyInfo<T> Create<T>(Type containingType, string name, string? friendlyName, T? defaultValue)
    {
<<<<<<< HEAD
      return Create<T>(containingType, name, friendlyName, defaultValue, RelationshipTypes.None);
=======
      return new PropertyInfo<T>(name, friendlyName, containingType, defaultValue, RelationshipTypes.None, null);
>>>>>>> 8fa7d489
    }

    /// <inheritdoc />
    public PropertyInfo<T> Create<T>(Type containingType, string name, string? friendlyName, T? defaultValue, RelationshipTypes relationship)
    {
<<<<<<< HEAD
      if (containingType is null)
        throw new ArgumentNullException(nameof(containingType));
      if (name is null)
        throw new ArgumentNullException(nameof(name));

      return new PropertyInfo<T>(name, friendlyName, containingType, defaultValue, relationship);
=======
      return new PropertyInfo<T>(name, friendlyName, containingType, defaultValue, relationship, null);
    }

    /// <summary>
    /// Creates a new instance of PropertyInfo.
    /// </summary>
    /// <param name="containingType">
    /// Type of business class that contains the property
    /// declaration.
    /// </param>
    /// <param name="name">Name of the property.</param>
    /// <param name="isSerializable">If property is serializable</param>
    public PropertyInfo<T> Create<T>(Type containingType, string name, bool isSerializable)
    {
      return new PropertyInfo<T>(name, null, containingType, PropertyInfo<T>.DataBindingFriendlyDefault(), RelationshipTypes.None, isSerializable);
    }

    /// <summary>
    /// Creates a new instance of PropertyInfo.
    /// </summary>
    /// <param name="containingType">
    /// Type of business class that contains the property
    /// declaration.
    /// </param>
    /// <param name="name">Name of the property.</param>
    /// <param name="friendlyName">
    /// Friendly display name for the property.
    /// </param>
    /// <param name="isSerializable">If property is serializable</param>
    public PropertyInfo<T> Create<T>(Type containingType, string name, string friendlyName, bool isSerializable)
    {
      return new PropertyInfo<T>(name, friendlyName, containingType, PropertyInfo<T>.DataBindingFriendlyDefault(), RelationshipTypes.None, isSerializable);
    }

    /// <summary>
    /// Creates a new instance of PropertyInfo.
    /// </summary>
    /// <param name="containingType">
    /// Type of business class that contains the property
    /// declaration.
    /// </param>
    /// <param name="name">Name of the property.</param>
    /// <param name="friendlyName">
    /// Friendly display name for the property.
    /// </param>
    /// <param name="relationship">Relationship with
    /// referenced object.</param>
    /// <param name="isSerializable">If property is serializable</param>
    public PropertyInfo<T> Create<T>(Type containingType, string name, string friendlyName, RelationshipTypes relationship, bool isSerializable)
    {
      return new PropertyInfo<T>(name, friendlyName, containingType, PropertyInfo<T>.DataBindingFriendlyDefault(), relationship, isSerializable);
    }

    /// <summary>
    /// Creates a new instance of PropertyInfo.
    /// </summary>
    /// <param name="containingType">
    /// Type of business class that contains the property
    /// declaration.
    /// </param>
    /// <param name="name">Name of the property.</param>
    /// <param name="friendlyName">
    /// Friendly display name for the property.
    /// </param>
    /// <param name="defaultValue">
    /// Default value for the property.
    /// </param>
    /// <param name="isSerializable">If property is serializable</param>
    public PropertyInfo<T> Create<T>(Type containingType, string name, string friendlyName, T defaultValue, bool isSerializable)
    {
      return new PropertyInfo<T>(name, friendlyName, containingType, defaultValue, RelationshipTypes.None, isSerializable);
    }

    /// <summary>
    /// Creates a new instance of PropertyInfo.
    /// </summary>
    /// <param name="containingType">
    /// Type of business class that contains the property
    /// declaration.
    /// </param>
    /// <param name="name">Name of the property.</param>
    /// <param name="friendlyName">
    /// Friendly display name for the property.
    /// </param>
    /// <param name="defaultValue">
    /// Default value for the property.
    /// </param>
    /// <param name="relationship">Relationship with
    /// referenced object.</param>
    /// <param name="isSerializable">If property is serializable</param>
    public PropertyInfo<T> Create<T>(Type containingType, string name, string friendlyName, T defaultValue, RelationshipTypes relationship, bool isSerializable)
    {
      return new PropertyInfo<T>(name, friendlyName, containingType, defaultValue, relationship, isSerializable);
>>>>>>> 8fa7d489
    }
  }
}<|MERGE_RESOLUTION|>--- conflicted
+++ resolved
@@ -16,148 +16,71 @@
     /// <inheritdoc />
     public PropertyInfo<T> Create<T>(Type containingType, string name)
     {
-<<<<<<< HEAD
       return Create<T>(containingType, name, friendlyName: null);
-=======
-      return new PropertyInfo<T>(name, null, containingType, PropertyInfo<T>.DataBindingFriendlyDefault(), RelationshipTypes.None, null);
->>>>>>> 8fa7d489
+    }
+
+    /// <inheritdoc />
+    public PropertyInfo<T> Create<T>(Type containingType, string name, bool isSerializable)
+    {
+      return Create<T>(containingType, name, null, isSerializable);
+    }
+
+    /// <inheritdoc />
+    public PropertyInfo<T> Create<T>(Type containingType, string name, string? friendlyName, bool isSerializable)
+    {
+      return Create<T>(containingType, name, friendlyName, RelationshipTypes.None, isSerializable);
+    }
+
+    /// <inheritdoc />
+    public PropertyInfo<T> Create<T>(Type containingType, string name, string? friendlyName, RelationshipTypes relationship, bool isSerializable)
+    {
+      return Create<T>(containingType, name, friendlyName, PropertyInfo<T>.DataBindingFriendlyDefault(), relationship, isSerializable);
+    }
+
+    /// <inheritdoc />
+    public PropertyInfo<T> Create<T>(Type containingType, string name, string? friendlyName, T? defaultValue, bool isSerializable)
+    {
+      return Create<T>(containingType, name, friendlyName, defaultValue, RelationshipTypes.None, isSerializable);
     }
 
     /// <inheritdoc />
     public PropertyInfo<T> Create<T>(Type containingType, string name, string? friendlyName)
     {
-<<<<<<< HEAD
       return Create<T>(containingType, name, friendlyName, RelationshipTypes.None);
-=======
-      return new PropertyInfo<T>(name, friendlyName, containingType, PropertyInfo<T>.DataBindingFriendlyDefault(), RelationshipTypes.None, null);
->>>>>>> 8fa7d489
     }
 
     /// <inheritdoc />
     public PropertyInfo<T> Create<T>(Type containingType, string name, string? friendlyName, RelationshipTypes relationship)
     {
-<<<<<<< HEAD
       return Create<T>(containingType, name, friendlyName, PropertyInfo<T>.DataBindingFriendlyDefault(), relationship);
-=======
-      return new PropertyInfo<T>(name, friendlyName, containingType, PropertyInfo<T>.DataBindingFriendlyDefault(), relationship, null);
->>>>>>> 8fa7d489
     }
 
     /// <inheritdoc />
     public PropertyInfo<T> Create<T>(Type containingType, string name, string? friendlyName, T? defaultValue)
     {
-<<<<<<< HEAD
       return Create<T>(containingType, name, friendlyName, defaultValue, RelationshipTypes.None);
-=======
-      return new PropertyInfo<T>(name, friendlyName, containingType, defaultValue, RelationshipTypes.None, null);
->>>>>>> 8fa7d489
     }
 
     /// <inheritdoc />
     public PropertyInfo<T> Create<T>(Type containingType, string name, string? friendlyName, T? defaultValue, RelationshipTypes relationship)
     {
-<<<<<<< HEAD
+      return Create<T>(containingType, name, friendlyName, defaultValue, relationship, null);
+    }
+
+    /// <inheritdoc />
+    public PropertyInfo<T> Create<T>(Type containingType, string name, string? friendlyName, T? defaultValue, RelationshipTypes relationship, bool isSerializable)
+    {
+      return Create<T>(containingType, name, friendlyName, defaultValue, relationship, (bool?)isSerializable);
+    }
+
+    private PropertyInfo<T> Create<T>(Type containingType, string name, string ?friendlyName, T? defaultValue, RelationshipTypes relationship, bool? isSerializable)
+    {
       if (containingType is null)
         throw new ArgumentNullException(nameof(containingType));
       if (name is null)
         throw new ArgumentNullException(nameof(name));
 
-      return new PropertyInfo<T>(name, friendlyName, containingType, defaultValue, relationship);
-=======
-      return new PropertyInfo<T>(name, friendlyName, containingType, defaultValue, relationship, null);
-    }
-
-    /// <summary>
-    /// Creates a new instance of PropertyInfo.
-    /// </summary>
-    /// <param name="containingType">
-    /// Type of business class that contains the property
-    /// declaration.
-    /// </param>
-    /// <param name="name">Name of the property.</param>
-    /// <param name="isSerializable">If property is serializable</param>
-    public PropertyInfo<T> Create<T>(Type containingType, string name, bool isSerializable)
-    {
-      return new PropertyInfo<T>(name, null, containingType, PropertyInfo<T>.DataBindingFriendlyDefault(), RelationshipTypes.None, isSerializable);
-    }
-
-    /// <summary>
-    /// Creates a new instance of PropertyInfo.
-    /// </summary>
-    /// <param name="containingType">
-    /// Type of business class that contains the property
-    /// declaration.
-    /// </param>
-    /// <param name="name">Name of the property.</param>
-    /// <param name="friendlyName">
-    /// Friendly display name for the property.
-    /// </param>
-    /// <param name="isSerializable">If property is serializable</param>
-    public PropertyInfo<T> Create<T>(Type containingType, string name, string friendlyName, bool isSerializable)
-    {
-      return new PropertyInfo<T>(name, friendlyName, containingType, PropertyInfo<T>.DataBindingFriendlyDefault(), RelationshipTypes.None, isSerializable);
-    }
-
-    /// <summary>
-    /// Creates a new instance of PropertyInfo.
-    /// </summary>
-    /// <param name="containingType">
-    /// Type of business class that contains the property
-    /// declaration.
-    /// </param>
-    /// <param name="name">Name of the property.</param>
-    /// <param name="friendlyName">
-    /// Friendly display name for the property.
-    /// </param>
-    /// <param name="relationship">Relationship with
-    /// referenced object.</param>
-    /// <param name="isSerializable">If property is serializable</param>
-    public PropertyInfo<T> Create<T>(Type containingType, string name, string friendlyName, RelationshipTypes relationship, bool isSerializable)
-    {
-      return new PropertyInfo<T>(name, friendlyName, containingType, PropertyInfo<T>.DataBindingFriendlyDefault(), relationship, isSerializable);
-    }
-
-    /// <summary>
-    /// Creates a new instance of PropertyInfo.
-    /// </summary>
-    /// <param name="containingType">
-    /// Type of business class that contains the property
-    /// declaration.
-    /// </param>
-    /// <param name="name">Name of the property.</param>
-    /// <param name="friendlyName">
-    /// Friendly display name for the property.
-    /// </param>
-    /// <param name="defaultValue">
-    /// Default value for the property.
-    /// </param>
-    /// <param name="isSerializable">If property is serializable</param>
-    public PropertyInfo<T> Create<T>(Type containingType, string name, string friendlyName, T defaultValue, bool isSerializable)
-    {
-      return new PropertyInfo<T>(name, friendlyName, containingType, defaultValue, RelationshipTypes.None, isSerializable);
-    }
-
-    /// <summary>
-    /// Creates a new instance of PropertyInfo.
-    /// </summary>
-    /// <param name="containingType">
-    /// Type of business class that contains the property
-    /// declaration.
-    /// </param>
-    /// <param name="name">Name of the property.</param>
-    /// <param name="friendlyName">
-    /// Friendly display name for the property.
-    /// </param>
-    /// <param name="defaultValue">
-    /// Default value for the property.
-    /// </param>
-    /// <param name="relationship">Relationship with
-    /// referenced object.</param>
-    /// <param name="isSerializable">If property is serializable</param>
-    public PropertyInfo<T> Create<T>(Type containingType, string name, string friendlyName, T defaultValue, RelationshipTypes relationship, bool isSerializable)
-    {
       return new PropertyInfo<T>(name, friendlyName, containingType, defaultValue, relationship, isSerializable);
->>>>>>> 8fa7d489
     }
   }
 }