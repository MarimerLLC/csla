//-----------------------------------------------------------------------
// <copyright file="FieldData.cs" company="Marimer LLC">
//     Copyright (c) Marimer LLC. All rights reserved.
//     Website: https://cslanet.com
// </copyright>
// <summary>Contains a field value and related metadata.</summary>
//-----------------------------------------------------------------------

using System.ComponentModel;
using System.ComponentModel.DataAnnotations;
using System.Diagnostics.CodeAnalysis;
using Csla.Serialization.Mobile;

namespace Csla.Core.FieldManager
{
  /// <summary>
  /// Contains a field value and related metadata.
  /// </summary>
  /// <typeparam name="T">Type of field value contained.</typeparam>
  [Serializable]
  public class FieldData<
#if NET8_0_OR_GREATER
    [DynamicallyAccessedMembers(DynamicallyAccessedMemberTypes.All)]
#endif
    T> : IFieldData<T>
  {
<<<<<<< HEAD
    [NonSerialized]
    [NotUndoable]
    private readonly bool _isChild = typeof(T).IsAssignableFrom(typeof(IMobileObject));
    private T? _data;
=======
    private T _data;
>>>>>>> be1bc744
    private bool _isDirty;

    /// <summary>
    /// Creates a new instance of the object.
    /// </summary>
    [Obsolete(MobileFormatter.DefaultCtorObsoleteMessage, error: true)]
#pragma warning disable CS8618 // Non-nullable field must contain a non-null value when exiting constructor. Consider adding the 'required' modifier or declaring as nullable. It's okay to suppress because it can't be used by user code
    public FieldData() 
    {
      IsSerializable = true;
    }
#pragma warning restore CS8618 // Non-nullable field must contain a non-null value when exiting constructor. Consider adding the 'required' modifier or declaring as nullable.

    /// <summary>
    /// Creates a new instance of the object.
    /// </summary>
    /// <param name="name">
    /// Name of the field.
    /// </param>
    /// <param name="isSerializable">If property is serializable</param>
    /// <exception cref="ArgumentNullException"><paramref name="name"/> is <see langword="null"/>.</exception>
    public FieldData(string name, bool isSerializable)
    {
      Name = name ?? throw new ArgumentNullException(nameof(name));
      IsSerializable = isSerializable;
    }

    /// <summary>
    /// Gets the name of the field.
    /// </summary>
    public string Name { get; private set; }

    /// <summary>
    /// Gets or sets the value of the field.
    /// </summary>
    public virtual T? Value
    {
      get
      {
        return _data;
      }
      set
      {
        _data = value;
        _isDirty = true;
      }
    }

    object? IFieldData.Value
    {
      get
      {
        return Value;
      }
      set
      {
        if (value == null)
          Value = default(T);
        else
          Value = (T)value;
      }
    }
    /// <summary>
    /// Gets a value indicating whether this field
    /// references a serializable property.
    /// </summary>
    public bool IsSerializable { get; private set; }

    bool ITrackStatus.IsDeleted
    {
      get
      {
        if (_data is ITrackStatus child)
          return child.IsDeleted;
        else
          return false;
      }
    }

    bool ITrackStatus.IsSavable
    {
      get { return true; }
    }

    bool ITrackStatus.IsChild
    {
      get
      {
        if (_data is ITrackStatus child)
          return child.IsChild;
        else
          return false;
      }
    }

    /// <summary>
    /// Gets a value indicating whether the field
    /// has been changed.
    /// </summary>
    public virtual bool IsSelfDirty
    {
      get { return IsDirty; }
    }

    /// <summary>
    /// Gets a value indicating whether the field
    /// has been changed.
    /// </summary>
    public virtual bool IsDirty
    {
      get
      {
        if (_data is ITrackStatus child)
          return child.IsDirty;
        else
          return _isDirty;
      }
    }

    /// <summary>
    /// Marks the field as unchanged.
    /// </summary>
    public virtual void MarkClean()
    {
      _isDirty = false;
    }

    bool ITrackStatus.IsNew
    {
      get
      {
        if (_data is ITrackStatus child)
          return child.IsNew;
        else
          return false;
      }
    }

    bool ITrackStatus.IsSelfValid
    {
      get { return IsValid; }
    }

    bool ITrackStatus.IsValid
    {
      get { return IsValid; }
    }

    /// <summary>
    /// Gets a value indicating whether this field
    /// is considered valid.
    /// </summary>
    protected virtual bool IsValid
    {
      get
      {
        if (_data is ITrackStatus child)
          return child.IsValid;
        else
          return true;
      }
    }

    event BusyChangedEventHandler? INotifyBusy.BusyChanged
    {
      add { throw new NotImplementedException(); }
      remove { throw new NotImplementedException(); }
    }

    /// <summary>
    /// Gets a value indicating whether this object or
    /// any of its child objects are busy.
    /// </summary>
    [Browsable(false)]
    [Display(AutoGenerateField = false)]
    [ScaffoldColumn(false)]
    public bool IsBusy
    {
      get
      {
        bool isBusy = false;
        if (_data is ITrackStatus child)
          isBusy = child.IsBusy;

        return isBusy;
      }
    }

    bool INotifyBusy.IsSelfBusy
    {
      get { return IsBusy; }
    }

    T? IFieldData<T>.Value { get => Value; set => Value = value; }

    string IFieldData.Name => Name;

    bool ITrackStatus.IsDirty => IsDirty;

    bool ITrackStatus.IsSelfDirty => IsDirty;

    bool INotifyBusy.IsBusy => IsBusy;

    [NotUndoable]
    [NonSerialized]
    private EventHandler<ErrorEventArgs>? _unhandledAsyncException;

    /// <summary>
    /// Event indicating that an exception occurred on
    /// a background thread.
    /// </summary>
    public event EventHandler<ErrorEventArgs>? UnhandledAsyncException
    {
      add { _unhandledAsyncException = (EventHandler<ErrorEventArgs>?)Delegate.Combine(_unhandledAsyncException, value); }
      remove { _unhandledAsyncException = (EventHandler<ErrorEventArgs>?)Delegate.Remove(_unhandledAsyncException, value); }
    }

    event EventHandler<ErrorEventArgs>? INotifyUnhandledAsyncException.UnhandledAsyncException
    {
      add { _unhandledAsyncException = (EventHandler<ErrorEventArgs>?)Delegate.Combine(_unhandledAsyncException, value); }
      remove { _unhandledAsyncException = (EventHandler<ErrorEventArgs>?)Delegate.Remove(_unhandledAsyncException, value); }
    }

    void IFieldData.MarkClean()
    {
      MarkClean();
    }

    private static bool IsFieldSerializable(MobileFormatter formatter)
    {
      return formatter.IsTypeSerializable(typeof(T));
    }

    void IMobileObject.GetState(SerializationInfo info)
    { }

    void IMobileObject.GetChildren(SerializationInfo info, MobileFormatter formatter)
    {
      bool isSerializable = IsFieldSerializable(formatter);
      info.AddValue("_name", Name);
      if (isSerializable)
      {
<<<<<<< HEAD
        info.AddValue("_name", Name);
        SerializationInfo childInfo = formatter.SerializeObject((IMobileObject)_data!);
=======
        SerializationInfo childInfo = formatter.SerializeObject(_data);
>>>>>>> be1bc744
        info.AddChild(Name, childInfo.ReferenceId, _isDirty);
      }
      else
      {
<<<<<<< HEAD
        Name = info.GetValue<string>("_name")!;
        _data = info.GetValue<T>("_data");
        _isDirty = info.GetValue<bool>("_isDirty");
=======
        info.AddValue("_data", _data);
        info.AddValue("_isDirty", _isDirty);
>>>>>>> be1bc744
      }
    }

    void IMobileObject.SetState(SerializationInfo info)
    { }

    void IMobileObject.SetChildren(SerializationInfo info, MobileFormatter formatter)
    {
      bool isSerializable = IsFieldSerializable(formatter);
      Name = info.GetValue<string>("_name");
      if (isSerializable)
      {
<<<<<<< HEAD
        Name = info.GetValue<string>("_name")!;
=======
>>>>>>> be1bc744
        SerializationInfo.ChildData childData = info.Children[Name];
        _data = (T?)formatter.GetObject(childData.ReferenceId);
      }
      else
      {
        _data = info.GetValue<T>("_data");
        _isDirty = info.GetValue<bool>("_isDirty");
      }
    }
  }
}<|MERGE_RESOLUTION|>--- conflicted
+++ resolved
@@ -24,14 +24,7 @@
 #endif
     T> : IFieldData<T>
   {
-<<<<<<< HEAD
-    [NonSerialized]
-    [NotUndoable]
-    private readonly bool _isChild = typeof(T).IsAssignableFrom(typeof(IMobileObject));
     private T? _data;
-=======
-    private T _data;
->>>>>>> be1bc744
     private bool _isDirty;
 
     /// <summary>
@@ -274,47 +267,32 @@
       info.AddValue("_name", Name);
       if (isSerializable)
       {
-<<<<<<< HEAD
-        info.AddValue("_name", Name);
-        SerializationInfo childInfo = formatter.SerializeObject((IMobileObject)_data!);
-=======
         SerializationInfo childInfo = formatter.SerializeObject(_data);
->>>>>>> be1bc744
         info.AddChild(Name, childInfo.ReferenceId, _isDirty);
       }
       else
       {
-<<<<<<< HEAD
-        Name = info.GetValue<string>("_name")!;
+        info.AddValue("_data", _data);
+        info.AddValue("_isDirty", _isDirty);
+      }
+    }
+
+    void IMobileObject.SetState(SerializationInfo info)
+    { }
+
+    void IMobileObject.SetChildren(SerializationInfo info, MobileFormatter formatter)
+    {
+      bool isSerializable = IsFieldSerializable(formatter);
+      Name = info.GetRequiredValue<string>("_name");
+      if (isSerializable)
+      {
+        SerializationInfo.ChildData childData = info.Children[Name];
+        _data = (T?)formatter.GetObject(childData.ReferenceId);
+      }
+      else
+      {
         _data = info.GetValue<T>("_data");
         _isDirty = info.GetValue<bool>("_isDirty");
-=======
-        info.AddValue("_data", _data);
-        info.AddValue("_isDirty", _isDirty);
->>>>>>> be1bc744
-      }
-    }
-
-    void IMobileObject.SetState(SerializationInfo info)
-    { }
-
-    void IMobileObject.SetChildren(SerializationInfo info, MobileFormatter formatter)
-    {
-      bool isSerializable = IsFieldSerializable(formatter);
-      Name = info.GetValue<string>("_name");
-      if (isSerializable)
-      {
-<<<<<<< HEAD
-        Name = info.GetValue<string>("_name")!;
-=======
->>>>>>> be1bc744
-        SerializationInfo.ChildData childData = info.Children[Name];
-        _data = (T?)formatter.GetObject(childData.ReferenceId);
-      }
-      else
-      {
-        _data = info.GetValue<T>("_data");
-        _isDirty = info.GetValue<bool>("_isDirty");
       }
     }
   }
