//-----------------------------------------------------------------------
// <copyright file="FieldData.cs" company="Marimer LLC">
//     Copyright (c) Marimer LLC. All rights reserved.
//     Website: https://cslanet.com
// </copyright>
// <summary>Contains a field value and related metadata.</summary>
//-----------------------------------------------------------------------

using System.ComponentModel;
using System.ComponentModel.DataAnnotations;
using Csla.Serialization.Mobile;

namespace Csla.Core.FieldManager
{
  /// <summary>
  /// Contains a field value and related metadata.
  /// </summary>
  /// <typeparam name="T">Type of field value contained.</typeparam>
  [Serializable]
  public class FieldData<T> : IFieldData<T>
  {
    [NonSerialized]
    [NotUndoable]
    private readonly bool _isChild = typeof(T).IsAssignableFrom(typeof(IMobileObject));
    private T? _data;
    private bool _isDirty;

    /// <summary>
    /// Creates a new instance of the object.
    /// </summary>
<<<<<<< HEAD
    [Obsolete(MobileFormatter.DefaultCtorObsoleteMessage, error: true)]
#pragma warning disable CS8618 // Non-nullable field must contain a non-null value when exiting constructor. Consider adding the 'required' modifier or declaring as nullable. It's okay to suppress because it can't be used by user code
    public FieldData() { }
#pragma warning restore CS8618 // Non-nullable field must contain a non-null value when exiting constructor. Consider adding the 'required' modifier or declaring as nullable.
=======
    public FieldData()
    {
      IsSerializable = true;
    }
>>>>>>> 8fa7d489

    /// <summary>
    /// Creates a new instance of the object.
    /// </summary>
    /// <param name="name">
    /// Name of the field.
    /// </param>
<<<<<<< HEAD
    /// <exception cref="ArgumentNullException"><paramref name="name"/> is <see langword="null"/>.</exception>
    public FieldData(string name)
    {
      Name = name ?? throw new ArgumentNullException(nameof(name));
=======
    /// <param name="isSerializable">If property is serializable</param>
    public FieldData(string name, bool isSerializable)
    {
      Name = name;
      IsSerializable = isSerializable;
>>>>>>> 8fa7d489
    }

    /// <summary>
    /// Gets the name of the field.
    /// </summary>
    public string Name { get; private set; }

    /// <summary>
    /// Gets or sets the value of the field.
    /// </summary>
    public virtual T? Value
    {
      get
      {
        return _data;
      }
      set
      {
        _data = value;
        _isDirty = true;
      }
    }

    object? IFieldData.Value
    {
      get
      {
        return Value;
      }
      set
      {
        if (value == null)
          Value = default(T);
        else
          Value = (T)value;
      }
    }
    /// <summary>
    /// Gets a value indicating whether this field
    /// references a serializable property.
    /// </summary>
    public bool IsSerializable { get; private set; }

    bool ITrackStatus.IsDeleted
    {
      get
      {
        if (_data is ITrackStatus child)
          return child.IsDeleted;
        else
          return false;
      }
    }

    bool ITrackStatus.IsSavable
    {
      get { return true; }
    }

    bool ITrackStatus.IsChild
    {
      get
      {
        if (_data is ITrackStatus child)
          return child.IsChild;
        else
          return false;
      }
    }

    /// <summary>
    /// Gets a value indicating whether the field
    /// has been changed.
    /// </summary>
    public virtual bool IsSelfDirty
    {
      get { return IsDirty; }
    }

    /// <summary>
    /// Gets a value indicating whether the field
    /// has been changed.
    /// </summary>
    public virtual bool IsDirty
    {
      get
      {
        if (_data is ITrackStatus child)
          return child.IsDirty;
        else
          return _isDirty;
      }
    }

    /// <summary>
    /// Marks the field as unchanged.
    /// </summary>
    public virtual void MarkClean()
    {
      _isDirty = false;
    }

    bool ITrackStatus.IsNew
    {
      get
      {
        if (_data is ITrackStatus child)
          return child.IsNew;
        else
          return false;
      }
    }

    bool ITrackStatus.IsSelfValid
    {
      get { return IsValid; }
    }

    bool ITrackStatus.IsValid
    {
      get { return IsValid; }
    }

    /// <summary>
    /// Gets a value indicating whether this field
    /// is considered valid.
    /// </summary>
    protected virtual bool IsValid
    {
      get
      {
        if (_data is ITrackStatus child)
          return child.IsValid;
        else
          return true;
      }
    }

    event BusyChangedEventHandler INotifyBusy.BusyChanged
    {
      add { throw new NotImplementedException(); }
      remove { throw new NotImplementedException(); }
    }

    /// <summary>
    /// Gets a value indicating whether this object or
    /// any of its child objects are busy.
    /// </summary>
    [Browsable(false)]
    [Display(AutoGenerateField = false)]
    [ScaffoldColumn(false)]
    public bool IsBusy
    {
      get
      {
        bool isBusy = false;
        if (_data is ITrackStatus child)
          isBusy = child.IsBusy;

        return isBusy;
      }
    }

    bool INotifyBusy.IsSelfBusy
    {
      get { return IsBusy; }
    }

    T? IFieldData<T>.Value { get => Value; set => Value = value; }

    string IFieldData.Name => Name;

    bool ITrackStatus.IsDirty => IsDirty;

    bool ITrackStatus.IsSelfDirty => IsDirty;

    bool INotifyBusy.IsBusy => IsBusy;

    [NotUndoable]
    [NonSerialized]
    private EventHandler<ErrorEventArgs>? _unhandledAsyncException;

    /// <summary>
    /// Event indicating that an exception occurred on
    /// a background thread.
    /// </summary>
    public event EventHandler<ErrorEventArgs>? UnhandledAsyncException
    {
      add { _unhandledAsyncException = (EventHandler<ErrorEventArgs>?)Delegate.Combine(_unhandledAsyncException, value); }
      remove { _unhandledAsyncException = (EventHandler<ErrorEventArgs>?)Delegate.Remove(_unhandledAsyncException, value); }
    }

    event EventHandler<ErrorEventArgs>? INotifyUnhandledAsyncException.UnhandledAsyncException
    {
      add { _unhandledAsyncException = (EventHandler<ErrorEventArgs>?)Delegate.Combine(_unhandledAsyncException, value); }
      remove { _unhandledAsyncException = (EventHandler<ErrorEventArgs>?)Delegate.Remove(_unhandledAsyncException, value); }
    }

    void IFieldData.MarkClean()
    {
      MarkClean();
    }

    void IMobileObject.GetState(SerializationInfo info)
    {
      if (!_isChild)
      {
        info.AddValue("_name", Name);
        info.AddValue("_data", _data);
        info.AddValue("_isDirty", _isDirty);
      }
    }

    void IMobileObject.GetChildren(SerializationInfo info, MobileFormatter formatter)
    {
      if (_isChild)
      {
        info.AddValue("_name", Name);
        SerializationInfo childInfo = formatter.SerializeObject((IMobileObject)_data!);
        info.AddChild(Name, childInfo.ReferenceId, _isDirty);
      }
    }

    void IMobileObject.SetState(SerializationInfo info)
    {
      if (!_isChild)
      {
        Name = info.GetValue<string>("_name");
        _data = info.GetValue<T>("_data");
        _isDirty = info.GetValue<bool>("_isDirty");
      }
    }

    void IMobileObject.SetChildren(SerializationInfo info, MobileFormatter formatter)
    {
      if (_isChild)
      {
        Name = info.GetValue<string>("_name");
        SerializationInfo.ChildData childData = info.Children[Name];
        _data = (T)formatter.GetObject(childData.ReferenceId);
      }
    }
  }
}<|MERGE_RESOLUTION|>--- conflicted
+++ resolved
@@ -28,17 +28,13 @@
     /// <summary>
     /// Creates a new instance of the object.
     /// </summary>
-<<<<<<< HEAD
     [Obsolete(MobileFormatter.DefaultCtorObsoleteMessage, error: true)]
 #pragma warning disable CS8618 // Non-nullable field must contain a non-null value when exiting constructor. Consider adding the 'required' modifier or declaring as nullable. It's okay to suppress because it can't be used by user code
-    public FieldData() { }
+    public FieldData() 
+    {
+      IsSerializable = true;
+    }
 #pragma warning restore CS8618 // Non-nullable field must contain a non-null value when exiting constructor. Consider adding the 'required' modifier or declaring as nullable.
-=======
-    public FieldData()
-    {
-      IsSerializable = true;
-    }
->>>>>>> 8fa7d489
 
     /// <summary>
     /// Creates a new instance of the object.
@@ -46,18 +42,12 @@
     /// <param name="name">
     /// Name of the field.
     /// </param>
-<<<<<<< HEAD
+    /// <param name="isSerializable">If property is serializable</param>
     /// <exception cref="ArgumentNullException"><paramref name="name"/> is <see langword="null"/>.</exception>
-    public FieldData(string name)
+    public FieldData(string name, bool isSerializable)
     {
       Name = name ?? throw new ArgumentNullException(nameof(name));
-=======
-    /// <param name="isSerializable">If property is serializable</param>
-    public FieldData(string name, bool isSerializable)
-    {
-      Name = name;
       IsSerializable = isSerializable;
->>>>>>> 8fa7d489
     }
 
     /// <summary>
