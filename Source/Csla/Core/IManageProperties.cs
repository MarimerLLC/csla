﻿//-----------------------------------------------------------------------
// <copyright file="IManageProperties.cs" company="Marimer LLC">
//     Copyright (c) Marimer LLC. All rights reserved.
//     Website: https://cslanet.com
// </copyright>
// <summary>no summary</summary>
//-----------------------------------------------------------------------

using System.Diagnostics.CodeAnalysis;

namespace Csla.Core
{
  internal interface IManageProperties
  {
    bool HasManagedProperties { get; }
    bool FieldExists(IPropertyInfo property);
    List<IPropertyInfo> GetManagedProperties();
<<<<<<< HEAD
    object? GetProperty(IPropertyInfo propertyInfo);
    object? LazyGetProperty<P>(PropertyInfo<P> propertyInfo, Func<P> valueGenerator);
    object? LazyGetPropertyAsync<P>(PropertyInfo<P> propertyInfo, Task<P> factory);
    object? ReadProperty(IPropertyInfo propertyInfo);
    P? ReadProperty<P>(PropertyInfo<P> propertyInfo);
    P? LazyReadProperty<P>(PropertyInfo<P> propertyInfo, Func<P> valueGenerator);
    P? LazyReadPropertyAsync<P>(PropertyInfo<P> propertyInfo, Task<P> factory);
    void SetProperty(IPropertyInfo propertyInfo, object? newValue);
    void LoadProperty(IPropertyInfo propertyInfo, object? newValue);
    bool LoadPropertyMarkDirty(IPropertyInfo propertyInfo, object? newValue);
    void LoadProperty<P>(PropertyInfo<P> propertyInfo, P? newValue);
=======
    object GetProperty(IPropertyInfo propertyInfo);
    object LazyGetProperty<
#if NET8_0_OR_GREATER
      [DynamicallyAccessedMembers(DynamicallyAccessedMemberTypes.All)]
#endif
      P>(PropertyInfo<P> propertyInfo, Func<P> valueGenerator);
    object LazyGetPropertyAsync<
#if NET8_0_OR_GREATER
      [DynamicallyAccessedMembers(DynamicallyAccessedMemberTypes.All)]
#endif
      P>(PropertyInfo<P> propertyInfo, Task<P> factory);
    object ReadProperty(IPropertyInfo propertyInfo);
    P ReadProperty<
#if NET8_0_OR_GREATER
      [DynamicallyAccessedMembers(DynamicallyAccessedMemberTypes.All)]
#endif
      P>(PropertyInfo<P> propertyInfo);
    P LazyReadProperty<
#if NET8_0_OR_GREATER
      [DynamicallyAccessedMembers(DynamicallyAccessedMemberTypes.All)]
#endif
      P>(PropertyInfo<P> propertyInfo, Func<P> valueGenerator);
    P LazyReadPropertyAsync<
#if NET8_0_OR_GREATER
      [DynamicallyAccessedMembers(DynamicallyAccessedMemberTypes.All)]
#endif
      P>(PropertyInfo<P> propertyInfo, Task<P> factory);
    void SetProperty(IPropertyInfo propertyInfo, object newValue);
    void LoadProperty(IPropertyInfo propertyInfo, object newValue);
    bool LoadPropertyMarkDirty(IPropertyInfo propertyInfo, object newValue);
    void LoadProperty<
#if NET8_0_OR_GREATER
      [DynamicallyAccessedMembers(DynamicallyAccessedMemberTypes.All)]
#endif
      P>(PropertyInfo<P> propertyInfo, P newValue);
>>>>>>> 32ec3ae2
    List<object> GetChildren();
  }
}<|MERGE_RESOLUTION|>--- conflicted
+++ resolved
@@ -15,55 +15,17 @@
     bool HasManagedProperties { get; }
     bool FieldExists(IPropertyInfo property);
     List<IPropertyInfo> GetManagedProperties();
-<<<<<<< HEAD
     object? GetProperty(IPropertyInfo propertyInfo);
-    object? LazyGetProperty<P>(PropertyInfo<P> propertyInfo, Func<P> valueGenerator);
-    object? LazyGetPropertyAsync<P>(PropertyInfo<P> propertyInfo, Task<P> factory);
+    object? LazyGetProperty<[DynamicallyAccessedMembers(DynamicallyAccessedMemberTypes.All)] P>(PropertyInfo<P> propertyInfo, Func<P> valueGenerator);
+    object? LazyGetPropertyAsync<[DynamicallyAccessedMembers(DynamicallyAccessedMemberTypes.All)] P>(PropertyInfo<P> propertyInfo, Task<P> factory);
     object? ReadProperty(IPropertyInfo propertyInfo);
-    P? ReadProperty<P>(PropertyInfo<P> propertyInfo);
-    P? LazyReadProperty<P>(PropertyInfo<P> propertyInfo, Func<P> valueGenerator);
-    P? LazyReadPropertyAsync<P>(PropertyInfo<P> propertyInfo, Task<P> factory);
+    P? ReadProperty<[DynamicallyAccessedMembers(DynamicallyAccessedMemberTypes.All)] P>(PropertyInfo<P> propertyInfo);
+    P? LazyReadProperty<[DynamicallyAccessedMembers(DynamicallyAccessedMemberTypes.All)] P>(PropertyInfo<P> propertyInfo, Func<P> valueGenerator);
+    P? LazyReadPropertyAsync<[DynamicallyAccessedMembers(DynamicallyAccessedMemberTypes.All)] P>(PropertyInfo<P> propertyInfo, Task<P> factory);
     void SetProperty(IPropertyInfo propertyInfo, object? newValue);
     void LoadProperty(IPropertyInfo propertyInfo, object? newValue);
     bool LoadPropertyMarkDirty(IPropertyInfo propertyInfo, object? newValue);
-    void LoadProperty<P>(PropertyInfo<P> propertyInfo, P? newValue);
-=======
-    object GetProperty(IPropertyInfo propertyInfo);
-    object LazyGetProperty<
-#if NET8_0_OR_GREATER
-      [DynamicallyAccessedMembers(DynamicallyAccessedMemberTypes.All)]
-#endif
-      P>(PropertyInfo<P> propertyInfo, Func<P> valueGenerator);
-    object LazyGetPropertyAsync<
-#if NET8_0_OR_GREATER
-      [DynamicallyAccessedMembers(DynamicallyAccessedMemberTypes.All)]
-#endif
-      P>(PropertyInfo<P> propertyInfo, Task<P> factory);
-    object ReadProperty(IPropertyInfo propertyInfo);
-    P ReadProperty<
-#if NET8_0_OR_GREATER
-      [DynamicallyAccessedMembers(DynamicallyAccessedMemberTypes.All)]
-#endif
-      P>(PropertyInfo<P> propertyInfo);
-    P LazyReadProperty<
-#if NET8_0_OR_GREATER
-      [DynamicallyAccessedMembers(DynamicallyAccessedMemberTypes.All)]
-#endif
-      P>(PropertyInfo<P> propertyInfo, Func<P> valueGenerator);
-    P LazyReadPropertyAsync<
-#if NET8_0_OR_GREATER
-      [DynamicallyAccessedMembers(DynamicallyAccessedMemberTypes.All)]
-#endif
-      P>(PropertyInfo<P> propertyInfo, Task<P> factory);
-    void SetProperty(IPropertyInfo propertyInfo, object newValue);
-    void LoadProperty(IPropertyInfo propertyInfo, object newValue);
-    bool LoadPropertyMarkDirty(IPropertyInfo propertyInfo, object newValue);
-    void LoadProperty<
-#if NET8_0_OR_GREATER
-      [DynamicallyAccessedMembers(DynamicallyAccessedMemberTypes.All)]
-#endif
-      P>(PropertyInfo<P> propertyInfo, P newValue);
->>>>>>> 32ec3ae2
+    void LoadProperty<[DynamicallyAccessedMembers(DynamicallyAccessedMemberTypes.All)] P>(PropertyInfo<P> propertyInfo, P? newValue);
     List<object> GetChildren();
   }
 }