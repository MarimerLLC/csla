--- conflicted
+++ resolved
@@ -20,24 +20,16 @@
     /// wants to be removed from the collection.
     /// </summary>
     /// <param name="child">The child object to remove.</param>
-<<<<<<< HEAD
     /// <exception cref="ArgumentNullException"><paramref name="child"/> is <see langword="null"/>.</exception>
-    void RemoveChild(IEditableBusinessObject child);
-=======
     Task RemoveChild(IEditableBusinessObject child);
->>>>>>> dbd0b597
     /// <summary>
     /// Override this method to be notified when a child object's
     /// <see cref="Core.BusinessBase.ApplyEdit" /> method has
     /// completed.
     /// </summary>
     /// <param name="child">The child object that was edited.</param>
-<<<<<<< HEAD
     /// <exception cref="ArgumentNullException"><paramref name="child"/> is <see langword="null"/>.</exception>
-    void ApplyEditChild(IEditableBusinessObject child);
-=======
     Task ApplyEditChild(IEditableBusinessObject child);
->>>>>>> dbd0b597
     /// <summary>
     /// Provide access to the parent reference for use
     /// in child object code.
