--- conflicted
+++ resolved
@@ -84,12 +84,8 @@
     /// </param>
     /// <param name="relationship">Relationship with
     /// referenced object.</param>
-<<<<<<< HEAD
     /// <exception cref="ArgumentNullException"><paramref name="containingType"/> or <paramref name="name"/> is <see langword="null"/>.</exception>
     PropertyInfo<T> Create<T>(Type containingType, string name, string? friendlyName, T? defaultValue, RelationshipTypes relationship);
-=======
-    PropertyInfo<T> Create<T>(Type containingType, string name, string friendlyName, T defaultValue, RelationshipTypes relationship);
-
     /// <summary>
     /// Creates a new instance of PropertyInfo.
     /// </summary>
@@ -99,6 +95,7 @@
     /// </param>
     /// <param name="name">Name of the property.</param>
     /// <param name="isSerializable">If property is serializable</param>
+    /// <exception cref="ArgumentNullException"><paramref name="containingType"/> or <paramref name="name"/> is <see langword="null"/>.</exception>
     PropertyInfo<T> Create<T>(Type containingType, string name, bool isSerializable);
     /// <summary>
     /// Creates a new instance of PropertyInfo.
@@ -112,7 +109,8 @@
     /// Friendly display name for the property.
     /// </param>
     /// <param name="isSerializable">If property is serializable</param>
-    PropertyInfo<T> Create<T>(Type containingType, string name, string friendlyName, bool isSerializable);
+    /// <exception cref="ArgumentNullException"><paramref name="containingType"/> or <paramref name="name"/> is <see langword="null"/>.</exception>
+    PropertyInfo<T> Create<T>(Type containingType, string name, string? friendlyName, bool isSerializable);
     /// <summary>
     /// Creates a new instance of PropertyInfo.
     /// </summary>
@@ -127,7 +125,8 @@
     /// <param name="relationship">Relationship with
     /// referenced object.</param>
     /// <param name="isSerializable">If property is serializable</param>
-    PropertyInfo<T> Create<T>(Type containingType, string name, string friendlyName, RelationshipTypes relationship, bool isSerializable);
+    /// <exception cref="ArgumentNullException"><paramref name="containingType"/> or <paramref name="name"/> is <see langword="null"/>.</exception>
+    PropertyInfo<T> Create<T>(Type containingType, string name, string? friendlyName, RelationshipTypes relationship, bool isSerializable);
     /// <summary>
     /// Creates a new instance of PropertyInfo.
     /// </summary>
@@ -143,7 +142,8 @@
     /// Default value for the property.
     /// </param>
     /// <param name="isSerializable">If property is serializable</param>
-    PropertyInfo<T> Create<T>(Type containingType, string name, string friendlyName, T defaultValue, bool isSerializable);
+    /// <exception cref="ArgumentNullException"><paramref name="containingType"/> or <paramref name="name"/> is <see langword="null"/>.</exception>
+    PropertyInfo<T> Create<T>(Type containingType, string name, string? friendlyName, T? defaultValue, bool isSerializable);
     /// <summary>
     /// Creates a new instance of PropertyInfo.
     /// </summary>
@@ -161,7 +161,7 @@
     /// <param name="relationship">Relationship with
     /// referenced object.</param>
     /// <param name="isSerializable">If property is serializable</param>
-    PropertyInfo<T> Create<T>(Type containingType, string name, string friendlyName, T defaultValue, RelationshipTypes relationship, bool isSerializable);
->>>>>>> 8fa7d489
+    /// <exception cref="ArgumentNullException"><paramref name="containingType"/> or <paramref name="name"/> is <see langword="null"/>.</exception>
+    PropertyInfo<T> Create<T>(Type containingType, string name, string? friendlyName, T? defaultValue, RelationshipTypes relationship, bool isSerializable);
   }
 }