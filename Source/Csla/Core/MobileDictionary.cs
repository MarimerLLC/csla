﻿//-----------------------------------------------------------------------
// <copyright file="MobileDictionary.cs" company="Marimer LLC">
//     Copyright (c) Marimer LLC. All rights reserved.
//     Website: https://cslanet.com
// </copyright>
// <summary>Defines a dictionary that can be serialized through</summary>
//-----------------------------------------------------------------------

using System.Diagnostics.CodeAnalysis;
using Csla.Serialization.Mobile;

namespace Csla.Core
{
  /// <summary>
  /// Defines a dictionary that can be serialized through
  /// the SerializationFormatterFactory.GetFormatter().
  /// </summary>
  /// <typeparam name="K">Key value: any primitive or IMobileObject type.</typeparam>
  /// <typeparam name="V">Value: any primitive or IMobileObject type.</typeparam>
  [Serializable]
<<<<<<< HEAD
  public class MobileDictionary<K, V> : Dictionary<K, V>, IMobileObject where K: notnull
=======
  public class MobileDictionary<
#if NET8_0_OR_GREATER
    [DynamicallyAccessedMembers(DynamicallyAccessedMemberTypes.All)]
#endif
    K,
#if NET8_0_OR_GREATER
    [DynamicallyAccessedMembers(DynamicallyAccessedMemberTypes.All)]
#endif
    V> : Dictionary<K, V>, IMobileObject
>>>>>>> 32ec3ae2
  {
    private bool _keyIsMobile;
    private bool _valueIsMobile;

    /// <summary>
    /// Creates an instance of the type.
    /// </summary>
    public MobileDictionary()
    {
      DetermineTypes();
    }

    /// <summary>
    /// Creates an instance of the object based
    /// on the supplied dictionary, whose elements
    /// are copied to the new dictionary.
    /// </summary>
    /// <param name="capacity">The initial number of elements 
    /// the dictionary can contain.</param>
    public MobileDictionary(int capacity)
      : base(capacity)
    {
      DetermineTypes();
    }

    /// <summary>
    /// Creates an instance of the object based
    /// on the supplied dictionary, whose elements
    /// are copied to the new dictionary.
    /// </summary>
    /// <param name="comparer">The comparer to use when
    /// comparing keys.</param>
    public MobileDictionary(IEqualityComparer<K> comparer)
      : base(comparer)
    {
      DetermineTypes();
    }

    /// <summary>
    /// Creates an instance of the object based
    /// on the supplied dictionary, whose elements
    /// are copied to the new dictionary.
    /// </summary>
    /// <param name="dict">Source dictionary.</param>
    /// <exception cref="ArgumentNullException"><paramref name="dict"/> is <see langword="null"/>.</exception>
    public MobileDictionary(Dictionary<K, V> dict)
      : base(dict)
    {
      DetermineTypes();
    }

    /// <summary>
    /// Gets a value indicating whether the
    /// dictionary contains the specified key
    /// value.
    /// </summary>
    /// <param name="key">Key value</param>
    /// <exception cref="ArgumentNullException"><paramref name="key"/> is <see langword="null"/>.</exception>
    public bool Contains(K key)
    {
      if (key is null)
        throw new ArgumentNullException(nameof(key));

      return ContainsKey(key);
    }

    private void DetermineTypes()
    {
      _keyIsMobile = typeof(IMobileObject).IsAssignableFrom(typeof(K));
      _valueIsMobile = typeof(IMobileObject).IsAssignableFrom(typeof(V));
    }

    #region IMobileObject Members

    private const string _keyPrefix = "k";
    private const string _valuePrefix = "v";

    void IMobileObject.GetState(SerializationInfo info)
    {
      info.AddValue("count", Keys.Count);
      GetState(info);
    }

    /// <summary>
    /// Add property values to the serialization stream.
    /// </summary>
    /// <param name="info"></param>
    protected virtual void GetState(SerializationInfo info)
    { }

    void IMobileObject.GetChildren(SerializationInfo info, MobileFormatter formatter)
    {
      int count = 0;
      foreach (var key in Keys)
      {
        if (_keyIsMobile)
        {
          SerializationInfo si = formatter.SerializeObject(key);
          info.AddChild(_keyPrefix + count, si.ReferenceId);
        }
        else
        {
          info.AddValue(_keyPrefix + count, key);
        }

        if (_valueIsMobile)
        {
          SerializationInfo si = formatter.SerializeObject(this[key]);
          info.AddChild(_valuePrefix + count, si.ReferenceId);
        }
        else
        {
          V? value = this[key];
          info.AddValue(_valuePrefix + count, value);
        }
        count++;
      }
    }

    void IMobileObject.SetState(SerializationInfo info)
    {
      SetState(info);
    }

    /// <summary>
    /// Set property values from serialization stream.
    /// </summary>
    /// <param name="info"></param>
    protected virtual void SetState(SerializationInfo info)
    { }

    void IMobileObject.SetChildren(SerializationInfo info, MobileFormatter formatter)
    {
      int count = info.GetValue<int>("count");

      for (int index = 0; index < count; index++)
      {
        K key;
        if (_keyIsMobile)
          key = (K)formatter.GetObject(info.Children[_keyPrefix + index].ReferenceId);
        else
          key = info.GetValue<K>(_keyPrefix + index)!;

        V value;
        if (_valueIsMobile)
          value = (V)formatter.GetObject(info.Children[_valuePrefix + index].ReferenceId);
        else
          value = info.GetValue<V>(_valuePrefix + index)!;

        Add(key, value);
      }
    }

    #endregion
  }
}<|MERGE_RESOLUTION|>--- conflicted
+++ resolved
@@ -18,19 +18,7 @@
   /// <typeparam name="K">Key value: any primitive or IMobileObject type.</typeparam>
   /// <typeparam name="V">Value: any primitive or IMobileObject type.</typeparam>
   [Serializable]
-<<<<<<< HEAD
-  public class MobileDictionary<K, V> : Dictionary<K, V>, IMobileObject where K: notnull
-=======
-  public class MobileDictionary<
-#if NET8_0_OR_GREATER
-    [DynamicallyAccessedMembers(DynamicallyAccessedMemberTypes.All)]
-#endif
-    K,
-#if NET8_0_OR_GREATER
-    [DynamicallyAccessedMembers(DynamicallyAccessedMemberTypes.All)]
-#endif
-    V> : Dictionary<K, V>, IMobileObject
->>>>>>> 32ec3ae2
+  public class MobileDictionary<[DynamicallyAccessedMembers(DynamicallyAccessedMemberTypes.All)] K, [DynamicallyAccessedMembers(DynamicallyAccessedMemberTypes.All)] V> : Dictionary<K, V>, IMobileObject where K: notnull
   {
     private bool _keyIsMobile;
     private bool _valueIsMobile;
