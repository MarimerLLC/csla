--- conflicted
+++ resolved
@@ -49,16 +49,8 @@
     /// <returns>
     /// The provided IPropertyInfo object.
     /// </returns>
-<<<<<<< HEAD
     /// <exception cref="ArgumentNullException"><paramref name="info"/> is <see langword="null"/>.</exception>
-    protected static PropertyInfo<P> RegisterProperty<P>(PropertyInfo<P> info)
-=======
-    protected static PropertyInfo<P> RegisterProperty<
-#if NET8_0_OR_GREATER
-      [DynamicallyAccessedMembers(DynamicallyAccessedMemberTypes.All)]
-#endif
-      P>(PropertyInfo<P> info)
->>>>>>> 32ec3ae2
+    protected static PropertyInfo<P> RegisterProperty<[DynamicallyAccessedMembers(DynamicallyAccessedMemberTypes.All)] P>(PropertyInfo<P> info)
     {
       if (info is null)
         throw new ArgumentNullException(nameof(info));
@@ -72,16 +64,8 @@
     /// </summary>
     /// <typeparam name="P">Type of property</typeparam>
     /// <param name="propertyName">Property name from nameof()</param>
-<<<<<<< HEAD
-    /// <exception cref="ArgumentNullException"><paramref name="propertyName"/> is <see langword="null"/>.</exception>
-    protected static PropertyInfo<P> RegisterProperty<P>(string propertyName)
-=======
-    protected static PropertyInfo<P> RegisterProperty<
-#if NET8_0_OR_GREATER
-      [DynamicallyAccessedMembers(DynamicallyAccessedMemberTypes.All)]
-#endif
-      P>(string propertyName)
->>>>>>> 32ec3ae2
+    /// <exception cref="ArgumentNullException"><paramref name="propertyName"/> is <see langword="null"/>.</exception>
+    protected static PropertyInfo<P> RegisterProperty<[DynamicallyAccessedMembers(DynamicallyAccessedMemberTypes.All)] P>(string propertyName)
     {
       if (propertyName is null)
         throw new ArgumentNullException(nameof(propertyName));
@@ -95,16 +79,8 @@
     /// </summary>
     /// <typeparam name="P">Type of property</typeparam>
     /// <param name="propertyLambdaExpression">Property Expression</param>
-<<<<<<< HEAD
-    /// <exception cref="ArgumentNullException"><paramref name="propertyLambdaExpression"/> is <see langword="null"/>.</exception>
-    protected static PropertyInfo<P> RegisterProperty<P>(Expression<Func<T, object>> propertyLambdaExpression)
-=======
-    protected static PropertyInfo<P> RegisterProperty<
-#if NET8_0_OR_GREATER
-      [DynamicallyAccessedMembers(DynamicallyAccessedMemberTypes.All)]
-#endif
-      P>(Expression<Func<T, object>> propertyLambdaExpression)
->>>>>>> 32ec3ae2
+    /// <exception cref="ArgumentNullException"><paramref name="propertyLambdaExpression"/> is <see langword="null"/>.</exception>
+    protected static PropertyInfo<P> RegisterProperty<[DynamicallyAccessedMembers(DynamicallyAccessedMemberTypes.All)] P>(Expression<Func<T, object>> propertyLambdaExpression)
     {
       if (propertyLambdaExpression is null)
         throw new ArgumentNullException(nameof(propertyLambdaExpression));
@@ -121,16 +97,8 @@
     /// <param name="propertyName">Property name from nameof()</param>
     /// <param name="relationship">Relationship with
     /// referenced object.</param>
-<<<<<<< HEAD
-    /// <exception cref="ArgumentNullException"><paramref name="propertyName"/> is <see langword="null"/>.</exception>
-    protected static PropertyInfo<P> RegisterProperty<P>(string propertyName, RelationshipTypes relationship)
-=======
-    protected static PropertyInfo<P> RegisterProperty<
-#if NET8_0_OR_GREATER
-      [DynamicallyAccessedMembers(DynamicallyAccessedMemberTypes.All)]
-#endif
-      P>(string propertyName, RelationshipTypes relationship)
->>>>>>> 32ec3ae2
+    /// <exception cref="ArgumentNullException"><paramref name="propertyName"/> is <see langword="null"/>.</exception>
+    protected static PropertyInfo<P> RegisterProperty<[DynamicallyAccessedMembers(DynamicallyAccessedMemberTypes.All)] P>(string propertyName, RelationshipTypes relationship)
     {
       if (propertyName is null)
         throw new ArgumentNullException(nameof(propertyName));
@@ -144,19 +112,9 @@
     /// </summary>
     /// <typeparam name="P">Type of property</typeparam>
     /// <param name="propertyLambdaExpression">Property Expression</param>
-<<<<<<< HEAD
     /// <param name="relationship">Relationship with referenced object.</param>
     /// <exception cref="ArgumentNullException"><paramref name="propertyLambdaExpression"/> is <see langword="null"/>.</exception>
-    protected static PropertyInfo<P> RegisterProperty<P>(Expression<Func<T, object>> propertyLambdaExpression, RelationshipTypes relationship)
-=======
-    /// <param name="relationship">Relationship with
-    /// referenced object.</param>
-    protected static PropertyInfo<P> RegisterProperty<
-#if NET8_0_OR_GREATER
-      [DynamicallyAccessedMembers(DynamicallyAccessedMemberTypes.All)]
-#endif
-      P>(Expression<Func<T, object>> propertyLambdaExpression, RelationshipTypes relationship)
->>>>>>> 32ec3ae2
+    protected static PropertyInfo<P> RegisterProperty<[DynamicallyAccessedMembers(DynamicallyAccessedMemberTypes.All)] P>(Expression<Func<T, object>> propertyLambdaExpression, RelationshipTypes relationship)
     {
       if (propertyLambdaExpression is null)
         throw new ArgumentNullException(nameof(propertyLambdaExpression));
@@ -172,16 +130,8 @@
     /// <typeparam name="P">Type of property</typeparam>
     /// <param name="propertyName">Property name from nameof()</param>
     /// <param name="friendlyName">Friendly description for a property to be used in databinding</param>
-<<<<<<< HEAD
-    /// <exception cref="ArgumentNullException"><paramref name="propertyName"/> is <see langword="null"/>.</exception>
-    protected static PropertyInfo<P> RegisterProperty<P>(string propertyName, string? friendlyName)
-=======
-    protected static PropertyInfo<P> RegisterProperty<
-#if NET8_0_OR_GREATER
-      [DynamicallyAccessedMembers(DynamicallyAccessedMemberTypes.All)]
-#endif
-      P>(string propertyName, string friendlyName)
->>>>>>> 32ec3ae2
+    /// <exception cref="ArgumentNullException"><paramref name="propertyName"/> is <see langword="null"/>.</exception>
+    protected static PropertyInfo<P> RegisterProperty<[DynamicallyAccessedMembers(DynamicallyAccessedMemberTypes.All)] P>(string propertyName, string? friendlyName)
     {
       if (propertyName is null)
         throw new ArgumentNullException(nameof(propertyName));
@@ -196,16 +146,8 @@
     /// <typeparam name="P">Type of property</typeparam>
     /// <param name="propertyLambdaExpression">Property Expression</param>
     /// <param name="friendlyName">Friendly description for a property to be used in databinding</param>
-<<<<<<< HEAD
-    /// <exception cref="ArgumentNullException"><paramref name="propertyLambdaExpression"/> is <see langword="null"/>.</exception>
-    protected static PropertyInfo<P> RegisterProperty<P>(Expression<Func<T, object>> propertyLambdaExpression, string? friendlyName)
-=======
-    protected static PropertyInfo<P> RegisterProperty<
-#if NET8_0_OR_GREATER
-      [DynamicallyAccessedMembers(DynamicallyAccessedMemberTypes.All)]
-#endif
-      P>(Expression<Func<T, object>> propertyLambdaExpression, string friendlyName)
->>>>>>> 32ec3ae2
+    /// <exception cref="ArgumentNullException"><paramref name="propertyLambdaExpression"/> is <see langword="null"/>.</exception>
+    protected static PropertyInfo<P> RegisterProperty<[DynamicallyAccessedMembers(DynamicallyAccessedMemberTypes.All)] P>(Expression<Func<T, object>> propertyLambdaExpression, string? friendlyName)
     {
       if (propertyLambdaExpression is null)
         throw new ArgumentNullException(nameof(propertyLambdaExpression));
@@ -222,16 +164,8 @@
     /// <param name="propertyName">Property name from nameof()</param>
     /// <param name="friendlyName">Friendly description for a property to be used in databinding</param>
     /// <param name="defaultValue">Default Value for the property</param>
-<<<<<<< HEAD
-    /// <exception cref="ArgumentNullException"><paramref name="propertyName"/> is <see langword="null"/>.</exception>
-    protected static PropertyInfo<P> RegisterProperty<P>(string propertyName, string? friendlyName, P defaultValue)
-=======
-    protected static PropertyInfo<P> RegisterProperty<
-#if NET8_0_OR_GREATER
-      [DynamicallyAccessedMembers(DynamicallyAccessedMemberTypes.All)]
-#endif
-      P>(string propertyName, string friendlyName, P defaultValue)
->>>>>>> 32ec3ae2
+    /// <exception cref="ArgumentNullException"><paramref name="propertyName"/> is <see langword="null"/>.</exception>
+    protected static PropertyInfo<P> RegisterProperty<[DynamicallyAccessedMembers(DynamicallyAccessedMemberTypes.All)] P>(string propertyName, string? friendlyName, P defaultValue)
     {
       if (propertyName is null)
         throw new ArgumentNullException(nameof(propertyName));
@@ -247,16 +181,8 @@
     /// <param name="propertyLambdaExpression">Property Expression</param>
     /// <param name="friendlyName">Friendly description for a property to be used in databinding</param>
     /// <param name="defaultValue">Default Value for the property</param>
-<<<<<<< HEAD
-    /// <exception cref="ArgumentNullException"><paramref name="propertyLambdaExpression"/> is <see langword="null"/>.</exception>
-    protected static PropertyInfo<P> RegisterProperty<P>(Expression<Func<T, object>> propertyLambdaExpression, string? friendlyName, P defaultValue)
-=======
-    protected static PropertyInfo<P> RegisterProperty<
-#if NET8_0_OR_GREATER
-      [DynamicallyAccessedMembers(DynamicallyAccessedMemberTypes.All)]
-#endif
-      P>(Expression<Func<T, object>> propertyLambdaExpression, string friendlyName, P defaultValue)
->>>>>>> 32ec3ae2
+    /// <exception cref="ArgumentNullException"><paramref name="propertyLambdaExpression"/> is <see langword="null"/>.</exception>
+    protected static PropertyInfo<P> RegisterProperty<[DynamicallyAccessedMembers(DynamicallyAccessedMemberTypes.All)] P>(Expression<Func<T, object>> propertyLambdaExpression, string? friendlyName, P defaultValue)
     {
       if (propertyLambdaExpression is null)
         throw new ArgumentNullException(nameof(propertyLambdaExpression));
@@ -273,19 +199,9 @@
     /// <param name="propertyName">Property name from nameof()</param>
     /// <param name="friendlyName">Friendly description for a property to be used in databinding</param>
     /// <param name="defaultValue">Default Value for the property</param>
-<<<<<<< HEAD
     /// <param name="relationship">Relationship with referenced object.</param>
     /// <exception cref="ArgumentNullException"><paramref name="propertyName"/> is <see langword="null"/>.</exception>
-    protected static PropertyInfo<P> RegisterProperty<P>(string propertyName, string? friendlyName, P defaultValue, RelationshipTypes relationship)
-=======
-    /// <param name="relationship">Relationship with
-    /// referenced object.</param>
-    protected static PropertyInfo<P> RegisterProperty<
-#if NET8_0_OR_GREATER
-      [DynamicallyAccessedMembers(DynamicallyAccessedMemberTypes.All)]
-#endif
-      P>(string propertyName, string friendlyName, P defaultValue, RelationshipTypes relationship)
->>>>>>> 32ec3ae2
+    protected static PropertyInfo<P> RegisterProperty<[DynamicallyAccessedMembers(DynamicallyAccessedMemberTypes.All)] P>(string propertyName, string? friendlyName, P defaultValue, RelationshipTypes relationship)
     {
       if (propertyName is null)
         throw new ArgumentNullException(nameof(propertyName));
@@ -301,19 +217,9 @@
     /// <param name="propertyLambdaExpression">Property Expression</param>
     /// <param name="friendlyName">Friendly description for a property to be used in databinding</param>
     /// <param name="defaultValue">Default Value for the property</param>
-<<<<<<< HEAD
     /// <param name="relationship">Relationship with referenced object.</param>
     /// <exception cref="ArgumentNullException"><paramref name="propertyLambdaExpression"/> is <see langword="null"/>.</exception>
-    protected static PropertyInfo<P> RegisterProperty<P>(Expression<Func<T, object>> propertyLambdaExpression, string? friendlyName, P defaultValue, RelationshipTypes relationship)
-=======
-    /// <param name="relationship">Relationship with
-    /// referenced object.</param>
-    protected static PropertyInfo<P> RegisterProperty<
-#if NET8_0_OR_GREATER
-      [DynamicallyAccessedMembers(DynamicallyAccessedMemberTypes.All)]
-#endif
-      P>(Expression<Func<T, object>> propertyLambdaExpression, string friendlyName, P defaultValue, RelationshipTypes relationship)
->>>>>>> 32ec3ae2
+    protected static PropertyInfo<P> RegisterProperty<[DynamicallyAccessedMembers(DynamicallyAccessedMemberTypes.All)] P>(Expression<Func<T, object>> propertyLambdaExpression, string? friendlyName, P defaultValue, RelationshipTypes relationship)
     {
       if (propertyLambdaExpression is null)
         throw new ArgumentNullException(nameof(propertyLambdaExpression));
