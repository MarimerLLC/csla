--- conflicted
+++ resolved
@@ -19,16 +19,8 @@
   /// derived in a business class. 
   /// </summary>
   [Serializable]
-<<<<<<< HEAD
+  [Obsolete("Use types that can be serialized by CSLA. See the `/docs/Upgrade to CSLA 9.md` document for details.", false)]
   public abstract class CriteriaBase<[DynamicallyAccessedMembers(DynamicallyAccessedMemberTypes.All)] T> : ManagedObjectBase
-=======
-  [Obsolete("Use types that can be serialized by CSLA. See the `/docs/Upgrade to CSLA 9.md` document for details.", false)]
-  public abstract class CriteriaBase<
-#if NET8_0_OR_GREATER
-    [DynamicallyAccessedMembers(DynamicallyAccessedMemberTypes.All)]
-#endif
-    T> : ManagedObjectBase
->>>>>>> 6f10aaa5
     where T : CriteriaBase<T>
   {
     /// <summary>
