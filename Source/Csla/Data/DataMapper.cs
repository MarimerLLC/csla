//-----------------------------------------------------------------------
// <copyright file="DataMapper.cs" company="Marimer LLC">
//     Copyright (c) Marimer LLC. All rights reserved.
//     Website: https://cslanet.com
// </copyright>
// <summary>Map data from a source into a target object</summary>
//-----------------------------------------------------------------------

using System.ComponentModel;
using System.Diagnostics.CodeAnalysis;
using Csla.Core;
using Csla.Properties;
using Csla.Reflection;

namespace Csla.Data
{
  /// <summary>
  /// Map data from a source into a target object
  /// by copying public property values.
  /// </summary>
  /// <remarks></remarks>
  public static class DataMapper
  {

    #region Map from IDictionary

    /// <summary>
    /// Copies values from the source into the
    /// properties of the target.
    /// </summary>
    /// <param name="source">A name/value dictionary containing the source values.</param>
    /// <param name="target">An object with properties to be set from the dictionary.</param>
    /// <remarks>
    /// The key names in the dictionary must match the property names on the target
    /// object. Target properties may not be readonly or indexed.
    /// </remarks>
    /// <exception cref="ArgumentNullException"><paramref name="source"/> or <paramref name="target"/> is <see langword="null"/>.</exception>
    /// <exception cref="ArgumentException"></exception>
    public static void Map(System.Collections.IDictionary source, object target)
    {
      Map(source, target, false);
    }

    /// <summary>
    /// Copies values from the source into the
    /// properties of the target.
    /// </summary>
    /// <param name="source">A name/value dictionary containing the source values.</param>
    /// <param name="target">An object with properties to be set from the dictionary.</param>
    /// <param name="ignoreList">A list of property names to ignore. 
    /// These properties will not be set on the target object.</param>
    /// <remarks>
    /// The key names in the dictionary must match the property names on the target
    /// object. Target properties may not be readonly or indexed.
    /// </remarks>
    /// <exception cref="ArgumentNullException"><paramref name="source"/>, <paramref name="target"/> or <paramref name="ignoreList"/> is <see langword="null"/>.</exception>
    /// <exception cref="ArgumentException"></exception>
    public static void Map(System.Collections.IDictionary source, object target, params string[] ignoreList)
    {
      Map(source, target, false, ignoreList);
    }

    /// <summary>
    /// Copies values from the source into the
    /// properties of the target.
    /// </summary>
    /// <param name="source">A name/value dictionary containing the source values.</param>
    /// <param name="target">An object with properties to be set from the dictionary.</param>
    /// <param name="ignoreList">A list of property names to ignore. 
    /// These properties will not be set on the target object.</param>
    /// <param name="suppressExceptions">If true, any exceptions will be supressed.</param>
    /// <remarks>
    /// The key names in the dictionary must match the property names on the target
    /// object. Target properties may not be readonly or indexed.
    /// </remarks>
    /// <exception cref="ArgumentNullException"><paramref name="source"/>, <paramref name="target"/> or <paramref name="ignoreList"/> is <see langword="null"/>.</exception>
    /// <exception cref="ArgumentException"></exception>
    public static void Map(System.Collections.IDictionary source, object target, bool suppressExceptions, params string[] ignoreList)
    {
      if (source is null)
        throw new ArgumentNullException(nameof(source));
      if (target is null)
        throw new ArgumentNullException(nameof(target));
      if (ignoreList is null)
        throw new ArgumentNullException(nameof(ignoreList));

      List<string> ignore = [.. ignoreList];
      foreach (string propertyName in source.Keys)
      {
        if (!ignore.Contains(propertyName))
        {
          try
          {
            SetPropertyValue(target, propertyName, source[propertyName]);
          }
          catch (Exception ex)
          {
            if (!suppressExceptions)
              throw new ArgumentException(
                String.Format("{0} ({1})",
                Resources.PropertyCopyFailed, propertyName), ex);
          }
        }
      }
    }

    #endregion

    #region Map to Dictionary

    /// <summary>
    /// Copies values from the source into the target.
    /// </summary>
    /// <param name="source">An object with properties to be loaded into the dictionary.</param>
    /// <param name="target">A name/value dictionary containing the source values.</param>
    /// <exception cref="ArgumentNullException"><paramref name="source"/> or <paramref name="target"/> is <see langword="null"/>.</exception>
    /// <exception cref="ArgumentException"></exception>
    public static void Map(object source, Dictionary<string, object?> target)
    {
      Map(source, target, false);
    }

    /// <summary>
    /// Copies values from the source into the target.
    /// </summary>
    /// <param name="source">An object with properties to be loaded into the dictionary.</param>
    /// <param name="target">A name/value dictionary containing the source values.</param>
    /// <param name="ignoreList">A list of property names to ignore. 
    /// These properties will not be set on the target object.</param>
    /// <exception cref="ArgumentNullException"><paramref name="source"/>, <paramref name="target"/> or <paramref name="ignoreList"/> is <see langword="null"/>.</exception>
    /// <exception cref="ArgumentException"></exception>
    public static void Map(object source, Dictionary<string, object?> target, params string[] ignoreList)
    {
      Map(source, target, false, ignoreList);
    }

    /// <summary>
    /// Copies values from the source into the target.
    /// </summary>
    /// <param name="source">An object with properties to be loaded into the dictionary.</param>
    /// <param name="target">A name/value dictionary containing the source values.</param>
    /// <param name="ignoreList">A list of property names to ignore. 
    /// These properties will not be set on the target object.</param>
    /// <param name="suppressExceptions">If true, any exceptions will be supressed.</param>
    /// <exception cref="ArgumentNullException"><paramref name="source"/>, <paramref name="target"/> or <paramref name="ignoreList"/> is <see langword="null"/>.</exception>
    /// <exception cref="ArgumentException"></exception>
    public static void Map(object source, Dictionary<string, object?> target, bool suppressExceptions, params string[] ignoreList)
    {
      if (source is null)
        throw new ArgumentNullException(nameof(source));
      if (target is null)
        throw new ArgumentNullException(nameof(target));
      if (ignoreList is null)
        throw new ArgumentNullException(nameof(ignoreList));

      List<string> ignore = [.. ignoreList];
      foreach (var propertyName in GetPropertyNames(source.GetType()))
      {
        if (!ignore.Contains(propertyName))
        {
          try
          {
            target.Add(propertyName, MethodCaller.CallPropertyGetter(source, propertyName));
          }
          catch (Exception ex)
          {
            if (!suppressExceptions)
              throw new ArgumentException(
                String.Format("{0} ({1})",
                Resources.PropertyCopyFailed, propertyName), ex);
          }
        }
      }
    }

    #endregion

    #region Map from Object

    /// <summary>
    /// Copies values from the source into the
    /// properties of the target.
    /// </summary>
    /// <param name="source">An object containing the source values.</param>
    /// <param name="target">An object with properties to be set from the dictionary.</param>
    /// <remarks>
    /// The property names and types of the source object must match the property names and types
    /// on the target object. Source properties may not be indexed. 
    /// Target properties may not be readonly or indexed.
    /// </remarks>
    /// <exception cref="ArgumentNullException"><paramref name="source"/> or <paramref name="target"/> is <see langword="null"/>.</exception>
    /// <exception cref="ArgumentException"></exception>
    public static void Map(object source, object target)
    {
      Map(source, target, false);
    }

    /// <summary>
    /// Copies values from the source into the
    /// properties of the target.
    /// </summary>
    /// <param name="source">An object containing the source values.</param>
    /// <param name="target">An object with properties to be set from the dictionary.</param>
    /// <param name="ignoreList">A list of property names to ignore. 
    /// These properties will not be set on the target object.</param>
    /// <remarks>
    /// The property names and types of the source object must match the property names and types
    /// on the target object. Source properties may not be indexed. 
    /// Target properties may not be readonly or indexed.
    /// </remarks>
    /// <exception cref="ArgumentNullException"><paramref name="source"/>, <paramref name="target"/> or <paramref name="ignoreList"/> is <see langword="null"/>.</exception>
    /// <exception cref="ArgumentException"></exception>
    public static void Map(object source, object target, params string[] ignoreList)
    {
      Map(source, target, false, ignoreList);
    }

    /// <summary>
    /// Copies values from the source into the
    /// properties of the target.
    /// </summary>
    /// <param name="source">An object containing the source values.</param>
    /// <param name="target">An object with properties to be set from the dictionary.</param>
    /// <param name="ignoreList">A list of property names to ignore. 
    /// These properties will not be set on the target object.</param>
    /// <param name="suppressExceptions">If true, any exceptions will be supressed.</param>
    /// <remarks>
    /// <para>
    /// The property names and types of the source object must match the property names and types
    /// on the target object. Source properties may not be indexed. 
    /// Target properties may not be readonly or indexed.
    /// </para><para>
    /// Properties to copy are determined based on the source object. Any properties
    /// on the source object marked with the <see cref="BrowsableAttribute"/> equal
    /// to false are ignored.
    /// </para>
    /// </remarks>
    /// <exception cref="ArgumentNullException"><paramref name="source"/>, <paramref name="target"/> or <paramref name="ignoreList"/> is <see langword="null"/>.</exception>
    /// <exception cref="ArgumentException"></exception>
    public static void Map(object source, object target, bool suppressExceptions, params string[] ignoreList)
    {
      if (source is null)
        throw new ArgumentNullException(nameof(source));
      if (target is null)
        throw new ArgumentNullException(nameof(target));
      if (ignoreList is null)
        throw new ArgumentNullException(nameof(ignoreList));

      List<string> ignore = [.. ignoreList];
      foreach (var propertyName in GetPropertyNames(source.GetType()))
      {
        if (!ignore.Contains(propertyName))
        {
          try
          {
            object? value = MethodCaller.CallPropertyGetter(source, propertyName);
            SetPropertyValue(target, propertyName, value);
          }
          catch (Exception ex)
          {
            if (!suppressExceptions)
              throw new ArgumentException(
                  String.Format("{0} ({1})",
                                Resources.PropertyCopyFailed, propertyName), ex);
          }
        }
      }
    }

    /// <summary>
    /// Copies values from the source into the
    /// properties of the target.
    /// </summary>
    /// <param name="source">An object containing the source values.</param>
    /// <param name="target">An object with properties to be set from the dictionary.</param>
    /// <param name="map">A DataMap object containing the mappings to use during the copy process.</param>
    /// <remarks>
    /// The property names and types of the source object must match the property names and types
    /// on the target object. Source properties may not be indexed. 
    /// Target properties may not be readonly or indexed.
    /// </remarks>
    /// <exception cref="ArgumentNullException"><paramref name="source"/>, <paramref name="target"/> or <paramref name="map"/> is <see langword="null"/>.</exception>
    /// <exception cref="ArgumentException"></exception>
    public static void Map(object source, object target, DataMap map)
    {
      Map(source, target, map, false);
    }

    /// <summary>
    /// Copies values from the source into the
    /// properties of the target.
    /// </summary>
    /// <param name="source">An object containing the source values.</param>
    /// <param name="target">An object with properties to be set from the dictionary.</param>
    /// <param name="suppressExceptions">If true, any exceptions will be supressed.</param>
    /// <param name="map">A DataMap object containing the mappings to use during the copy process.</param>
    /// <remarks>
    /// The property names and types of the source object must match the property names and types
    /// on the target object. Source properties may not be indexed. 
    /// Target properties may not be readonly or indexed.
    /// </remarks>
    /// <exception cref="ArgumentNullException"><paramref name="source"/>, <paramref name="target"/> or <paramref name="map"/> is <see langword="null"/>.</exception>
    /// <exception cref="ArgumentException"></exception>
    public static void Map(object source, object target, DataMap map, bool suppressExceptions)
    {
      if (source is null)
        throw new ArgumentNullException(nameof(source));
      if (target is null)
        throw new ArgumentNullException(nameof(target));
      if (map is null)
        throw new ArgumentNullException(nameof(map));

      foreach (DataMap.MemberMapping mapping in map.GetMap())
      {
        try
        {
          object? value = mapping.FromMemberHandle.DynamicMemberGet(source);
          SetValueWithCoercion(target, mapping.ToMemberHandle, value);
        }
        catch (Exception ex)
        {
          if (!suppressExceptions)
            throw new ArgumentException(
              String.Format("{0} ({1})",
              Resources.PropertyCopyFailed, mapping.FromMemberHandle.MemberName), ex);
        }
      }
    }

<<<<<<< HEAD
    private static IList<string> GetPropertyNames(Type sourceType)
    {
      List<string> result = [];
      PropertyDescriptorCollection props = TypeDescriptor.GetProperties(sourceType);
      foreach (PropertyDescriptor item in props)
        if (item.IsBrowsable)
          result.Add(item.Name);
      return result;
=======
      private static IList<string> GetPropertyNames(
#if NET8_0_OR_GREATER
        [DynamicallyAccessedMembers(DynamicallyAccessedMemberTypes.All)]
#endif
        Type sourceType)
      {
      List<string> result = [];
        PropertyDescriptorCollection props = TypeDescriptor.GetProperties(sourceType);
        foreach (PropertyDescriptor item in props)
            if (item.IsBrowsable)
                result.Add(item.Name);
        return result;
>>>>>>> 32ec3ae2
    }

    #endregion

    #region  Load from IDictionary

    /// <summary>
    /// Copies values from the source into the
    /// target.
    /// </summary>
    /// <param name="source">
    /// Dictionary containing the source values.
    /// </param>
    /// <param name="target">
    /// Business object with managed fields that
    /// will contain the copied values.
    /// </param>
    /// <param name="nameMapper">
    /// A function that translates the target
    /// property names into key values for the
    /// source dictionary.
    /// </param>
    /// <exception cref="ArgumentNullException"><paramref name="source"/>, <paramref name="target"/> or <paramref name="nameMapper"/> is <see langword="null"/>.</exception>
    /// <exception cref="NotSupportedException"><paramref name="target"/> is not based on a csla business object type.</exception>
    public static void Load(System.Collections.IDictionary source, object target, Func<string, object> nameMapper)
    {
      if (source is null)
        throw new ArgumentNullException(nameof(source));
      if (target is null)
        throw new ArgumentNullException(nameof(target));
      if (nameMapper is null)
        throw new ArgumentNullException(nameof(nameMapper));

      if (target is not IManageProperties validTarget)
        throw new NotSupportedException();
      var propertyList = validTarget.GetManagedProperties();
      foreach (var p in propertyList)
        validTarget.LoadProperty(p, source[nameMapper(p.Name)]);
    }

    #endregion

    #region  Load to IDictionary

    /// <summary>
    /// Copies values from the source into the
    /// target.
    /// </summary>
    /// <param name="source">
    /// Business object with managed fields that
    /// contain the source values.
    /// </param>
    /// <param name="target">
    /// Dictionary that will contain the resulting values.
    /// </param>
    /// <param name="nameMapper">
    /// A function that translates the source
    /// property names into key values for the
    /// target dictionary.
    /// </param>
    /// <exception cref="ArgumentNullException"><paramref name="source"/>, <paramref name="target"/> or <paramref name="nameMapper"/> is <see langword="null"/>.</exception>
    public static void Load(object source, System.Collections.IDictionary target, Func<string, object> nameMapper)
    {
      if (source is null)
        throw new ArgumentNullException(nameof(source));
      if (target is null)
        throw new ArgumentNullException(nameof(target));
      if (nameMapper is null)
        throw new ArgumentNullException(nameof(nameMapper));

      if (source is not IManageProperties validSource)
        throw new NotSupportedException();
      var propertyList = validSource.GetManagedProperties();
      foreach (var p in propertyList)
        target[nameMapper(p.Name)] = validSource.ReadProperty(p);
    }

    #endregion

    #region SetValue

    /// <summary>
    /// Sets an object's property with the specified value,
    /// coercing that value to the appropriate type if possible.
    /// </summary>
    /// <param name="target">Object containing the property to set.</param>
    /// <param name="propertyName">Name of the property to set.</param>
    /// <param name="value">Value to set into the property.</param>
    /// <exception cref="ArgumentNullException"><paramref name="target"/> is <see langword="null"/>.</exception>
    /// <exception cref="ArgumentException"><paramref name="propertyName"/> is <see langword="null"/>, <see cref="string.Empty"/> or only consists of white spaces.</exception>
    public static void SetPropertyValue(object target, string propertyName, object? value)
    {
      if (target is null)
        throw new ArgumentNullException(nameof(target));
      if (string.IsNullOrWhiteSpace(propertyName))
        throw new ArgumentException(string.Format(Resources.StringNotNullOrWhiteSpaceException, nameof(propertyName)), nameof(propertyName));

      DynamicMemberHandle handle = MethodCaller.GetCachedProperty(target.GetType(), propertyName);
      SetValueWithCoercion(target, handle, value);
    }

    private static void SetValueWithCoercion(object target, DynamicMemberHandle handle, object? value)
    {
      var oldValue = handle.DynamicMemberGet(target);

      Type pType = handle.MemberType;

      var isGeneric = pType.IsGenericType;
      var isPrimitive = pType.IsPrimitive;
      var isValueType = pType.IsValueType;
      if (!isGeneric
          || (isGeneric && pType.GetGenericTypeDefinition() != typeof(Nullable<>)))
      {
        if (isValueType && (isPrimitive || pType == typeof(decimal)) && value == null)
        {
          value = 0;
        }
      }

      if (value != null)
      {
        Type vType = Utilities.GetPropertyType(value.GetType());
        value = Utilities.CoerceValue(pType, vType, oldValue, value);
      }
      handle.DynamicMemberSet(target, value);
    }

    /// <summary>
    /// Sets an object's field with the specified value,
    /// coercing that value to the appropriate type if possible.
    /// </summary>
    /// <param name="target">Object containing the field to set.</param>
    /// <param name="fieldName">Name of the field (public or non-public) to set.</param>
    /// <param name="value">Value to set into the field.</param>
    /// <exception cref="ArgumentNullException"><paramref name="target"/> is <see langword="null"/>.</exception>
    /// <exception cref="ArgumentException"><paramref name="fieldName"/> is <see langword="null"/>, <see cref="string.Empty"/> or only consists of white spaces.</exception>
    public static void SetFieldValue(object target, string fieldName, object? value)
    {
      if (target is null)
        throw new ArgumentNullException(nameof(target));
      if (string.IsNullOrWhiteSpace(fieldName))
        throw new ArgumentException(string.Format(Resources.StringNotNullOrWhiteSpaceException, nameof(fieldName)), nameof(fieldName));

      DynamicMemberHandle handle = MethodCaller.GetCachedField(target.GetType(), fieldName);
      SetValueWithCoercion(target, handle, value);
    }

    /// <summary>
    /// Gets an object's field value.
    /// </summary>
    /// <param name="target">Object whose field value to get.</param>
    /// <param name="fieldName">The name of the field.</param>
    /// <returns>The value of the field.</returns>
    /// <exception cref="ArgumentNullException"><paramref name="target"/> is <see langword="null"/>.</exception>
    /// <exception cref="ArgumentException"><paramref name="fieldName"/> is <see langword="null"/>, <see cref="string.Empty"/> or only consists of white spaces.</exception>
    public static object? GetFieldValue(object target, string fieldName)
    {
      if (target is null)
        throw new ArgumentNullException(nameof(target));
      if (string.IsNullOrWhiteSpace(fieldName))
        throw new ArgumentException(string.Format(Resources.StringNotNullOrWhiteSpaceException, nameof(fieldName)), nameof(fieldName));

      DynamicMemberHandle handle = MethodCaller.GetCachedField(target.GetType(), fieldName);
      return handle.DynamicMemberGet.Invoke(target);
    }

    #endregion
  }
}<|MERGE_RESOLUTION|>--- conflicted
+++ resolved
@@ -327,8 +327,7 @@
       }
     }
 
-<<<<<<< HEAD
-    private static IList<string> GetPropertyNames(Type sourceType)
+    private static IList<string> GetPropertyNames([DynamicallyAccessedMembers(DynamicallyAccessedMemberTypes.All)] Type sourceType)
     {
       List<string> result = [];
       PropertyDescriptorCollection props = TypeDescriptor.GetProperties(sourceType);
@@ -336,20 +335,6 @@
         if (item.IsBrowsable)
           result.Add(item.Name);
       return result;
-=======
-      private static IList<string> GetPropertyNames(
-#if NET8_0_OR_GREATER
-        [DynamicallyAccessedMembers(DynamicallyAccessedMemberTypes.All)]
-#endif
-        Type sourceType)
-      {
-      List<string> result = [];
-        PropertyDescriptorCollection props = TypeDescriptor.GetProperties(sourceType);
-        foreach (PropertyDescriptor item in props)
-            if (item.IsBrowsable)
-                result.Add(item.Name);
-        return result;
->>>>>>> 32ec3ae2
     }
 
     #endregion
