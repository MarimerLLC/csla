//-----------------------------------------------------------------------
// <copyright file="ObjectAdapter.cs" company="Marimer LLC">
//     Copyright (c) Marimer LLC. All rights reserved.
//     Website: https://cslanet.com
// </copyright>
// <summary>An ObjectAdapter is used to convert data in an object </summary>
//-----------------------------------------------------------------------

using System.Collections;
using System.Data;
using System.ComponentModel;
using System.Reflection;
using Csla.Properties;
using System.Diagnostics.CodeAnalysis;

namespace Csla.Data
{

  /// <summary>
  /// An ObjectAdapter is used to convert data in an object 
  /// or collection into a DataTable.
  /// </summary>
  public class ObjectAdapter
  {
    /// <summary>
    /// Fills the DataSet with data from an object or collection.
    /// </summary>
    /// <remarks>
    /// The name of the DataTable being filled is will be the class name of
    /// the object acting as the data source. The
    /// DataTable will be inserted if it doesn't already exist in the DataSet.
    /// </remarks>
    /// <param name="ds">A reference to the DataSet to be filled.</param>
    /// <param name="source">A reference to the object or collection acting as a data source.</param>
    /// <exception cref="ArgumentNullException"><paramref name="ds"/> or <paramref name="source"/> is <see langword="null"/>.</exception>
    public void Fill(DataSet ds, object source)
    {
      if (source is null)
        throw new ArgumentNullException(nameof(source));

      string className = source.GetType().Name;
      Fill(ds, className, source);
    }

    /// <summary>
    /// Fills the DataSet with data from an object or collection.
    /// </summary>
    /// <remarks>
    /// The name of the DataTable being filled is specified as a parameter. The
    /// DataTable will be inserted if it doesn't already exist in the DataSet.
    /// </remarks>
    /// <param name="ds">A reference to the DataSet to be filled.</param>
    /// <param name="tableName"></param>
    /// <param name="source">A reference to the object or collection acting as a data source.</param>
    /// <exception cref="ArgumentNullException"><paramref name="ds"/> or <paramref name="source"/> is <see langword="null"/>.</exception>
    /// <exception cref="ArgumentException"><paramref name="tableName"/> is <see langword="null"/>, <see cref="string.Empty"/> or only consists of white spaces.</exception>
    public void Fill(DataSet ds, string tableName, object source)
    {
      if (ds is null)
        throw new ArgumentNullException(nameof(ds));
      if (source is null)
        throw new ArgumentNullException(nameof(source));
      if (string.IsNullOrWhiteSpace(tableName))
        throw new ArgumentException(string.Format(Resources.StringNotNullOrWhiteSpaceException, nameof(tableName)), nameof(tableName));


      var dt = ds.Tables[tableName];

      bool addNewTable = false;
      if (dt is null)
      {
        dt = new DataTable(tableName);
        addNewTable = true;
      }

      Fill(dt, source);

      if (addNewTable)
        ds.Tables.Add(dt);
    }

    /// <summary>
    /// Fills a DataTable with data values from an object or collection.
    /// </summary>
    /// <param name="dt">A reference to the DataTable to be filled.</param>
    /// <param name="source">A reference to the object or collection acting as a data source.</param>
    /// <exception cref="ArgumentNullException"><paramref name="dt"/> or <paramref name="source"/> is <see langword="null"/>.</exception>
    public void Fill(DataTable dt, object source)
    {
      if (dt is null)
        throw new ArgumentNullException(nameof(dt));
      if (source is null)
        throw new ArgumentNullException(nameof(source));

      // get the list of columns from the source
      List<string> columns = GetColumns(source);
      if (columns.Count < 1)
        return;

      // create columns in DataTable if needed
      foreach (string column in columns)
        if (!dt.Columns.Contains(column))
          dt.Columns.Add(column);

      // get an IList and copy the data
      CopyData(dt, GetIList(source), columns);
    }

    #region DataCopyIList

    private IList GetIList(object source)
    {
      if (source is IListSource listSource)
        return listSource.GetList();
      else if (source is IList list)
        return list;
      else
      {
        // this is a regular object - create a list
        ArrayList col =
        [
          source
        ];
        return col;
      }
    }

<<<<<<< HEAD
    [System.Diagnostics.CodeAnalysis.SuppressMessage("Microsoft.Design", "CA1031:DoNotCatchGeneralExceptionTypes")]
    private void CopyData(DataTable dt, IList ds, List<string> columns)
=======
    [SuppressMessage("Microsoft.Design", "CA1031:DoNotCatchGeneralExceptionTypes")]
    private void CopyData(
      DataTable dt, IList ds, List<string> columns)
>>>>>>> 0c1fdadf
    {
      // load the data into the DataTable
      dt.BeginLoadData();
      for (int index = 0; index < ds.Count; index++)
      {
        DataRow dr = dt.NewRow();
        foreach (string column in columns)
        {
          try
          {
            var obj = ds[index];
            if (obj is null)
              throw new DataException(Resources.ErrorReadingValueException + " " + column);

            dr[column] = GetField(obj, column);
          }
          catch (Exception ex)
          {
            dr[column] = ex.Message;
          }
        }
        dt.Rows.Add(dr);
      }
      dt.EndLoadData();
    }

    #endregion

    #region GetColumns

    private List<string> GetColumns(object source)
    {
      List<string> result;
      // first handle DataSet/DataTable
      object innerSource;
      if (source is IListSource iListSource)
        innerSource = iListSource.GetList();
      else
        innerSource = source;

      if (innerSource is DataView dataView)
        result = ScanDataView(dataView);
      else
      {
        // now handle lists/arrays/collections
        if (innerSource is IEnumerable)
        {
          Type? childType = Utilities.GetChildItemType(innerSource.GetType());
          result = ScanObject(childType);
        }
        else
        {
          // the source is a regular object
          result = ScanObject(innerSource.GetType());
        }
      }
      return result;
    }

    private List<string> ScanDataView(DataView ds)
    {
      List<string> result = [];
      for (int field = 0; field < ds.Table!.Columns.Count; field++)
        result.Add(ds.Table.Columns[field].ColumnName);
      return result;
    }

    private List<string> ScanObject(Type? sourceType)
    {
      List<string> result = [];

      if (sourceType != null)
      {
        // retrieve a list of all public properties
        PropertyInfo[] props = sourceType.GetProperties();
        if (props.Length >= 0)
          for (int column = 0; column < props.Length; column++)
            if (props[column].CanRead)
              result.Add(props[column].Name);

        // retrieve a list of all public fields
        FieldInfo[] fields = sourceType.GetFields();
        if (fields.Length >= 0)
          for (int column = 0; column < fields.Length; column++)
            result.Add(fields[column].Name);
      }
      return result;
    }

    #endregion

    #region GetField

    private static string GetField(object obj, string fieldName)
    {
      string result;
      if (obj is DataRowView dataRowView)
      {
        // this is a DataRowView from a DataView
        result = dataRowView[fieldName].ToString()!;
      }
      else if (obj is ValueType && obj.GetType().IsPrimitive)
      {
        // this is a primitive value type
        result = obj.ToString()!;
      }
      else
      {
        if (obj is string tmp)
        {
          result = tmp;
        }
        else
        {
          // this is an object or Structure
          try
          {
            Type sourceType = obj.GetType();

            // see if the field is a property
            PropertyInfo? prop = sourceType.GetProperty(fieldName);

            if ((prop == null) || (!prop.CanRead))
            {
              // no readable property of that name exists - 
              // check for a field
              FieldInfo? field = sourceType.GetField(fieldName);
              if (field == null)
              {
                // no field exists either, throw an exception
                throw new DataException(Resources.NoSuchValueExistsException + " " + fieldName);
              }
              else
              {
                // got a field, return its value
                result = field.GetValue(obj)!.ToString()!;
              }
            }
            else
            {
              // found a property, return its value
              result = prop.GetValue(obj, null)!.ToString()!;
            }
          }
          catch (Exception ex)
          {
            throw new DataException(Resources.ErrorReadingValueException + " " + fieldName, ex);
          }
        }
      }
      return result;
    }

    #endregion

  }
}<|MERGE_RESOLUTION|>--- conflicted
+++ resolved
@@ -125,14 +125,8 @@
       }
     }
 
-<<<<<<< HEAD
-    [System.Diagnostics.CodeAnalysis.SuppressMessage("Microsoft.Design", "CA1031:DoNotCatchGeneralExceptionTypes")]
+    [SuppressMessage("Microsoft.Design", "CA1031:DoNotCatchGeneralExceptionTypes")]
     private void CopyData(DataTable dt, IList ds, List<string> columns)
-=======
-    [SuppressMessage("Microsoft.Design", "CA1031:DoNotCatchGeneralExceptionTypes")]
-    private void CopyData(
-      DataTable dt, IList ds, List<string> columns)
->>>>>>> 0c1fdadf
     {
       // load the data into the DataTable
       dt.BeginLoadData();
