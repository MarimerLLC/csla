﻿//-----------------------------------------------------------------------
// <copyright file="DataPortalProxy.cs" company="Marimer LLC">
//     Copyright (c) Marimer LLC. All rights reserved.
//     Website: https://cslanet.com
// </copyright>
// <summary>Abstract data portal proxy with common data portal proxy behaviour. Implements IDataPortalProxy</summary>
//-----------------------------------------------------------------------

using System.Diagnostics.CodeAnalysis;
using Csla.Configuration;
using Csla.Serialization;
using Csla.Serialization.Mobile;
using Csla.Server;
using Csla.Server.Hosts.DataPortalChannel;

namespace Csla.DataPortalClient
{
  /// <summary>
  /// Implements a data portal proxy to relay data portal
  /// calls to a remote application server.
  /// </summary>
  public abstract class DataPortalProxy : IDataPortalProxy
  {
    /// <summary>
    /// 
    /// </summary>
    /// <param name="applicationContext"></param>
    /// <exception cref="ArgumentNullException"><paramref name="applicationContext"/> is <see langword="null"/>.</exception>
    protected DataPortalProxy(ApplicationContext applicationContext)
    {
      ApplicationContext = applicationContext ?? throw new ArgumentNullException(nameof(applicationContext));
    }

    /// <summary>
    /// Gets or sets the current ApplicationContext object.
    /// </summary>
    protected ApplicationContext ApplicationContext { get; }

    /// <summary>
    /// Gets a value indicating whether the data portal
    /// is hosted on a remote server.
    /// </summary>
    public virtual bool IsServerRemote => true;


    /// <summary>
    /// Gets the URL address for the data portal server
    /// used by this proxy instance.
    /// </summary>
    public abstract string DataPortalUrl { get; }

    /// <inheritdoc />
    public async virtual Task<DataPortalResult> Create([DynamicallyAccessedMembers(DynamicallyAccessedMemberTypes.PublicConstructors)] Type objectType, object criteria, DataPortalContext context, bool isSync)
    {
      if (objectType is null)
        throw new ArgumentNullException(nameof(objectType));
      if (criteria is null)
        throw new ArgumentNullException(nameof(criteria));
      if (context is null)
        throw new ArgumentNullException(nameof(context));

      DataPortalResult result;
      try
      {
        var request = GetBaseCriteriaRequest(criteria);
        request.TypeName = AssemblyNameTranslator.GetAssemblyQualifiedName(objectType.AssemblyQualifiedName!);
        
        request = ConvertRequest(request);
        var serialized = ApplicationContext.GetRequiredService<ISerializationFormatter>().Serialize(request);
        serialized = await CallDataPortalServer(serialized, "create", GetRoutingToken(objectType), isSync).ConfigureAwait(false);
        var response = (DataPortalResponse)ApplicationContext.GetRequiredService<ISerializationFormatter>().Deserialize(serialized)!;
        response = ConvertResponse(response);

        if (!response.HasError)
        {
          var obj = ApplicationContext.GetRequiredService<ISerializationFormatter>().Deserialize(response.ObjectData);
          result = new DataPortalResult(ApplicationContext, obj, null);
        }
        else
        {
          var ex = new DataPortalException(response.ErrorData);
          result = new DataPortalResult(ApplicationContext, null, ex);
        }
      }
      catch (Exception ex)
      {
        result = new DataPortalResult(ApplicationContext, null, ex);
      }

      var operation = DataPortalOperations.Create;
      OnServerComplete(result, objectType, operation);

      if (ExecutionIsNotOnLogicalOrPhysicalServer)
        OnServerCompleteClient(result, objectType, operation);

      if (result.Error != null)
        throw result.Error;
      return result;
    }

    /// <inheritdoc />
    public async virtual Task<DataPortalResult> Fetch([DynamicallyAccessedMembers(DynamicallyAccessedMemberTypes.PublicConstructors)] Type objectType, object criteria, DataPortalContext context, bool isSync)
    {
      if (objectType is null)
        throw new ArgumentNullException(nameof(objectType));
      if (criteria is null)
        throw new ArgumentNullException(nameof(criteria));
      if (context is null)
        throw new ArgumentNullException(nameof(context));

      DataPortalResult result;
      try
      {
        var request = GetBaseCriteriaRequest(criteria);
        request.TypeName = AssemblyNameTranslator.GetAssemblyQualifiedName(objectType.AssemblyQualifiedName!);
        request = ConvertRequest(request);

        var serialized = ApplicationContext.GetRequiredService<ISerializationFormatter>().Serialize(request);

        serialized = await CallDataPortalServer(serialized, "fetch", GetRoutingToken(objectType), isSync).ConfigureAwait(false);

        var response = (DataPortalResponse)ApplicationContext.GetRequiredService<ISerializationFormatter>().Deserialize(serialized)!;
        response = ConvertResponse(response);
        if (!response.HasError)
        {
          var obj = ApplicationContext.GetRequiredService<ISerializationFormatter>().Deserialize(response.ObjectData);
          result = new DataPortalResult(ApplicationContext, obj, null);
        }
        else
        {
          var ex = new DataPortalException(response.ErrorData);
          result = new DataPortalResult(ApplicationContext, null, ex);
        }
      }
      catch (Exception ex)
      {
        result = new DataPortalResult(ApplicationContext, null, ex);
      }

      var operation = DataPortalOperations.Fetch;
      OnServerComplete(result, objectType, operation);

      if (ExecutionIsNotOnLogicalOrPhysicalServer)
        OnServerCompleteClient(result, objectType, operation);

      if (result.Error != null)
        throw result.Error;
      return result;
    }

    /// <inheritdoc />
    public async virtual Task<DataPortalResult> Update(object obj, DataPortalContext context, bool isSync)
    {
      if (obj is null)
        throw new ArgumentNullException(nameof(obj));
      if (context is null)
        throw new ArgumentNullException(nameof(context));

      DataPortalResult result;
      try
      {
        var request = GetBaseUpdateCriteriaRequest(obj);
        
        request = ConvertRequest(request);

        var serialized = ApplicationContext.GetRequiredService<ISerializationFormatter>().Serialize(request);

        serialized = await CallDataPortalServer(serialized, "update", GetRoutingToken(obj.GetType()), isSync).ConfigureAwait(false);

        var response = (DataPortalResponse)ApplicationContext.GetRequiredService<ISerializationFormatter>().Deserialize(serialized)!;
        response = ConvertResponse(response);
        if (!response.HasError)
        {
          var newobj = ApplicationContext.GetRequiredService<ISerializationFormatter>().Deserialize(response.ObjectData);
          result = new DataPortalResult(ApplicationContext, newobj, null);
        }
        else
        {
          var ex = new DataPortalException(response.ErrorData);
          result = new DataPortalResult(ApplicationContext, null, ex);
        }
      }
      catch (Exception ex)
      {
        result = new DataPortalResult(ApplicationContext, null, ex);
      }

      var operation = DataPortalOperations.Update;
      OnServerComplete(result, obj.GetType(), operation);

      if (ExecutionIsNotOnLogicalOrPhysicalServer)
        OnServerCompleteClient(result, obj.GetType(), operation);

      if (result.Error != null)
        throw result.Error;
      return result;
    }

    /// <inheritdoc />
    public async virtual Task<DataPortalResult> Delete([DynamicallyAccessedMembers(DynamicallyAccessedMemberTypes.PublicConstructors)] Type objectType, object criteria, DataPortalContext context, bool isSync)
    {
      if (objectType is null)
        throw new ArgumentNullException(nameof(objectType));
      if (criteria is null)
        throw new ArgumentNullException(nameof(criteria));
      if (context is null)
        throw new ArgumentNullException(nameof(context));

      DataPortalResult result;
      try
      {
        var request = GetBaseCriteriaRequest(criteria);
        request.TypeName = AssemblyNameTranslator.GetAssemblyQualifiedName(objectType.AssemblyQualifiedName!);
        request = ConvertRequest(request);

        var serialized = ApplicationContext.GetRequiredService<ISerializationFormatter>().Serialize(request);

        serialized = await CallDataPortalServer(serialized, "delete", GetRoutingToken(objectType), isSync).ConfigureAwait(false);

        var response = (DataPortalResponse)ApplicationContext.GetRequiredService<ISerializationFormatter>().Deserialize(serialized)!;
        response = ConvertResponse(response);
        if (response.ErrorData == null)
        {
          result = new DataPortalResult(ApplicationContext, null, null);
        }
        else
        {
          var ex = new DataPortalException(response.ErrorData);
          result = new DataPortalResult(ApplicationContext, null, ex);
        }
      }
      catch (Exception ex)
      {
        result = new DataPortalResult(ApplicationContext, null, ex);
      }

      var operation = DataPortalOperations.Delete;
      OnServerComplete(result, objectType, operation);

      if (ExecutionIsNotOnLogicalOrPhysicalServer)
        OnServerCompleteClient(result, objectType, operation);

      if (result.Error != null)
        throw result.Error;
      return result;
    }

    /// <summary>
    /// Override this method to manipulate the message
    /// request data sent to the server.
    /// </summary>
    /// <param name="request">Criteria request data.</param>
    protected virtual CriteriaRequest ConvertRequest(CriteriaRequest request)
    {
      return request;
    }

    /// <summary>
    /// Override this method to manipulate the message
    /// request data sent to the server.
    /// </summary>
    /// <param name="request">Update request data.</param>
    protected virtual UpdateRequest ConvertRequest(UpdateRequest request)
    {
      return request;
    }

    /// <summary>
    /// Override this method to manipulate the message
    /// request data returned from the server.
    /// </summary>
    /// <param name="response">Response data.</param>
    protected virtual DataPortalResponse ConvertResponse(DataPortalResponse response)
    {
      return response;
    }

    /// <summary>
    /// Override this method with implementation of sending and receiving of data to the server
    /// Returns Serialized response from server
    /// </summary>
    /// <param name="serialized">Serialized request</param>
    /// <param name="operation">DataPortal operation</param>
    /// <param name="routingToken">Routing Tag for server</param>
    /// <param name="isSync">True if the client-side proxy should synchronously invoke the server.</param>
    /// <returns>Serialized response from server</returns>
    protected abstract Task<byte[]> CallDataPortalServer(byte[] serialized, string operation, string? routingToken, bool isSync);

<<<<<<< HEAD
    private static string GetRoutingToken(Type objectType)
=======
    private string? GetRoutingToken(Type objectType)
>>>>>>> eff8ce80
    {
      string? result = null;
      var list = objectType.GetCustomAttributes(typeof(DataPortalServerRoutingTagAttribute), false);
      if (list.Length > 0)
        result = ((DataPortalServerRoutingTagAttribute)list[0]).RoutingTag;
      return result;
    }

    /// <summary>
    /// Called after completion of DataPortal operation regardless if operation was originated from the client or from chained calls on the server side.
    /// </summary>
    /// <param name="result">Result from DataPortal operation.</param>
    /// <param name="objectType">Type of business object.</param>
    /// <param name="operationType">The requested data portal operation type</param>
    protected virtual void OnServerComplete(DataPortalResult result, Type objectType, DataPortalOperations operationType)
    {

    }

    /// <summary>
    /// Called after completion of a DataPortal operation which was initiated from the <see cref="ApplicationContext.ExecutionLocations.Client"/> 
    /// This is NOT called on completion of chained DataPortal operations initiated on the server side.
    /// </summary>
    /// <param name="result">Result from DataPortal operation.</param>
    /// <param name="objectType">Type of business object.</param>
    /// <param name="operationType">The requested data portal operation type</param>
    protected virtual void OnServerCompleteClient(DataPortalResult result, Type objectType, DataPortalOperations operationType)
    {

    }

    internal bool ExecutionIsNotOnLogicalOrPhysicalServer =>
      ApplicationContext.LogicalExecutionLocation != ApplicationContext.LogicalExecutionLocations.Server
      && ApplicationContext.ExecutionLocation != ApplicationContext.ExecutionLocations.Server;

    #region Criteria

    private CriteriaRequest GetBaseCriteriaRequest(object criteria)
    {
      if (criteria is not IMobileObject)
        criteria = new PrimitiveCriteria(criteria);
      
      var criteriaData = ApplicationContext.GetRequiredService<ISerializationFormatter>().Serialize(criteria);

      return CreateRequest<CriteriaRequest>(criteriaData); 
    }

    private UpdateRequest GetBaseUpdateCriteriaRequest(object obj)
    {
      return CreateRequest<UpdateRequest>(ApplicationContext.GetRequiredService<ISerializationFormatter>().Serialize(obj));
    }

    private T CreateRequest<[DynamicallyAccessedMembers(DynamicallyAccessedMemberTypes.PublicConstructors)] T>(object payload)
    {
      var securityOptions = ApplicationContext.GetRequiredService<SecurityOptions>();

      var serializer = ApplicationContext.GetRequiredService<ISerializationFormatter>();
      var clientContext = serializer.Serialize(ApplicationContext.ClientContext);
      var principal = serializer.Serialize(securityOptions.FlowSecurityPrincipalFromClient ? ApplicationContext.User : null);
      var clientCulture = System.Globalization.CultureInfo.CurrentCulture.Name;
      var clientUICulture = System.Globalization.CultureInfo.CurrentUICulture.Name;

      return ApplicationContext.CreateInstanceDI<T>(principal, clientContext, clientCulture, clientUICulture, payload);
    }

    #endregion Criteria
  }
}<|MERGE_RESOLUTION|>--- conflicted
+++ resolved
@@ -286,12 +286,8 @@
     /// <returns>Serialized response from server</returns>
     protected abstract Task<byte[]> CallDataPortalServer(byte[] serialized, string operation, string? routingToken, bool isSync);
 
-<<<<<<< HEAD
-    private static string GetRoutingToken(Type objectType)
-=======
-    private string? GetRoutingToken(Type objectType)
->>>>>>> eff8ce80
-    {
+   private static string? GetRoutingToken(Type objectType)
+   {
       string? result = null;
       var list = objectType.GetCustomAttributes(typeof(DataPortalServerRoutingTagAttribute), false);
       if (list.Length > 0)
