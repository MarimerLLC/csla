﻿//-----------------------------------------------------------------------
// <copyright file="HttpProxy.cs" company="Marimer LLC">
//     Copyright (c) Marimer LLC. All rights reserved.
//     Website: https://cslanet.com
// </copyright>
// <summary>Implements a data portal proxy to relay data portal</summary>
//-----------------------------------------------------------------------
using Csla.Configuration;
using Csla.DataPortalClient;
using Csla.Properties;
using System.Net;
using System.Net.Http;
using System.Net.Http.Headers;
#if NET8_0_OR_GREATER
using System.Runtime.Versioning;
#endif
using System.Text;

namespace Csla.Channels.Http
{
  /// <summary>
  /// Implements a data portal proxy to relay data portal
  /// calls to a remote application server by using http.
  /// </summary>
  public class HttpProxy : DataPortalProxy
  {
    private HttpClient _httpClient;

    /// <summary>
    /// Creates an instance of the type, initializing
    /// it to use the supplied HttpClient object and options.
    /// </summary>
    /// <param name="applicationContext"></param>
    /// <param name="httpClient">HttpClient instance</param>
    /// <param name="options">Options for HttpProxy</param>
    /// <param name="dataPortalOptions">Data portal options</param>
    public HttpProxy(ApplicationContext applicationContext, HttpClient httpClient, HttpProxyOptions options, DataPortalOptions dataPortalOptions)
      : base(applicationContext)
    {
      _httpClient = httpClient;
      Options = options;
      DataPortalUrl = options.DataPortalUrl;
      VersionRoutingTag = dataPortalOptions.VersionRoutingTag;
    }

    /// <summary>
    /// Current options for the proxy.
    /// </summary>
    protected HttpProxyOptions Options { get; set; }

    private string VersionRoutingTag { get; set; }

    /// <inheritdoc />
    public override string DataPortalUrl { get; }

    /// <summary>
    /// Gets an HttpClientHandler for use
    /// in initializing the HttpClient instance.
    /// </summary>
    protected virtual HttpClientHandler? GetHttpClientHandler()
    {
      return null;
    }

    /// <summary>
    /// Gets an HttpClient object for use in
    /// asynchronous communication with the server.
    /// </summary>
    protected virtual HttpClient GetHttpClient()
    {
      if (_httpClient == null)
      {
        var handler = GetHttpClientHandler() ?? CreateDefaultHandler();

        _httpClient = new HttpClient(handler);
        if (Options.Timeout > TimeSpan.Zero)
        {
          _httpClient.Timeout = Options.Timeout;
        }
      }

      return _httpClient;

      HttpClientHandler CreateDefaultHandler()
      {
        var handler = new HttpClientHandler();
#if NET8_0_OR_GREATER
        // Browser does not support customization of HttpClientHandler, since it's provided by browser.
        if (OperatingSystem.IsBrowser())
        {
          return handler;
        }
#endif
        if (!Options.UseTextSerialization)
        {
          handler.AutomaticDecompression = DecompressionMethods.GZip | DecompressionMethods.Deflate;
        }

        return handler;
      }
    }

    /// <summary>
    /// Gets an WebClient object for use in
    /// synchronous communication with the server.
    /// </summary>
#if NET8_0_OR_GREATER
    [UnsupportedOSPlatform("browser")]
#endif
    protected virtual WebClient GetWebClient()
    {
      return new DefaultWebClient(Options.Timeout, Options.ReadWriteTimeout);
    }

    /// <summary>
    /// Select client to make request based on isSync parameter and return response from server
    /// </summary>
    /// <param name="serialized">Serialized request</param>
    /// <param name="operation">DataPortal operation</param>
    /// <param name="routingToken">Routing Tag for server</param>
    /// <param name="isSync">True if the client-side proxy should synchronously invoke the server.</param>
    /// <returns>Serialized response from server</returns>
    protected override async Task<byte[]> CallDataPortalServer(byte[] serialized, string operation, string? routingToken, bool isSync)
    {
      return isSync
        ? CallViaWebClient(serialized, operation, routingToken)
        : await CallViaHttpClient(serialized, operation, routingToken).ConfigureAwait(false);
    }

    /// <summary>
    /// Override to set headers or other properties of the
    /// HttpRequestMessage before it is sent to the server
    /// (asynchronous only).
    /// </summary>
    /// <param name="request">HttpRequestMessage instance</param>
    protected virtual void SetHttpRequestHeaders(HttpRequestMessage request)
    { }

    /// <summary>
    /// Override to set headers or other properties of the
    /// WebClient before it is sent to the server
    /// (synchronous only).
    /// </summary>
    /// <param name="client">WebClient instance</param>
    protected virtual void SetWebClientHeaders(WebClient client)
    { }

    private async Task<byte[]> CallViaHttpClient(byte[] serialized, string operation, string? routingToken)
    {
      var client = GetHttpClient();
      using var httpRequest = new HttpRequestMessage(
        HttpMethod.Post,
        $"{DataPortalUrl}?operation={CreateOperationTag(operation, VersionRoutingTag, routingToken)}");
      SetHttpRequestHeaders(httpRequest);
#if NET8_0_OR_GREATER
      if (Options.UseTextSerialization)
      {
        httpRequest.Content = new StringContent(
          Convert.ToBase64String(serialized),
          mediaType: new MediaTypeHeaderValue("application/base64,text/plain"));
      }
      else
      {
        httpRequest.Content = new ByteArrayContent(serialized);
        httpRequest.Content.Headers.ContentType = new MediaTypeHeaderValue("application/octet-stream");
      }
#else
      if (Options.UseTextSerialization)
      {
        httpRequest.Content = new StringContent(Convert.ToBase64String(serialized));
        httpRequest.Content.Headers.ContentType = new MediaTypeHeaderValue("text/plain");
      }
      else
      {
        httpRequest.Content = new ByteArrayContent(serialized);
        httpRequest.Content.Headers.ContentType = new MediaTypeHeaderValue("application/octet-stream");
      }
#endif
      using var httpResponse = await client.SendAsync(httpRequest).ConfigureAwait(false);
      await VerifyResponseSuccess(httpResponse).ConfigureAwait(false);
      if (Options.UseTextSerialization)
        serialized = Convert.FromBase64String(await httpResponse.Content.ReadAsStringAsync().ConfigureAwait(false));
      else
        serialized = await httpResponse.Content.ReadAsByteArrayAsync().ConfigureAwait(false);
      return serialized;
    }

    private byte[] CallViaWebClient(byte[] serialized, string operation, string? routingToken)
    {
#if NET8_0_OR_GREATER
      if (OperatingSystem.IsBrowser())
      {
        throw new PlatformNotSupportedException(Resources.SyncDataAccessNotSupportedException);
      }
#endif
      WebClient client = GetWebClient();
      var url = $"{DataPortalUrl}?operation={CreateOperationTag(operation, VersionRoutingTag, routingToken)}";
      client.Headers["Content-Type"] = Options.UseTextSerialization ? "application/base64,text/plain" : "application/octet-stream";
      SetWebClientHeaders(client);
      try
      {
        if (Options.UseTextSerialization)
        {
          var result = client.UploadString(url, Convert.ToBase64String(serialized));
          serialized = Convert.FromBase64String(result);
        }
        else
        {
          var result = client.UploadData(url, serialized);
          serialized = result;
        }
        return serialized;
      }
      catch (WebException ex)
      {
        string message;
        if (ex.Response != null)
        {
          using var reader = new StreamReader(ex.Response.GetResponseStream());
          message = reader.ReadToEnd();
        }
        else
        {
          message = ex.Message;
        }
        throw new DataPortalException(message, ex);
      }
    }

    private static async Task VerifyResponseSuccess(HttpResponseMessage httpResponse)
    {
      if (!httpResponse.IsSuccessStatusCode)
      {
        var message = new StringBuilder();
        message.Append((int)httpResponse.StatusCode);
        message.Append(": ");
        message.Append(httpResponse.ReasonPhrase);
        var content = await httpResponse.Content.ReadAsStringAsync().ConfigureAwait(false);
        if (!string.IsNullOrWhiteSpace(content))
        {
          message.AppendLine();
          message.Append(content);
        }
        throw new HttpRequestException(message.ToString());
      }
    }

    private string CreateOperationTag(string operation, string versionToken, string? routingToken)
    {
      if (!string.IsNullOrWhiteSpace(versionToken) || !string.IsNullOrWhiteSpace(routingToken))
        return $"{operation}/{routingToken}-{versionToken}";
      return operation;
    }

#pragma warning disable SYSLIB0014
#if NET8_0_OR_GREATER
    [UnsupportedOSPlatform("browser")]
#endif
    private class DefaultWebClient(TimeSpan timeout, TimeSpan readWriteTimeout) : WebClient
    {

      protected override WebRequest GetWebRequest(Uri address)
      {
<<<<<<< HEAD
        var request = base.GetWebRequest(address);
        if (request is HttpWebRequest webRequest)
        {
          if (Timeout > 0)
            webRequest.Timeout = Timeout;
        }

        return request;
=======
        var req = base.GetWebRequest(address)!;
        if (req is HttpWebRequest httpWebRequest)
        {
          if (readWriteTimeout > TimeSpan.Zero)
          {
            httpWebRequest.ReadWriteTimeout = readWriteTimeout.Milliseconds;
          }
        }
        if (timeout > TimeSpan.Zero)
        {
          req.Timeout = timeout.Milliseconds;
        }
        return req;
>>>>>>> 7d964dfb
      }
    }
#pragma warning restore SYSLIB0014
  }
}<|MERGE_RESOLUTION|>--- conflicted
+++ resolved
@@ -261,16 +261,6 @@
 
       protected override WebRequest GetWebRequest(Uri address)
       {
-<<<<<<< HEAD
-        var request = base.GetWebRequest(address);
-        if (request is HttpWebRequest webRequest)
-        {
-          if (Timeout > 0)
-            webRequest.Timeout = Timeout;
-        }
-
-        return request;
-=======
         var req = base.GetWebRequest(address)!;
         if (req is HttpWebRequest httpWebRequest)
         {
@@ -284,7 +274,6 @@
           req.Timeout = timeout.Milliseconds;
         }
         return req;
->>>>>>> 7d964dfb
       }
     }
 #pragma warning restore SYSLIB0014
