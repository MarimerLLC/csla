﻿//-----------------------------------------------------------------------
// <copyright file="DataPortalT.cs" company="Marimer LLC">
//     Copyright (c) Marimer LLC. All rights reserved.
//     Website: https://cslanet.com
// </copyright>
// <summary>Client side data portal used for making asynchronous</summary>
//-----------------------------------------------------------------------

using System.Globalization;
using Csla.Configuration;
using Csla.DataPortalClient;
using Csla.Properties;

namespace Csla
{
  /// <summary>
  /// Client side data portal used for making asynchronous
  /// data portal calls in .NET.
  /// </summary>
  /// <typeparam name="T">
  /// Type of business object.
  /// </typeparam>
  public class DataPortal<T> : IDataPortal<T>, IChildDataPortal<T>, IDataPortal, IChildDataPortal
  {
    /// <summary>
    /// Creates an instance of the type
    /// </summary>
    /// <param name="applicationContext">ApplicationContext</param>
    /// <param name="proxy"></param>
    /// <param name="dataPortalCache">Data portal cache service</param>
    /// <param name="dataPortalOptions"></param>
    public DataPortal(ApplicationContext applicationContext, IDataPortalProxy proxy, IDataPortalCache dataPortalCache, DataPortalOptions dataPortalOptions)
    {
      _applicationContext = applicationContext;
      DataPortalProxy = proxy;
      Cache = dataPortalCache;
      DataPortalClientOptions = dataPortalOptions.DataPortalClientOptions;
    }

    /// <summary>
    /// Gets or sets the current ApplicationContext object.
    /// </summary>
    private ApplicationContext _applicationContext;
    private IDataPortalProxy DataPortalProxy { get; set; }

    private IDataPortalCache Cache { get; set; }
    private DataPortalClientOptions DataPortalClientOptions { get; set; }

    private class DataPortalAsyncRequest
    {
      private ApplicationContext _applicationContext;

      public object Argument { get; set; }
      public System.Security.Principal.IPrincipal Principal { get; set; }
      public Core.ContextDictionary ClientContext { get; set; }
      public object UserState { get; set; }
      // passes CurrentCulture and CurrentUICulture to the async thread
      public CultureInfo CurrentCulture;
      public CultureInfo CurrentUICulture;

      public DataPortalAsyncRequest(ApplicationContext applicationContext, object argument, object userState)
      {
        _applicationContext = applicationContext;
        Argument = argument;
        Principal = _applicationContext.User;
        ClientContext = _applicationContext.ClientContext;
        UserState = userState;
        CurrentCulture = CultureInfo.CurrentCulture;
        CurrentUICulture = CultureInfo.CurrentUICulture;
      }
    }

    private class DataPortalAsyncResult
    {
      public T Result { get; set; }
      public object UserState { get; set; }
      public Exception Error { get; set; }

      public DataPortalAsyncResult(T result, Exception error, object userState)
      {
        Result = result;
        UserState = userState;
        Error = error;
      }
    }

    private Reflection.ServiceProviderMethodCaller serviceProviderMethodCaller;
    private Reflection.ServiceProviderMethodCaller ServiceProviderMethodCaller
    {
      get
      {
        if (serviceProviderMethodCaller == null)
          serviceProviderMethodCaller = (Reflection.ServiceProviderMethodCaller)_applicationContext.CreateInstanceDI(typeof(Reflection.ServiceProviderMethodCaller));
        return serviceProviderMethodCaller;
      }
    }

    private async Task<object> DoCreateAsync(Type objectType, object criteria, bool isSync, CancellationToken ct = default)
    {
      Server.DataPortalResult result = null;
      Server.DataPortalContext dpContext = null;
      try
      {
<<<<<<< HEAD
        if (!await Csla.Rules.BusinessRules.HasPermissionAsync(_applicationContext, Rules.AuthorizationActions.CreateObject, objectType, Server.DataPortal.GetCriteriaArray(criteria), ct))
          throw new Csla.Security.SecurityException(string.Format(
=======
        if (!Rules.BusinessRules.HasPermission(_applicationContext, Rules.AuthorizationActions.CreateObject, objectType, Server.DataPortal.GetCriteriaArray(criteria)))
          throw new Security.SecurityException(string.Format(
>>>>>>> df149e39
            Resources.UserNotAuthorizedException,
            "create",
            objectType.Name));
        Reflection.ServiceProviderMethodInfo method;
        if (criteria is Server.EmptyCriteria)
          method = ServiceProviderMethodCaller.FindDataPortalMethod<CreateAttribute>(objectType, null, false);
        else
          method = ServiceProviderMethodCaller.FindDataPortalMethod<CreateAttribute>(objectType, Server.DataPortal.GetCriteriaArray(criteria), false);
        var proxy = GetDataPortalProxy(method);

        dpContext =
          new Server.DataPortalContext(_applicationContext, proxy.IsServerRemote);

        try
        {
          result = await Cache.GetDataPortalResultAsync(objectType, criteria, DataPortalOperations.Create,
            async () => await proxy.Create(objectType, criteria, dpContext, isSync));
        }
        catch (AggregateException ex)
        {
          if (ex.InnerExceptions.Count > 0)
          {
            if (ex.InnerExceptions[0] is Server.DataPortalException dpe)
              HandleCreateDataPortalException(dpe);
          }
          throw new DataPortalException($"DataPortal.Create {Resources.Failed}", ex, null);
        }
        catch (Server.DataPortalException ex)
        {
          HandleCreateDataPortalException(ex);
        }
      }
      catch
      {
        throw;
      }
      return result.ReturnObject;
    }

    private void HandleCreateDataPortalException(Server.DataPortalException ex)
    {
      HandleDataPortalException("Create", ex);
    }

    /// <summary>
    /// Called by a factory method in a business class to create 
    /// a new object, which is loaded with default
    /// values from the database.
    /// </summary>
    /// <param name="criteria">Object-specific criteria.</param>
    /// <returns>A new object, populated with default values.</returns>
    public T Create(params object[] criteria)
    {
      return (T)Create(typeof(T), Server.DataPortal.GetCriteriaFromArray(criteria));
    }

    /// <summary>
    /// Manager method for synchronous Create operation; delegating to async version
    /// </summary>
    /// <param name="objectType">The type of object to instantiate and initialise</param>
    /// <param name="criteria">The criteria required to perform the creation operation</param>
    /// <returns>Returns a new, initialised object of the type requested</returns>

    private object Create(Type objectType, object criteria)
    {
      try
      {
        return DoCreateAsync(objectType, criteria, true).Result;
      }
      catch (AggregateException ex)
      {
        if (ex.InnerExceptions.Count > 0)
          throw ex.InnerExceptions[0];
        else
          throw;
      }
    }

    /// <summary>
    /// Called by a factory method in a business class or
    /// by the UI to create a new object, which is loaded 
    /// with default values from the database.
    /// </summary>
    /// <param name="criteria">Object-specific criteria.</param>
    public async Task<T> CreateAsync(params object[] criteria)
    {
      return (T)await DoCreateAsync(typeof(T), Server.DataPortal.GetCriteriaFromArray(criteria), false);
    }

    private async Task<object> DoFetchAsync(Type objectType, object criteria, bool isSync, CancellationToken ct = default)
    {
      if (typeof(Core.ICommandObject).IsAssignableFrom(objectType))
      {
        return await DoExecuteAsync(objectType, criteria, isSync);
      }

      Server.DataPortalResult result = null;
      Server.DataPortalContext dpContext = null;
      Reflection.ServiceProviderMethodInfo method = null;
      try
      {
<<<<<<< HEAD
        if (!await Csla.Rules.BusinessRules.HasPermissionAsync(_applicationContext, Rules.AuthorizationActions.GetObject, objectType, Server.DataPortal.GetCriteriaArray(criteria), ct))
          throw new Csla.Security.SecurityException(string.Format(
=======
        if (!Rules.BusinessRules.HasPermission(_applicationContext, Rules.AuthorizationActions.GetObject, objectType, Server.DataPortal.GetCriteriaArray(criteria)))
          throw new Security.SecurityException(string.Format(
>>>>>>> df149e39
            Resources.UserNotAuthorizedException,
            "get",
            objectType.Name));
        method = ServiceProviderMethodCaller.FindDataPortalMethod<FetchAttribute>(objectType, Server.DataPortal.GetCriteriaArray(criteria), false);

        var proxy = GetDataPortalProxy(method);

        dpContext =
          new Server.DataPortalContext(_applicationContext, proxy.IsServerRemote);

        try
        {
          result = await Cache.GetDataPortalResultAsync(objectType, criteria, DataPortalOperations.Fetch,
            async () => await proxy.Fetch(objectType, criteria, dpContext, isSync));
        }
        catch (AggregateException ex)
        {
          if (ex.InnerExceptions.Count > 0)
          {
            if (ex.InnerExceptions[0] is Server.DataPortalException dpe)
              HandleFetchDataPortalException(dpe);
          }
          throw new DataPortalException($"DataPortal.Fetch {Resources.Failed}", ex, null);
        }
        catch (Server.DataPortalException ex)
        {
          HandleFetchDataPortalException(ex);
        }
      }
      catch
      {
        throw;
      }
      return result.ReturnObject;
    }

    private async Task<object> DoExecuteAsync(Type objectType, object criteria, bool isSync, CancellationToken ct = default)
    {
      Server.DataPortalResult result = null;
      Server.DataPortalContext dpContext = null;
      Reflection.ServiceProviderMethodInfo method = null;
      try
      {
<<<<<<< HEAD
        if (!await Csla.Rules.BusinessRules.HasPermissionAsync(_applicationContext, Rules.AuthorizationActions.EditObject, objectType, Server.DataPortal.GetCriteriaArray(criteria), ct))
          throw new Csla.Security.SecurityException(string.Format(Resources.UserNotAuthorizedException,
=======
        if (!Rules.BusinessRules.HasPermission(_applicationContext, Rules.AuthorizationActions.EditObject, objectType, Server.DataPortal.GetCriteriaArray(criteria)))
          throw new Security.SecurityException(string.Format(Resources.UserNotAuthorizedException,
>>>>>>> df149e39
            "execute",
            objectType.Name));
        method = ServiceProviderMethodCaller.FindDataPortalMethod<ExecuteAttribute>(objectType, Server.DataPortal.GetCriteriaArray(criteria), false);

        var proxy = GetDataPortalProxy(method);

        dpContext =
          new Server.DataPortalContext(_applicationContext, proxy.IsServerRemote);

        try
        {
          result = await Cache.GetDataPortalResultAsync(objectType, criteria, DataPortalOperations.Execute,
            async () => await proxy.Fetch(objectType, criteria, dpContext, isSync));
        }
        catch (AggregateException ex)
        {
          if (ex.InnerExceptions.Count > 0)
          {
            if (ex.InnerExceptions[0] is Server.DataPortalException dpe)
              HandleDataPortalException("Execute", dpe);
          }
          throw new DataPortalException($"DataPortal.Execute {Resources.Failed}", ex, null);
        }
        catch (Server.DataPortalException ex)
        {
          HandleDataPortalException("Execute", ex);
        }
      }
      catch
      {
        throw;
      }
      return result.ReturnObject;
    }

    private void HandleFetchDataPortalException(Server.DataPortalException ex)
    {
      HandleDataPortalException("Fetch", ex);
    }

    /// <summary>
    /// Called by a factory method in a business class to Fetch 
    /// a new object, which is loaded with default
    /// values from the database.
    /// </summary>
    /// <param name="criteria">Object-specific criteria.</param>
    /// <returns>A new object, populated with default values.</returns>
    public T Fetch(params object[] criteria)
    {
      return (T)Fetch(typeof(T), Server.DataPortal.GetCriteriaFromArray(criteria));
    }

    /// <summary>
    /// Manager method for synchronous fetch operation; delegating to async version
    /// </summary>
    /// <param name="objectType">The type of object to instantiate and load</param>
    /// <param name="criteria">The criteria required to perform the load operation</param>
    /// <returns>Returns a populated object of the type requested</returns>
    private object Fetch(Type objectType, object criteria)
    {
      try
      {
        return DoFetchAsync(objectType, criteria, true).Result;
      }
      catch (AggregateException ex)
      {
        if (ex.InnerExceptions.Count > 0)
          throw ex.InnerExceptions[0];
        else
          throw;
      }
    }

    /// <summary>
    /// Called by a factory method in a business class or
    /// by the UI to Fetch a new object, which is loaded 
    /// with default values from the database.
    /// </summary>
    /// <param name="criteria">Object-specific criteria.</param>
    public async Task<T> FetchAsync(params object[] criteria)
    {
      return (T)await DoFetchAsync(typeof(T), Server.DataPortal.GetCriteriaFromArray(criteria), false);
    }

    internal async Task<T> DoUpdateAsync(T obj, bool isSync, CancellationToken ct = default)
    {
      Server.DataPortalResult result = null;
      Server.DataPortalContext dpContext = null;
      var operation = DataPortalOperations.Update;
      Type objectType = obj.GetType();
      try
      {
        IDataPortalProxy proxy = null;
        var factoryInfo = Server.ObjectFactoryAttribute.GetObjectFactoryAttribute(objectType);
        if (factoryInfo != null)
        {
          Server.DataPortalMethodInfo method = null;
          var factoryLoader = _applicationContext.CurrentServiceProvider.GetService(typeof(Server.IObjectFactoryLoader)) as Server.IObjectFactoryLoader;
          var factoryType = factoryLoader?.GetFactoryType(factoryInfo.FactoryTypeName);

          if (obj is Core.ICommandObject)
          {
            operation = DataPortalOperations.Execute;
<<<<<<< HEAD
            if (!await Csla.Rules.BusinessRules.HasPermissionAsync(_applicationContext, Rules.AuthorizationActions.EditObject, obj, ct))
              throw new Csla.Security.SecurityException(string.Format(Resources.UserNotAuthorizedException,
=======
            if (!Rules.BusinessRules.HasPermission(_applicationContext, Rules.AuthorizationActions.EditObject, obj))
              throw new Security.SecurityException(string.Format(Resources.UserNotAuthorizedException,
>>>>>>> df149e39
                "execute",
                objectType.Name));
            if (factoryType != null)
              method = Server.DataPortalMethodCache.GetMethodInfo(factoryType, factoryInfo.ExecuteMethodName, [obj]);
          }
          else
          {
            if (obj is Core.BusinessBase bbase)
            {
              if (bbase.IsDeleted)
              {
<<<<<<< HEAD
                if (!await Csla.Rules.BusinessRules.HasPermissionAsync(_applicationContext, Rules.AuthorizationActions.DeleteObject, obj, ct))
                  throw new Csla.Security.SecurityException(string.Format(Resources.UserNotAuthorizedException,
=======
                if (!Rules.BusinessRules.HasPermission(_applicationContext, Rules.AuthorizationActions.DeleteObject, obj))
                  throw new Security.SecurityException(string.Format(Resources.UserNotAuthorizedException,
>>>>>>> df149e39
                                                                            "delete",
                                                                            objectType.Name));
                if (factoryType != null)
                  method = Server.DataPortalMethodCache.GetMethodInfo(factoryType, factoryInfo.DeleteMethodName, [obj]);
              }
              // must check the same authorization rules as for DataPortal_XYZ methods 
              else if (bbase.IsNew)
              {
<<<<<<< HEAD
                if (!await Csla.Rules.BusinessRules.HasPermissionAsync(_applicationContext, Rules.AuthorizationActions.CreateObject, obj, ct))
                  throw new Csla.Security.SecurityException(string.Format(Resources.UserNotAuthorizedException,
=======
                if (!Rules.BusinessRules.HasPermission(_applicationContext, Rules.AuthorizationActions.CreateObject, obj))
                  throw new Security.SecurityException(string.Format(Resources.UserNotAuthorizedException,
>>>>>>> df149e39
                                                                            "create",
                                                                            objectType.Name));
                if (factoryType != null)
                  method = Server.DataPortalMethodCache.GetMethodInfo(factoryType, factoryInfo.UpdateMethodName, [obj]);
              }
              else
              {
<<<<<<< HEAD
                if (!await Csla.Rules.BusinessRules.HasPermissionAsync(_applicationContext, Rules.AuthorizationActions.EditObject, obj, ct))
                  throw new Csla.Security.SecurityException(string.Format(Resources.UserNotAuthorizedException,
=======
                if (!Rules.BusinessRules.HasPermission(_applicationContext, Rules.AuthorizationActions.EditObject, obj))
                  throw new Security.SecurityException(string.Format(Resources.UserNotAuthorizedException,
>>>>>>> df149e39
                                                                            "save",
                                                                            objectType.Name));
                if (factoryType != null)
                  method = Server.DataPortalMethodCache.GetMethodInfo(factoryType, factoryInfo.UpdateMethodName, [obj]);
              }
            }
            else
            {
<<<<<<< HEAD
              if (!await Csla.Rules.BusinessRules.HasPermissionAsync(_applicationContext, Rules.AuthorizationActions.EditObject, obj, ct))
                throw new Csla.Security.SecurityException(string.Format(Resources.UserNotAuthorizedException,
=======
              if (!Rules.BusinessRules.HasPermission(_applicationContext, Rules.AuthorizationActions.EditObject, obj))
                throw new Security.SecurityException(string.Format(Resources.UserNotAuthorizedException,
>>>>>>> df149e39
                                                                          "save",
                                                                          objectType.Name));

              if (factoryType != null)
                method = Server.DataPortalMethodCache.GetMethodInfo(factoryType, factoryInfo.UpdateMethodName, [obj]);
            }
          }
          if (method == null)
            method = new Server.DataPortalMethodInfo();
          proxy = GetDataPortalProxy(method.RunLocal);
        }
        else
        {
          Reflection.ServiceProviderMethodInfo method;
          var criteria = Server.DataPortal.GetCriteriaArray(Server.EmptyCriteria.Instance);
          if (obj is Core.ICommandObject)
          {
            operation = DataPortalOperations.Execute;
<<<<<<< HEAD
            if (!await Csla.Rules.BusinessRules.HasPermissionAsync(_applicationContext, Rules.AuthorizationActions.EditObject, obj, ct))
              throw new Csla.Security.SecurityException(string.Format(Resources.UserNotAuthorizedException,
=======
            if (!Rules.BusinessRules.HasPermission(_applicationContext, Rules.AuthorizationActions.EditObject, obj))
              throw new Security.SecurityException(string.Format(Resources.UserNotAuthorizedException,
>>>>>>> df149e39
                "execute",
                objectType.Name));
            method = ServiceProviderMethodCaller.FindDataPortalMethod<ExecuteAttribute>(objectType, criteria, false);
          }
          else
          {
            if (obj is Core.BusinessBase bbase)
            {
              if (bbase.IsDeleted)
              {
<<<<<<< HEAD
                if (!await Csla.Rules.BusinessRules.HasPermissionAsync(_applicationContext, Rules.AuthorizationActions.DeleteObject, obj, ct))
                  throw new Csla.Security.SecurityException(string.Format(Resources.UserNotAuthorizedException,
=======
                if (!Rules.BusinessRules.HasPermission(_applicationContext, Rules.AuthorizationActions.DeleteObject, obj))
                  throw new Security.SecurityException(string.Format(Resources.UserNotAuthorizedException,
>>>>>>> df149e39
                    "delete",
                    objectType.Name));
                method = ServiceProviderMethodCaller.FindDataPortalMethod<DeleteSelfAttribute>(objectType, criteria, false);
              }
              else if (bbase.IsNew)
              {
<<<<<<< HEAD
                if (!await Csla.Rules.BusinessRules.HasPermissionAsync(_applicationContext, Rules.AuthorizationActions.CreateObject, obj, ct))
                  throw new Csla.Security.SecurityException(string.Format(Resources.UserNotAuthorizedException,
=======
                if (!Rules.BusinessRules.HasPermission(_applicationContext, Rules.AuthorizationActions.CreateObject, obj))
                  throw new Security.SecurityException(string.Format(Resources.UserNotAuthorizedException,
>>>>>>> df149e39
                    "create",
                    objectType.Name));
                method = ServiceProviderMethodCaller.FindDataPortalMethod<InsertAttribute>(objectType, criteria, false);
              }
              else
              {
<<<<<<< HEAD
                if (!await Csla.Rules.BusinessRules.HasPermissionAsync(_applicationContext, Rules.AuthorizationActions.EditObject, obj, ct))
                  throw new Csla.Security.SecurityException(string.Format(Resources.UserNotAuthorizedException,
=======
                if (!Rules.BusinessRules.HasPermission(_applicationContext, Rules.AuthorizationActions.EditObject, obj))
                  throw new Security.SecurityException(string.Format(Resources.UserNotAuthorizedException,
>>>>>>> df149e39
                    "save",
                    objectType.Name));
                method = ServiceProviderMethodCaller.FindDataPortalMethod<UpdateAttribute>(objectType, criteria, false);
              }
            }
            else
            {
              method = ServiceProviderMethodCaller.FindDataPortalMethod<UpdateAttribute>(objectType, criteria, false);
            }
          }
          proxy = GetDataPortalProxy(method);
        }

        dpContext =
          new Server.DataPortalContext(_applicationContext, proxy.IsServerRemote);

        try
        {
          if (!proxy.IsServerRemote && DataPortalClientOptions.AutoCloneOnUpdate)
          {
            // when using local data portal, automatically
            // clone original object before saving
            if (obj is ICloneable cloneable)
              obj = (T)cloneable.Clone();
          }
          result = await Cache.GetDataPortalResultAsync(objectType, obj, operation,
            async () => await proxy.Update(obj, dpContext, isSync));
        }
        catch (AggregateException ex)
        {
          if (ex.InnerExceptions.Count > 0)
          {
            if (ex.InnerExceptions[0] is Server.DataPortalException dpe)
              HandleUpdateDataPortalException(dpe);
          }
          throw new DataPortalException($"DataPortal.Update {Resources.Failed}", ex, null);
        }
        catch (Server.DataPortalException ex)
        {
          HandleUpdateDataPortalException(ex);
        }
      }
      catch
      {
        throw;
      }
      return (T)result.ReturnObject;
    }

    private void HandleUpdateDataPortalException(Server.DataPortalException ex)
    {
      HandleDataPortalException("Update", ex);
    }

    private void HandleDataPortalException(string operation, Server.DataPortalException ex)
    {
      var result = ex.Result;
      var original = ex.InnerException;
      if (original.InnerException != null)
        original = original.InnerException;
      throw new DataPortalException(
        String.Format("DataPortal.{2} {0} ({1})", Resources.Failed, original.Message, operation),
        ex.InnerException, result.ReturnObject);
    }

    /// <summary>
    /// Called by a factory method in a business class or
    /// by the UI to update an object.
    /// </summary>
    /// <param name="obj">Object to update.</param>
    public T Update(T obj)
    {
      try
      {
        return DoUpdateAsync(obj, true).Result;
      }
      catch (AggregateException ex)
      {
        if (ex.InnerExceptions.Count > 0)
          throw ex.InnerExceptions[0];
        else
          throw;
      }
    }

    /// <summary>
    /// Called by a factory method in a business class or
    /// by the UI to update an object.
    /// </summary>
    /// <param name="obj">Object to update.</param>
    public Task<T> UpdateAsync(T obj)
    {
      return DoUpdateAsync(obj, false);
    }

    internal async Task DoDeleteAsync(Type objectType, object criteria, bool isSync, CancellationToken ct = default)
    {
      Server.DataPortalResult result = null;
      Server.DataPortalContext dpContext = null;
      try
      {
<<<<<<< HEAD
        if (!await Csla.Rules.BusinessRules.HasPermissionAsync(_applicationContext, Rules.AuthorizationActions.DeleteObject, objectType, Server.DataPortal.GetCriteriaArray(criteria), ct))
          throw new Csla.Security.SecurityException(string.Format(Resources.UserNotAuthorizedException,
=======
        if (!Rules.BusinessRules.HasPermission(_applicationContext, Rules.AuthorizationActions.DeleteObject, objectType, Server.DataPortal.GetCriteriaArray(criteria)))
          throw new Security.SecurityException(string.Format(Resources.UserNotAuthorizedException,
>>>>>>> df149e39
            "delete",
            objectType.Name));

        var method = ServiceProviderMethodCaller.FindDataPortalMethod<DeleteAttribute>(objectType, Server.DataPortal.GetCriteriaArray(criteria), false);
        var proxy = GetDataPortalProxy(method);

        dpContext = new Server.DataPortalContext(_applicationContext, proxy.IsServerRemote);

        try
        {
          result = await Cache.GetDataPortalResultAsync(objectType, criteria, DataPortalOperations.Delete,
            async () => await proxy.Delete(objectType, criteria, dpContext, isSync));
        }
        catch (AggregateException ex)
        {
          if (ex.InnerExceptions.Count > 0)
          {
            if (ex.InnerExceptions[0] is Server.DataPortalException dpe)
              HandleDeleteDataPortalException(dpe);
          }
          throw new DataPortalException($"DataPortal.Delete {Resources.Failed}", ex, null);
        }
        catch (Server.DataPortalException ex)
        {
          HandleDeleteDataPortalException(ex);
        }
      }
      catch
      {
        throw;
      }
    }

    private void HandleDeleteDataPortalException(Server.DataPortalException ex)
    {
      HandleDataPortalException("Delete", ex);
    }

    /// <summary>
    /// Called by a factory method in a business class or
    /// by the UI to delete an object.
    /// </summary>
    /// <param name="criteria">Object-specific criteria.</param>
    public void Delete(params object[] criteria)
    {
      Delete(typeof(T), Server.DataPortal.GetCriteriaFromArray(criteria));
    }

    /// <summary>
    /// Manager method for synchronous Delete operation; delegating to async version
    /// </summary>
    /// <param name="objectType">The type of object to instantiate and load</param>
    /// <param name="criteria">The criteria required to perform the load operation</param>
    /// <returns>Returns a populated object of the type requested</returns>
    private void Delete(Type objectType, object criteria)
    {
      try
      {
        var task = DoDeleteAsync(objectType, criteria, true);
        if (!task.IsCompleted)
          task.RunSynchronously();
        if (task.Exception != null)
          throw task.Exception;
      }
      catch (AggregateException ex)
      {
        if (ex.InnerExceptions.Count > 0)
          throw ex.InnerExceptions[0];
        else
          throw;
      }
    }

    /// <summary>
    /// Called by a factory method in a business class or
    /// by the UI to delete an object.
    /// </summary>
    /// <param name="criteria">Object-specific criteria.</param>
    public Task DeleteAsync(params object[] criteria)
    {
      return DoDeleteAsync(typeof(T), Server.DataPortal.GetCriteriaFromArray(criteria), false);
    }

    /// <summary>
    /// Called by a factory method in a business class or
    /// by the UI to execute a command object.
    /// </summary>
    /// <param name="command">Command object to execute.</param>
    public T Execute(T command)
    {
      return Update(command);
    }

    /// <summary>
    /// Called by a factory method in a business class or
    /// by the UI to execute a command object.
    /// </summary>
    /// <param name="command">Command object to execute.</param>
    public Task<T> ExecuteAsync(T command)
    {
      return DoUpdateAsync(command, false);
    }

    /// <summary>
    /// Execute a command on the logical server.
    /// </summary>
    /// <param name="criteria">
    /// Criteria provided to the command object.
    /// </param>
    /// <returns>The resulting command object.</returns>
    public async Task<T> ExecuteAsync(params object[] criteria)
    {
      return (T)await DoFetchAsync(typeof(T), criteria, false);
    }

    private IDataPortalProxy GetDataPortalProxy(Reflection.ServiceProviderMethodInfo method)
    {
      if (method != null)
        return GetDataPortalProxy(method.MethodInfo.RunLocal());
      else
        return GetDataPortalProxy(false);
    }

    private IDataPortalProxy GetDataPortalProxy(bool forceLocal)
    {
      if (forceLocal || _applicationContext.IsOffline)
        return _applicationContext.CreateInstanceDI<Channels.Local.LocalProxy>();
      else
        return DataPortalProxy;
    }

    /// <summary>
    /// Creates and initializes a new
    /// child business object.
    /// </summary>
    public T CreateChild()
    {
      var portal = new Server.ChildDataPortal(_applicationContext);
      return (T)(portal.Create(typeof(T)));
    }

    /// <summary>
    /// Creates and initializes a new
    /// child business object.
    /// </summary>
    /// <param name="parameters">
    /// Parameters passed to child create method.
    /// </param>
    public T CreateChild(params object[] parameters)
    {
      var portal = new Server.ChildDataPortal(_applicationContext);
      return (T)(portal.Create(typeof(T), parameters));
    }

    /// <summary>
    /// Creates and initializes a new
    /// child business object.
    /// </summary>
    public async Task<T> CreateChildAsync()
    {
      var portal = new Server.ChildDataPortal(_applicationContext);
      return await portal.CreateAsync<T>();
    }

    /// <summary>
    /// Creates and initializes a new
    /// child business object.
    /// </summary>
    /// <param name="parameters">
    /// Parameters passed to child create method.
    /// </param>
    public async Task<T> CreateChildAsync(params object[] parameters)
    {
      var portal = new Server.ChildDataPortal(_applicationContext);
      return await portal.CreateAsync<T>(parameters);
    }

    /// <summary>
    /// Fetches an existing
    /// child business object.
    /// </summary>
    public T FetchChild()
    {
      var portal = new Server.ChildDataPortal(_applicationContext);
      return (T)(portal.Fetch(typeof(T)));
    }

    /// <summary>
    /// Fetches an existing
    /// child business object.
    /// </summary>
    /// <param name="parameters">
    /// Parameters passed to child fetch method.
    /// </param>
    public T FetchChild(params object[] parameters)
    {
      var portal = new Server.ChildDataPortal(_applicationContext);
      return (T)(portal.Fetch(typeof(T), parameters));
    }

    /// <summary>
    /// Fetches an existing
    /// child business object.
    /// </summary>
    public async Task<T> FetchChildAsync()
    {
      var portal = new Server.ChildDataPortal(_applicationContext);
      return await portal.FetchAsync<T>();
    }

    /// <summary>
    /// Fetches an existing
    /// child business object.
    /// </summary>
    /// <param name="parameters">
    /// Parameters passed to child fetch method.
    /// </param>
    public async Task<T> FetchChildAsync(params object[] parameters)
    {
      var portal = new Server.ChildDataPortal(_applicationContext);
      return await portal.FetchAsync<T>(parameters);
    }

    /// <summary>
    /// Inserts, updates or deletes an existing
    /// child business object.
    /// </summary>
    /// <param name="child">
    /// Business object to update.
    /// </param>
    public void UpdateChild(T child)
    {
      var portal = new Server.ChildDataPortal(_applicationContext);
      portal.Update(child);
    }

    /// <summary>
    /// Inserts, updates or deletes an existing
    /// child business object.
    /// </summary>
    /// <param name="child">
    /// Business object to update.
    /// </param>
    /// <param name="parameters">
    /// Parameters passed to child update method.
    /// </param>
    public void UpdateChild(object child, params object[] parameters)
    {
      var portal = new Server.ChildDataPortal(_applicationContext);
      portal.Update(child, parameters);
    }

    /// <summary>
    /// Inserts, updates or deletes an existing
    /// child business object.
    /// </summary>
    /// <param name="child">
    /// Business object to update.
    /// </param>
    /// <param name="parameters">
    /// Parameters passed to child update method.
    /// </param>
    public void UpdateChild(T child, params object[] parameters)
    {
      var portal = new Server.ChildDataPortal(_applicationContext);
      portal.Update(child, parameters);
    }

    /// <summary>
    /// Inserts, updates or deletes an existing
    /// child business object.
    /// </summary>
    /// <param name="child">
    /// Business object to update.
    /// </param>
    public async Task UpdateChildAsync(T child)
    {
      var portal = new Server.ChildDataPortal(_applicationContext);
      await portal.UpdateAsync(child).ConfigureAwait(false);
    }

    /// <summary>
    /// Inserts, updates or deletes an existing
    /// child business object.
    /// </summary>
    /// <param name="child">
    /// Business object to update.
    /// </param>
    /// <param name="parameters">
    /// Parameters passed to child update method.
    /// </param>
    public async Task UpdateChildAsync(T child, params object[] parameters)
    {
      var portal = new Server.ChildDataPortal(_applicationContext);
      await portal.UpdateAsync(child, parameters).ConfigureAwait(false);
    }

    async Task<object> IDataPortal.CreateAsync(params object[] criteria) => Task.FromResult(await CreateAsync(criteria));
    async Task<object> IDataPortal.FetchAsync(params object[] criteria) => Task.FromResult(await FetchAsync(criteria));
    async Task<object> IDataPortal.UpdateAsync(object obj) => Task.FromResult(await UpdateAsync((T)obj));
    async Task<object> IDataPortal.ExecuteAsync(object command) => Task.FromResult(await ExecuteAsync((T)command));
    async Task<object> IDataPortal.ExecuteAsync(params object[] criteria) => Task.FromResult(await ExecuteAsync(criteria));
    object IDataPortal.Create(params object[] criteria) => Create(criteria);
    object IDataPortal.Fetch(params object[] criteria) => Fetch(criteria);
    object IDataPortal.Execute(object obj) => Execute((T)obj);
    object IDataPortal.Update(object obj) => Update((T)obj);

    async Task<object> IChildDataPortal.CreateChildAsync(params object[] criteria) => Task.FromResult(await CreateChildAsync(criteria));
    async Task<object> IChildDataPortal.FetchChildAsync(params object[] criteria) => Task.FromResult(await FetchChildAsync(criteria));
    async Task IChildDataPortal.UpdateChildAsync(object obj, params object[] parameters) => await UpdateChildAsync((T)obj);
    object IChildDataPortal.CreateChild(params object[] criteria) => CreateChild(criteria);
    object IChildDataPortal.FetchChild(params object[] criteria) => FetchChild(criteria);
    void IChildDataPortal.UpdateChild(object obj, params object[] parameters) => UpdateChild(obj, parameters);
  }

  internal static class Extensions
  {
    internal static bool RunLocal(this System.Reflection.MethodInfo t)
    {
      return t.CustomAttributes.Count(a => a.AttributeType.Equals(typeof(RunLocalAttribute))) > 0;
    }
  }
}<|MERGE_RESOLUTION|>--- conflicted
+++ resolved
@@ -101,13 +101,8 @@
       Server.DataPortalContext dpContext = null;
       try
       {
-<<<<<<< HEAD
         if (!await Csla.Rules.BusinessRules.HasPermissionAsync(_applicationContext, Rules.AuthorizationActions.CreateObject, objectType, Server.DataPortal.GetCriteriaArray(criteria), ct))
           throw new Csla.Security.SecurityException(string.Format(
-=======
-        if (!Rules.BusinessRules.HasPermission(_applicationContext, Rules.AuthorizationActions.CreateObject, objectType, Server.DataPortal.GetCriteriaArray(criteria)))
-          throw new Security.SecurityException(string.Format(
->>>>>>> df149e39
             Resources.UserNotAuthorizedException,
             "create",
             objectType.Name));
@@ -209,13 +204,8 @@
       Reflection.ServiceProviderMethodInfo method = null;
       try
       {
-<<<<<<< HEAD
         if (!await Csla.Rules.BusinessRules.HasPermissionAsync(_applicationContext, Rules.AuthorizationActions.GetObject, objectType, Server.DataPortal.GetCriteriaArray(criteria), ct))
           throw new Csla.Security.SecurityException(string.Format(
-=======
-        if (!Rules.BusinessRules.HasPermission(_applicationContext, Rules.AuthorizationActions.GetObject, objectType, Server.DataPortal.GetCriteriaArray(criteria)))
-          throw new Security.SecurityException(string.Format(
->>>>>>> df149e39
             Resources.UserNotAuthorizedException,
             "get",
             objectType.Name));
@@ -259,13 +249,8 @@
       Reflection.ServiceProviderMethodInfo method = null;
       try
       {
-<<<<<<< HEAD
         if (!await Csla.Rules.BusinessRules.HasPermissionAsync(_applicationContext, Rules.AuthorizationActions.EditObject, objectType, Server.DataPortal.GetCriteriaArray(criteria), ct))
           throw new Csla.Security.SecurityException(string.Format(Resources.UserNotAuthorizedException,
-=======
-        if (!Rules.BusinessRules.HasPermission(_applicationContext, Rules.AuthorizationActions.EditObject, objectType, Server.DataPortal.GetCriteriaArray(criteria)))
-          throw new Security.SecurityException(string.Format(Resources.UserNotAuthorizedException,
->>>>>>> df149e39
             "execute",
             objectType.Name));
         method = ServiceProviderMethodCaller.FindDataPortalMethod<ExecuteAttribute>(objectType, Server.DataPortal.GetCriteriaArray(criteria), false);
@@ -369,13 +354,8 @@
           if (obj is Core.ICommandObject)
           {
             operation = DataPortalOperations.Execute;
-<<<<<<< HEAD
             if (!await Csla.Rules.BusinessRules.HasPermissionAsync(_applicationContext, Rules.AuthorizationActions.EditObject, obj, ct))
               throw new Csla.Security.SecurityException(string.Format(Resources.UserNotAuthorizedException,
-=======
-            if (!Rules.BusinessRules.HasPermission(_applicationContext, Rules.AuthorizationActions.EditObject, obj))
-              throw new Security.SecurityException(string.Format(Resources.UserNotAuthorizedException,
->>>>>>> df149e39
                 "execute",
                 objectType.Name));
             if (factoryType != null)
@@ -387,13 +367,8 @@
             {
               if (bbase.IsDeleted)
               {
-<<<<<<< HEAD
                 if (!await Csla.Rules.BusinessRules.HasPermissionAsync(_applicationContext, Rules.AuthorizationActions.DeleteObject, obj, ct))
                   throw new Csla.Security.SecurityException(string.Format(Resources.UserNotAuthorizedException,
-=======
-                if (!Rules.BusinessRules.HasPermission(_applicationContext, Rules.AuthorizationActions.DeleteObject, obj))
-                  throw new Security.SecurityException(string.Format(Resources.UserNotAuthorizedException,
->>>>>>> df149e39
                                                                             "delete",
                                                                             objectType.Name));
                 if (factoryType != null)
@@ -402,13 +377,8 @@
               // must check the same authorization rules as for DataPortal_XYZ methods 
               else if (bbase.IsNew)
               {
-<<<<<<< HEAD
                 if (!await Csla.Rules.BusinessRules.HasPermissionAsync(_applicationContext, Rules.AuthorizationActions.CreateObject, obj, ct))
                   throw new Csla.Security.SecurityException(string.Format(Resources.UserNotAuthorizedException,
-=======
-                if (!Rules.BusinessRules.HasPermission(_applicationContext, Rules.AuthorizationActions.CreateObject, obj))
-                  throw new Security.SecurityException(string.Format(Resources.UserNotAuthorizedException,
->>>>>>> df149e39
                                                                             "create",
                                                                             objectType.Name));
                 if (factoryType != null)
@@ -416,13 +386,8 @@
               }
               else
               {
-<<<<<<< HEAD
                 if (!await Csla.Rules.BusinessRules.HasPermissionAsync(_applicationContext, Rules.AuthorizationActions.EditObject, obj, ct))
                   throw new Csla.Security.SecurityException(string.Format(Resources.UserNotAuthorizedException,
-=======
-                if (!Rules.BusinessRules.HasPermission(_applicationContext, Rules.AuthorizationActions.EditObject, obj))
-                  throw new Security.SecurityException(string.Format(Resources.UserNotAuthorizedException,
->>>>>>> df149e39
                                                                             "save",
                                                                             objectType.Name));
                 if (factoryType != null)
@@ -431,13 +396,8 @@
             }
             else
             {
-<<<<<<< HEAD
               if (!await Csla.Rules.BusinessRules.HasPermissionAsync(_applicationContext, Rules.AuthorizationActions.EditObject, obj, ct))
                 throw new Csla.Security.SecurityException(string.Format(Resources.UserNotAuthorizedException,
-=======
-              if (!Rules.BusinessRules.HasPermission(_applicationContext, Rules.AuthorizationActions.EditObject, obj))
-                throw new Security.SecurityException(string.Format(Resources.UserNotAuthorizedException,
->>>>>>> df149e39
                                                                           "save",
                                                                           objectType.Name));
 
@@ -456,13 +416,8 @@
           if (obj is Core.ICommandObject)
           {
             operation = DataPortalOperations.Execute;
-<<<<<<< HEAD
             if (!await Csla.Rules.BusinessRules.HasPermissionAsync(_applicationContext, Rules.AuthorizationActions.EditObject, obj, ct))
               throw new Csla.Security.SecurityException(string.Format(Resources.UserNotAuthorizedException,
-=======
-            if (!Rules.BusinessRules.HasPermission(_applicationContext, Rules.AuthorizationActions.EditObject, obj))
-              throw new Security.SecurityException(string.Format(Resources.UserNotAuthorizedException,
->>>>>>> df149e39
                 "execute",
                 objectType.Name));
             method = ServiceProviderMethodCaller.FindDataPortalMethod<ExecuteAttribute>(objectType, criteria, false);
@@ -473,39 +428,24 @@
             {
               if (bbase.IsDeleted)
               {
-<<<<<<< HEAD
                 if (!await Csla.Rules.BusinessRules.HasPermissionAsync(_applicationContext, Rules.AuthorizationActions.DeleteObject, obj, ct))
                   throw new Csla.Security.SecurityException(string.Format(Resources.UserNotAuthorizedException,
-=======
-                if (!Rules.BusinessRules.HasPermission(_applicationContext, Rules.AuthorizationActions.DeleteObject, obj))
-                  throw new Security.SecurityException(string.Format(Resources.UserNotAuthorizedException,
->>>>>>> df149e39
                     "delete",
                     objectType.Name));
                 method = ServiceProviderMethodCaller.FindDataPortalMethod<DeleteSelfAttribute>(objectType, criteria, false);
               }
               else if (bbase.IsNew)
               {
-<<<<<<< HEAD
                 if (!await Csla.Rules.BusinessRules.HasPermissionAsync(_applicationContext, Rules.AuthorizationActions.CreateObject, obj, ct))
                   throw new Csla.Security.SecurityException(string.Format(Resources.UserNotAuthorizedException,
-=======
-                if (!Rules.BusinessRules.HasPermission(_applicationContext, Rules.AuthorizationActions.CreateObject, obj))
-                  throw new Security.SecurityException(string.Format(Resources.UserNotAuthorizedException,
->>>>>>> df149e39
                     "create",
                     objectType.Name));
                 method = ServiceProviderMethodCaller.FindDataPortalMethod<InsertAttribute>(objectType, criteria, false);
               }
               else
               {
-<<<<<<< HEAD
                 if (!await Csla.Rules.BusinessRules.HasPermissionAsync(_applicationContext, Rules.AuthorizationActions.EditObject, obj, ct))
                   throw new Csla.Security.SecurityException(string.Format(Resources.UserNotAuthorizedException,
-=======
-                if (!Rules.BusinessRules.HasPermission(_applicationContext, Rules.AuthorizationActions.EditObject, obj))
-                  throw new Security.SecurityException(string.Format(Resources.UserNotAuthorizedException,
->>>>>>> df149e39
                     "save",
                     objectType.Name));
                 method = ServiceProviderMethodCaller.FindDataPortalMethod<UpdateAttribute>(objectType, criteria, false);
@@ -607,13 +547,8 @@
       Server.DataPortalContext dpContext = null;
       try
       {
-<<<<<<< HEAD
         if (!await Csla.Rules.BusinessRules.HasPermissionAsync(_applicationContext, Rules.AuthorizationActions.DeleteObject, objectType, Server.DataPortal.GetCriteriaArray(criteria), ct))
           throw new Csla.Security.SecurityException(string.Format(Resources.UserNotAuthorizedException,
-=======
-        if (!Rules.BusinessRules.HasPermission(_applicationContext, Rules.AuthorizationActions.DeleteObject, objectType, Server.DataPortal.GetCriteriaArray(criteria)))
-          throw new Security.SecurityException(string.Format(Resources.UserNotAuthorizedException,
->>>>>>> df149e39
             "delete",
             objectType.Name));
 
