﻿//-----------------------------------------------------------------------
// <copyright file="DynamicBindingListBase.cs" company="Marimer LLC">
//     Copyright (c) Marimer LLC. All rights reserved.
//     Website: https://cslanet.com
// </copyright>
// <summary>This is the base class from which collections</summary>
//-----------------------------------------------------------------------

using System.ComponentModel;
using Csla.Core;
using Csla.Serialization.Mobile;

namespace Csla
{
  /// <summary>
  /// This is the base class from which collections
  /// of editable root business objects should be
  /// derived.
  /// </summary>
  /// <typeparam name="T">
  /// Type of editable root object to contain within
  /// the collection.
  /// </typeparam>
  /// <remarks>
  /// <para>
  /// Your subclass should implement a factory method
  /// and should override or overload
  /// DataPortal_Fetch() to implement data retrieval.
  /// </para><para>
  /// Saving (inserts or updates) of items in the collection
  /// should be handled through the SaveItem() method on
  /// the collection. 
  /// </para><para>
  /// Removing an item from the collection
  /// through Remove() or RemoveAt() causes immediate deletion
  /// of the object, by calling the object's Delete() and
  /// Save() methods.
  /// </para>
  /// </remarks>
  [Serializable]
  public abstract class DynamicBindingListBase<T> :
    ExtendedBindingList<T>,
    IParent,
    Server.IDataPortalTarget,
    IBusinessObject,
    IUseApplicationContext
    where T : Core.IEditableBusinessObject, Core.IUndoableObject, Core.ISavable, IMobileObject, IBusinessObject
  {
    /// <summary>
    /// Creates an instance of the type.
    /// </summary>
    public DynamicBindingListBase()
    { }

    /// <summary>
    /// Gets the current ApplicationContext
    /// </summary>
    protected ApplicationContext ApplicationContext { get; private set; }
    ApplicationContext IUseApplicationContext.ApplicationContext
    {
      get => ApplicationContext;
      set
      {
        ApplicationContext = value;
        InitializeIdentity();
        Initialize();
        AllowNew = true;
      }
    }

    #region Initialize

    /// <summary>
    /// Override this method to set up event handlers so user
    /// code in a partial class can respond to events raised by
    /// generated code.
    /// </summary>
    protected virtual void Initialize()
    { /* allows subclass to initialize events before any other activity occurs */ }

    #endregion

    #region Identity

    private int _identity = -1;

    int IBusinessObject.Identity
    {
      get { return _identity; }
    }

    private void InitializeIdentity()
    {
      _identity = ((IParent)this).GetNextIdentity(_identity);
    }

    [NonSerialized]
    [NotUndoable]
    private IdentityManager _identityManager;

    int IParent.GetNextIdentity(int current)
    {
      var me = (IParent)this;
      if (me.Parent != null)
      {
        return me.Parent.GetNextIdentity(current);
      }
      else
      {
        if (_identityManager == null)
          _identityManager = new IdentityManager();
        return _identityManager.GetNextIdentity(current);
      }
    }

    #endregion

    #region  SaveItem Methods

    private bool _activelySaving;

    /// <summary>
    /// Saves the specified item in the list.
    /// </summary>
    /// <param name="item">
    /// Reference to the item to be saved.
    /// </param>
    /// <remarks>
    /// This method properly saves the child item,
    /// by making sure the item in the collection
    /// is properly replaced by the result of the
    /// Save() method call.
    /// </remarks>
    public T SaveItem(T item)
    {
      return SaveItem(IndexOf(item));
    }

    /// <summary>
    /// Saves the specified item in the list.
    /// </summary>
    /// <param name="index">
    /// Index of the item to be saved.
    /// </param>
    /// <remarks>
    /// This method properly saves the child item,
    /// by making sure the item in the collection
    /// is properly replaced by the result of the
    /// Save() method call.
    /// </remarks>
    public virtual T SaveItem(int index)
    {
      bool raisingEvents = RaiseListChangedEvents;
      RaiseListChangedEvents = false;
      _activelySaving = true;

      T item = default(T);
      T result = default(T);
      try
      {
        item = this[index];
        result = item;
        T savable = item;

        // clone the object if possible
        if (savable is ICloneable clonable)
          savable = (T)clonable.Clone();

        // commit all changes
        int editLevel = savable.EditLevel;
        for (int tmp = 1; tmp <= editLevel; tmp++)
          savable.AcceptChanges(editLevel - tmp, false);

        // do the save
        result = (T)savable.Save();

        if (!ReferenceEquals(result, item))
        {
          // restore edit level to previous level
          for (int tmp = 1; tmp <= editLevel; tmp++)
            result.CopyState(tmp, false);

          // put result into collection
          this[index] = result;
        }

        if (!ReferenceEquals(savable, item))
        {
          // raise Saved event from original object
          if (item is ISavable original)
            original.SaveComplete(result);
        }

        OnSaved(result, null);
      }
      finally
      {
        _activelySaving = false;
        RaiseListChangedEvents = raisingEvents;
      }
      OnListChanged(new ListChangedEventArgs(ListChangedType.ItemChanged, index));
      return result;
    }

    #endregion

    #region Saved Event
    [NonSerialized]
    [NotUndoable]
    private EventHandler<SavedEventArgs> _nonSerializableSavedHandlers;
    [NotUndoable]
    private EventHandler<SavedEventArgs> _serializableSavedHandlers;

    /// <summary>
    /// Event raised when an object has been saved.
    /// </summary>
    [System.Diagnostics.CodeAnalysis.SuppressMessage("Microsoft.Design",
      "CA1062:ValidateArgumentsOfPublicMethods")]
    public event EventHandler<SavedEventArgs> Saved
    {
      add
      {
        if (value.Method.IsPublic &&
           value.Method.IsStatic)
          _serializableSavedHandlers = (EventHandler<SavedEventArgs>)
            Delegate.Combine(_serializableSavedHandlers, value);
        else
          _nonSerializableSavedHandlers = (EventHandler<SavedEventArgs>)
            Delegate.Combine(_nonSerializableSavedHandlers, value);
      }
      remove
      {
        if (value.Method.IsPublic &&
           value.Method.IsStatic)
          _serializableSavedHandlers = (EventHandler<SavedEventArgs>)
            Delegate.Remove(_serializableSavedHandlers, value);
        else
          _nonSerializableSavedHandlers = (EventHandler<SavedEventArgs>)
            Delegate.Remove(_nonSerializableSavedHandlers, value);
      }
    }

    /// <summary>
    /// Raises the Saved event.
    /// </summary>
    /// <param name="newObject">
    /// Reference to object returned from the save.
    /// </param>
    /// <param name="e">
    /// Reference to any exception that occurred during
    /// the save.
    /// </param>
    [EditorBrowsable(EditorBrowsableState.Advanced)]
    protected virtual void OnSaved(T newObject, Exception e)
    {
      SavedEventArgs args = new SavedEventArgs(newObject, e, null);
      _nonSerializableSavedHandlers?.Invoke(this, args);
      _serializableSavedHandlers?.Invoke(this, args);
    }

    #endregion

    #region  Insert, Remove, Clear

    /// <summary>
    /// Adds a new item to the list.
    /// </summary>
    /// <returns>The added object</returns>
    protected override object AddNewCore()
    {
      var dp = ApplicationContext.CreateInstanceDI<DataPortal<T>>();
      T item = dp.Create();
      Add(item);
      OnAddingNew(new AddingNewEventArgs(item));
      return item;
    }

    /// <summary>
    /// Gives the new object a parent reference to this
    /// list.
    /// </summary>
    /// <param name="index">Index at which to insert the item.</param>
    /// <param name="item">Item to insert.</param>
    protected override void InsertItem(int index, T item)
    {
      item.SetParent(this);
      base.InsertItem(index, item);
    }

    /// <summary>
    /// Removes an item from the list.
    /// </summary>
    /// <param name="index">Index of the item
    /// to be removed.</param>
    protected override void RemoveItem(int index)
    {
      // delete item from database
      T item = this[index];

      // only delete/save the item if it is not new
      bool raiseEventForNewItem = false;
      if (!item.IsNew)
      {
        item.Delete();
        SaveItem(index);
      }
      else
      {
        raiseEventForNewItem = true;
      }

      base.RemoveItem(index);
      if (raiseEventForNewItem)
        OnSaved(item, null);
    }

    /// <summary>
    /// Replaces item in the list.
    /// </summary>
    /// <param name="index">Index of the item
    /// that was replaced.</param>
    /// <param name="item">New item.</param>
    protected override void SetItem(int index, T item)
    {
      item.SetParent(this);
      base.SetItem(index, item);
    }

    #endregion

    #region  IParent Members

    void IParent.ApplyEditChild(IEditableBusinessObject child)
    {
      if (!_activelySaving && child.EditLevel == 0)
        SaveItem((T)child);
    }

    void IParent.RemoveChild(IEditableBusinessObject child)
    {
      if (child.IsNew)
        Remove((T)child);
    }

    IParent IParent.Parent
    {
      get { return null; }
    }

    #endregion

    #region  Cascade Child events

    /// <summary>
    /// Handles any PropertyChanged event from 
    /// a child object and echoes it up as
    /// a ChildChanged event.
    /// </summary>
    /// <param name="sender">Object that raised the event.</param>
    /// <param name="e">Property changed args.</param>
    [EditorBrowsable(EditorBrowsableState.Never)]
    protected override void Child_PropertyChanged(object sender, PropertyChangedEventArgs e)
    {
      for (int index = 0; index < Count; index++)
      {
        if (ReferenceEquals(this[index], sender))
        {
          PropertyDescriptor descriptor = GetPropertyDescriptor(e.PropertyName);
          if (descriptor != null)
            OnListChanged(new ListChangedEventArgs(
              ListChangedType.ItemChanged, index, GetPropertyDescriptor(e.PropertyName)));
          else
            OnListChanged(new ListChangedEventArgs(
              ListChangedType.ItemChanged, index));
          return;
        }
      }
      OnChildPropertyChanged(sender, e);
      base.Child_PropertyChanged(sender, e);
    }

    void Child_BusyChanged(object sender, BusyChangedEventArgs e)
    {
      OnBusyChanged(e);
    }

    /// <summary>
    /// Override this method to be notified when a child object
    /// has been changed.
    /// </summary>
    /// <param name="sender">
    /// Child object where the PropertyChanged event originated.
    /// </param>
    /// <param name="e">
    /// PropertyChangedEventArgs from the child object.
    /// </param>
    [EditorBrowsable(EditorBrowsableState.Advanced)]
    protected virtual void OnChildPropertyChanged(object sender, PropertyChangedEventArgs e)
    { }

    private static PropertyDescriptorCollection _propertyDescriptors;

    private PropertyDescriptor GetPropertyDescriptor(string propertyName)
    {
      if (_propertyDescriptors == null)
        _propertyDescriptors = TypeDescriptor.GetProperties(GetType());
      PropertyDescriptor result = null;
      foreach (PropertyDescriptor desc in _propertyDescriptors)
        if (desc.Name == propertyName)
        {
          result = desc;
          break;
        }
      return result;
    }

    #endregion
<<<<<<< HEAD
=======

    #region  Serialization Notification

    /// <summary>
    /// This method is called on a newly deserialized object
    /// after deserialization is complete.
    /// </summary>
    [EditorBrowsable(EditorBrowsableState.Advanced)]
    protected override void OnDeserialized()
    {
      foreach (IEditableBusinessObject child in this)
      {
        child.SetParent(this);
        if (child is INotifyPropertyChanged c)
          c.PropertyChanged += Child_PropertyChanged;
      }
      base.OnDeserialized();
    }

    #endregion
>>>>>>> a9266037

    #region  Data Access

    private void DataPortal_Update()
    {
      throw new NotSupportedException(Properties.Resources.UpdateNotSupportedException);
    }

    [System.Diagnostics.CodeAnalysis.SuppressMessage("Microsoft.Usage", "CA1801:ReviewUnusedParameters", MessageId = "criteria")]
    [Delete]
    private void DataPortal_Delete(object criteria)
    {
      throw new NotSupportedException(Properties.Resources.DeleteNotSupportedException);
    }

    /// <summary>
    /// Called by the server-side DataPortal prior to calling the 
    /// requested DataPortal_xyz method.
    /// </summary>
    /// <param name="e">The DataPortalContext object passed to the DataPortal.</param>
    [System.Diagnostics.CodeAnalysis.SuppressMessage("Microsoft.Naming", "CA1707:IdentifiersShouldNotContainUnderscores", MessageId = "Member"), EditorBrowsable(EditorBrowsableState.Advanced)]
    protected virtual void DataPortal_OnDataPortalInvoke(DataPortalEventArgs e)
    {

    }

    /// <summary>
    /// Called by the server-side DataPortal after calling the 
    /// requested DataPortal_xyz method.
    /// </summary>
    /// <param name="e">The DataPortalContext object passed to the DataPortal.</param>
    [System.Diagnostics.CodeAnalysis.SuppressMessage("Microsoft.Naming", "CA1707:IdentifiersShouldNotContainUnderscores", MessageId = "Member"), EditorBrowsable(EditorBrowsableState.Advanced)]
    protected virtual void DataPortal_OnDataPortalInvokeComplete(DataPortalEventArgs e)
    {

    }

    /// <summary>
    /// Called by the server-side DataPortal if an exception
    /// occurs during data access.
    /// </summary>
    /// <param name="e">The DataPortalContext object passed to the DataPortal.</param>
    /// <param name="ex">The Exception thrown during data access.</param>
    [System.Diagnostics.CodeAnalysis.SuppressMessage("Microsoft.Naming", "CA1707:IdentifiersShouldNotContainUnderscores", MessageId = "Member"), EditorBrowsable(EditorBrowsableState.Advanced)]
    protected virtual void DataPortal_OnDataPortalException(DataPortalEventArgs e, Exception ex)
    {

    }

    #endregion

    #region ToArray

    /// <summary>
    /// Get an array containing all items in the list.
    /// </summary>
    public T[] ToArray()
    {
      List<T> result = new List<T>();
      foreach (T item in this)
        result.Add(item);
      return result.ToArray();
    }

    #endregion

    #region IDataPortalTarget Members

    void Server.IDataPortalTarget.CheckRules()
    { }

    Task Server.IDataPortalTarget.CheckRulesAsync() => Task.CompletedTask;

    void Server.IDataPortalTarget.MarkAsChild()
    { }

    void Server.IDataPortalTarget.MarkNew()
    { }

    void Server.IDataPortalTarget.MarkOld()
    { }

    void Server.IDataPortalTarget.DataPortal_OnDataPortalInvoke(DataPortalEventArgs e)
    {
      DataPortal_OnDataPortalInvoke(e);
    }

    void Server.IDataPortalTarget.DataPortal_OnDataPortalInvokeComplete(DataPortalEventArgs e)
    {
      DataPortal_OnDataPortalInvokeComplete(e);
    }

    void Server.IDataPortalTarget.DataPortal_OnDataPortalException(DataPortalEventArgs e, Exception ex)
    {
      DataPortal_OnDataPortalException(e, ex);
    }

    void Server.IDataPortalTarget.Child_OnDataPortalInvoke(DataPortalEventArgs e)
    { }

    void Server.IDataPortalTarget.Child_OnDataPortalInvokeComplete(DataPortalEventArgs e)
    { }

    void Server.IDataPortalTarget.Child_OnDataPortalException(DataPortalEventArgs e, Exception ex)
    { }

    #endregion

    #region IsBusy

    /// <summary>
    /// Await this method to ensure business object
    /// is not busy running async rules.
    /// </summary>
    public async Task WaitForIdle()
    {
      var cslaOptions = ApplicationContext.GetRequiredService<Configuration.CslaOptions>();
      await WaitForIdle(TimeSpan.FromSeconds(cslaOptions.DefaultWaitForIdleTimeoutInSeconds)).ConfigureAwait(false);
    }

    /// <summary>
    /// Await this method to ensure business object
    /// is not busy running async rules.
    /// </summary>
    /// <param name="timeout">Timeout duration</param>
    public Task WaitForIdle(TimeSpan timeout)
    {
      return BusyHelper.WaitForIdle(this, timeout);
    }

    /// <summary>
    /// Await this method to ensure the business object
    /// is not busy running async rules.
    /// </summary>
    /// <param name="ct">Cancellation token.</param>
    public Task WaitForIdle(CancellationToken ct)
    {
      return BusyHelper.WaitForIdle(this, ct);
    }

    /// <summary>
    /// Gets a value indicating whether this object
    /// is currently running an async operation.
    /// </summary>
    public override bool IsBusy
    {
      get
      {
        // run through all the child objects
        // and if any are dirty then then
        // collection is dirty
        foreach (T child in this)
          if (child.IsBusy)
            return true;

        return false;
      }
    }

    #endregion

    #region Mobile object overrides

    /// <summary>
    /// Override this method to insert your field values
    /// into the MobileFormatter serialization stream.
    /// </summary>
    /// <param name="info">
    /// Object containing the data to serialize.
    /// </param>
    protected override void OnGetState(SerializationInfo info)
    {
      info.AddValue("Csla.Core.BusinessBase._identity", _identity);
      base.OnGetState(info);
    }

    /// <summary>
    /// Override this method to retrieve your field values
    /// from the MobileFormatter serialization stream.
    /// </summary>
    /// <param name="info">
    /// Object containing the data to serialize.
    /// </param>
    protected override void OnSetState(SerializationInfo info)
    {
      _identity = info.GetValue<int>("Csla.Core.BusinessBase._identity");
      base.OnSetState(info);
    }

    #endregion
  }
}<|MERGE_RESOLUTION|>--- conflicted
+++ resolved
@@ -415,29 +415,6 @@
     }
 
     #endregion
-<<<<<<< HEAD
-=======
-
-    #region  Serialization Notification
-
-    /// <summary>
-    /// This method is called on a newly deserialized object
-    /// after deserialization is complete.
-    /// </summary>
-    [EditorBrowsable(EditorBrowsableState.Advanced)]
-    protected override void OnDeserialized()
-    {
-      foreach (IEditableBusinessObject child in this)
-      {
-        child.SetParent(this);
-        if (child is INotifyPropertyChanged c)
-          c.PropertyChanged += Child_PropertyChanged;
-      }
-      base.OnDeserialized();
-    }
-
-    #endregion
->>>>>>> a9266037
 
     #region  Data Access
 
