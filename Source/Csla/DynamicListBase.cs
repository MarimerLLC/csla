﻿//-----------------------------------------------------------------------
// <copyright file="DynamicListBase.cs" company="Marimer LLC">
//     Copyright (c) Marimer LLC. All rights reserved.
//     Website: https://cslanet.com
// </copyright>
// <summary>This is the base class from which collections</summary>
//-----------------------------------------------------------------------

using System.Collections.Specialized;
using System.ComponentModel;
using System.Diagnostics.CodeAnalysis;
using Csla.Core;
using Csla.Reflection;
using Csla.Serialization.Mobile;

namespace Csla
{
  /// <summary>
  /// This is the base class from which collections
  /// of editable root business objects should be
  /// derived.
  /// </summary>
  /// <typeparam name="T">
  /// Type of editable root object to contain within
  /// the collection.
  /// </typeparam>
  /// <remarks>
  /// <para>
  /// Your subclass should implement a factory method
  /// and should override or overload
  /// DataPortal_Fetch() to implement data retrieval.
  /// </para><para>
  /// Saving (inserts or updates) of items in the collection
  /// should be handled through the SaveItem() method on
  /// the collection. 
  /// </para><para>
  /// Removing an item from the collection
  /// through Remove() or RemoveAt() causes immediate deletion
  /// of the object, by calling the object's Delete() and
  /// Save() methods.
  /// </para>
  /// </remarks>
  [Serializable]
  public abstract class DynamicListBase<[DynamicallyAccessedMembers(DynamicallyAccessedMemberTypes.PublicConstructors)] T> :
#if ANDROID || IOS
    ExtendedBindingList<T>,
#else
    ObservableBindingList<T>,
#endif
    IParent,
    Server.IDataPortalTarget,
    IBusinessObject,
    IUseApplicationContext
    where T : IEditableBusinessObject, IUndoableObject, ISavable, IMobileObject, IBusinessObject
  {
    /// <summary>
    /// Creates an instance of the type.
    /// </summary>
#pragma warning disable CS8618 // It must be available for derived classes to be de-/serialized
    protected DynamicListBase()
#pragma warning restore CS8618
    {
      InitializeIdentity();
      Initialize();
      AllowNew = true;
    }

    /// <summary>
    /// Gets the current ApplicationContext
    /// </summary>
    protected ApplicationContext ApplicationContext { get; private set; }

    /// <inheritdoc />
    ApplicationContext IUseApplicationContext.ApplicationContext { get => ApplicationContext; set => ApplicationContext = value ?? throw new ArgumentNullException(nameof(ApplicationContext)); }

    #region Initialize

    /// <summary>
    /// Override this method to set up event handlers so user
    /// code in a partial class can respond to events raised by
    /// generated code.
    /// </summary>
    protected virtual void Initialize()
    { /* allows subclass to initialize events before any other activity occurs */ }

    #endregion

    #region Identity

    private int _identity = -1;

    int IBusinessObject.Identity
    {
      get { return _identity; }
    }

    private void InitializeIdentity()
    {
      _identity = ((IParent)this).GetNextIdentity(_identity);
    }

    [NonSerialized]
    [NotUndoable]
    private IdentityManager? _identityManager;

    int IParent.GetNextIdentity(int current)
    {
      var me = (IParent)this;
      if (me.Parent != null)
      {
        return me.Parent.GetNextIdentity(current);
      }
      else
      {
        if (_identityManager == null)
          _identityManager = new IdentityManager();
        return _identityManager.GetNextIdentity(current);
      }
    }

    #endregion

    #region  SaveItem Methods

    /// <summary>
    /// Event raised when an object in the list has been saved.
    /// </summary>
    public event EventHandler<SavedEventArgs>? Saved;

    /// <summary>
    /// Raises the Saved event.
    /// </summary>
    /// <param name="newObject">Object returned as a result
    /// of the save operation.</param>
    /// <param name="error">Exception returned as a result
    /// of the save operation.</param>
    [EditorBrowsable(EditorBrowsableState.Advanced)]
    protected virtual void OnSaved(T newObject, Exception? error)
    {
      Saved?.Invoke(this, new SavedEventArgs(newObject, error, null));
    }

    /// <summary>
    /// Saves the specified item in the list.
    /// </summary>
    /// <param name="item">Item to be saved.</param>
    /// <exception cref="ArgumentNullException"><paramref name="item"/> is <see langword="null"/>.</exception>
    public Task SaveItemAsync(T item)
    {
      if (item is null) 
        throw new ArgumentNullException(nameof(item));

      return SaveItemAsync(IndexOf(item));
    }

    /// <summary>
    /// Saves the specified item in the list.
    /// </summary>
    /// <param name="index">Index of item to be saved.</param>
    public Task SaveItemAsync(int index)
    {
      return SaveItemAsync(index, false);
    }

    /// <summary>
    /// Saves the specified item in the list.
    /// </summary>
    /// <param name="index">Index of item to be saved.</param>
    /// <param name="delete">true if the item should be deleted.</param>
    protected virtual async Task SaveItemAsync(int index, bool delete)
    {
      T item = this[index];
      var handleBusy = false;
      if ((item.IsDeleted || delete) || (item.IsValid && item.IsDirty))
      {
        T savable = item;

        // attempt to clone object
        if (savable is ICloneable cloneable)
        {
          savable = (T)cloneable.Clone();
          MethodCaller.CallMethodIfImplemented(item, "MarkBusy");
          handleBusy = true;
        }

        // commit all changes
        int editLevel = savable.EditLevel;
        for (int tmp = 1; tmp <= editLevel; tmp++)
          savable.AcceptChanges(editLevel - tmp, false);

        if (delete)
          savable.Delete();

        Exception? error = null;
        T? result = default;
        var dp = ApplicationContext.CreateInstanceDI<DataPortal<T>>();
        try
        {
          result = await dp.UpdateAsync(savable);
        }
        catch (AggregateException ex)
        {
          if (ex.InnerExceptions.Count > 0)
            error = ex.InnerExceptions[0];
          else
            error = ex;
        }
        catch (Exception ex)
        {
          error = ex;
        }
        finally
        {
          if (handleBusy)
            MethodCaller.CallMethodIfImplemented(item, "MarkIdle");
        }
        // update index - this may have changed under the duration of async call 
        index = IndexOf(item);
        if (error == null && result != null)
        {
          if (savable.IsDeleted)
          {
            //SafeRemoveItem  will raise INotifyCollectionChanged event
            SafeRemoveItem(index);
          }
          else
          {
            for (int tmp = 1; tmp <= editLevel; tmp++)
              result.CopyState(tmp, false);

            SafeSetItem(index, result);
            OnCollectionChanged(new NotifyCollectionChangedEventArgs(NotifyCollectionChangedAction.Remove, item, index));
            OnCollectionChanged(new NotifyCollectionChangedEventArgs(NotifyCollectionChangedAction.Add, this[index], index));
          }
          item.SaveComplete(result);
          OnSaved(result, null);
        }
        else
        {
          item.SaveComplete(item);
          OnSaved(item, error);
        }
      }
    }

    private void SafeSetItem(int index, T newObject)
    {
      //This is needed because we cannot call base.SetItem from lambda expression
      this[index].SetParent(null);
      base.OnRemoveEventHooks(this[index]);
      newObject.SetParent(this);
      base.SetItem(index, newObject);
      base.OnAddEventHooks(newObject);
    }

    private void SafeRemoveItem(int index)
    {
      this[index].SetParent(null);
      base.OnRemoveEventHooks(this[index]);
      base.RemoveItem(index);
    }

    #endregion

    #region  Insert, Remove, Clear

    /// <summary>
    /// Adds a new item to the list.
    /// </summary>
    /// <returns>The added object</returns>
    protected override T AddNewCore()
    {
      var dp = ApplicationContext.CreateInstanceDI<DataPortal<T>>();
      T item = dp.Create();
      Add(item);
      return item;
    }

    /// <summary>
    /// Adds a new item to the list.
    /// </summary>
    /// <returns>The added object</returns>
    protected override async Task<T> AddNewCoreAsync()
    {
      var dp = ApplicationContext.CreateInstanceDI<DataPortal<T>>();
      T item = await dp.CreateAsync();
      Add(item);
      return item;
    }

    /// <summary>
    /// Gives the new object a parent reference to this
    /// list.
    /// </summary>
    /// <param name="index">Index at which to insert the item.</param>
    /// <param name="item">Item to insert.</param>
    /// <exception cref="ArgumentNullException"><paramref name="item"/> is <see langword="null"/>.</exception>
    protected override void InsertItem(int index, T item)
    {
      if(item is null) 
        throw new ArgumentNullException(nameof(item));

      IdentityManager.EnsureNextIdentityValueIsUnique(this, this);
      item.SetParent(this);
      // ensure child uses same context as parent
      if (item is IUseApplicationContext iuac)
        iuac.ApplicationContext = ApplicationContext;
      base.InsertItem(index, item);
    }

    /// <summary>
    /// Removes an item from the list.
    /// </summary>
    /// <param name="index">Index of the item
    /// to be removed.</param>
    public virtual async Task RemoveItemAsync(int index)
    {
      T item = this[index];
      if (item.IsDeleted == false)
      {
        // only delete/save the item if it is not new
        if (!item.IsNew)
        {
          try
          {
            await SaveItemAsync(index, true);
          }
          catch (AggregateException ex)
          {
            if (ex.InnerExceptions.Count > 0)
              throw ex.InnerExceptions[0];
            else
              throw;
          }
        }
        else
        {
          SafeRemoveItem(index);
          OnSaved(item, null);
        }
      }
    }

    /// <summary>
    /// Removes an item from the list.
    /// </summary>
    /// <param name="index">Index of the item
    /// to be removed.</param>
    protected override async void RemoveItem(int index)
    {
      await RemoveItemAsync(index);
    }

    /// <summary>
    /// Replaces item in the list.
    /// </summary>
    /// <param name="index">Index of the item
    /// that was replaced.</param>
    /// <param name="item">New item.</param>
    /// <exception cref="ArgumentNullException"><paramref name="item"/> is <see langword="null"/>.</exception>
    protected override void SetItem(int index, T item)
    {
      if(item is null) 
        throw new ArgumentNullException(nameof(item));

      item.SetParent(this);
      base.SetItem(index, item);
    }

    #endregion

    #region  IParent Members

    /// <summary>
    /// Gets or sets a value indicating whether the Replace
    /// event should be raised when OnCollectionChanged() is
    /// called.
    /// </summary>
    /// <remarks>
    /// There's a bug in DataGridDataConnection that throws
    /// an exception on the replace action. By default we
    /// disable raising the replace event to avoid that bug, 
    /// but some other datagrid controls require the event.
    /// </remarks>
    protected bool RaiseReplaceEvents { get; set; }

    /// <summary>
    /// Raises the CollectionChanged event.
    /// </summary>
    /// <param name="e">Event args object</param>
    /// <exception cref="ArgumentNullException"><paramref name="e"/> is <see langword="null"/>.</exception>
    protected override void OnCollectionChanged(NotifyCollectionChangedEventArgs e)
    {
      if (e is null)
        throw new ArgumentNullException(nameof(e));

      // SL Data Grid's DataGridDataConnection object does not support replace action.  
      // It throws an exception when this occurs.
      if (RaiseListChangedEvents && (e.Action != NotifyCollectionChangedAction.Replace || RaiseReplaceEvents))
        base.OnCollectionChanged(e);
    }

    /// <summary>
    /// Gets a value indicating whether this collection
    /// supports change notification (always returns true).
    /// </summary>
    protected override bool SupportsChangeNotificationCore
    {
      get
      {
        return true;
      }
    }

    Task IParent.ApplyEditChild(IEditableBusinessObject child)
    {
      if (child is null)
        throw new ArgumentNullException(nameof(child));

      if (child.EditLevel == 0)
        return SaveItemAsync((T)child);
      else
        return Task.CompletedTask;
    }

    Task IParent.RemoveChild(IEditableBusinessObject child)
    {
      // do nothing, removal of a child is handled by
      // the RemoveItem override
      return Task.CompletedTask;
    }

<<<<<<< HEAD

    IParent? Csla.Core.IParent.Parent
=======
    IParent IParent.Parent
>>>>>>> 0c1fdadf
    {
      get { return null; }
    }

    #endregion

    #region IsBusy

    /// <summary>
    /// Await this method to ensure business object is not busy.
    /// </summary>
    public async Task WaitForIdle()
    {
      var cslaOptions = ApplicationContext.GetRequiredService<Configuration.CslaOptions>();
      await WaitForIdle(TimeSpan.FromSeconds(cslaOptions.DefaultWaitForIdleTimeoutInSeconds)).ConfigureAwait(false);
    }

    /// <summary>
    /// Gets a value indicating whether this object
    /// or any child object is currently executing
    /// an async operation.
    /// </summary>
    public override bool IsBusy
    {
      get
      {
        // run through all the child objects
        // and if any are dirty then then
        // collection is dirty
        foreach (T child in this)
          if (child.IsBusy)
            return true;

        return false;
      }
    }
    #endregion

    #region  Data Access

    private void DataPortal_Update()
    {
      throw new NotSupportedException(Properties.Resources.UpdateNotSupportedException);
    }

    [SuppressMessage("Microsoft.Usage", "CA1801:ReviewUnusedParameters", MessageId = "criteria")]
    [Delete]
    private void DataPortal_Delete(object criteria)
    {
      throw new NotSupportedException(Properties.Resources.DeleteNotSupportedException);
    }

    /// <summary>
    /// Called by the server-side DataPortal prior to calling the 
    /// requested DataPortal_xyz method.
    /// </summary>
    /// <param name="e">The DataPortalContext object passed to the DataPortal.</param>
    [SuppressMessage("Microsoft.Naming", "CA1707:IdentifiersShouldNotContainUnderscores", MessageId = "Member"), EditorBrowsable(EditorBrowsableState.Advanced)]
    protected virtual void DataPortal_OnDataPortalInvoke(DataPortalEventArgs e)
    {

    }

    /// <summary>
    /// Called by the server-side DataPortal after calling the 
    /// requested DataPortal_xyz method.
    /// </summary>
    /// <param name="e">The DataPortalContext object passed to the DataPortal.</param>
    [SuppressMessage("Microsoft.Naming", "CA1707:IdentifiersShouldNotContainUnderscores", MessageId = "Member"), EditorBrowsable(EditorBrowsableState.Advanced)]
    protected virtual void DataPortal_OnDataPortalInvokeComplete(DataPortalEventArgs e)
    {

    }

    /// <summary>
    /// Called by the server-side DataPortal if an exception
    /// occurs during data access.
    /// </summary>
    /// <param name="e">The DataPortalContext object passed to the DataPortal.</param>
    /// <param name="ex">The Exception thrown during data access.</param>
    [SuppressMessage("Microsoft.Naming", "CA1707:IdentifiersShouldNotContainUnderscores", MessageId = "Member"), EditorBrowsable(EditorBrowsableState.Advanced)]
    protected virtual void DataPortal_OnDataPortalException(DataPortalEventArgs e, Exception ex)
    {

    }

    #endregion

    #region ToArray

    /// <summary>
    /// Get an array containing all items in the list.
    /// </summary>
    public T[] ToArray()
    {
      List<T> result = new List<T>();
      foreach (T item in this)
        result.Add(item);
      return result.ToArray();
    }

    #endregion

    #region IDataPortalTarget Members

    void Server.IDataPortalTarget.CheckRules()
    { }

    Task Server.IDataPortalTarget.CheckRulesAsync() => Task.CompletedTask;

    void Server.IDataPortalTarget.MarkAsChild()
    { }

    void Server.IDataPortalTarget.MarkNew()
    { }

    void Server.IDataPortalTarget.MarkOld()
    { }

    void Server.IDataPortalTarget.DataPortal_OnDataPortalInvoke(DataPortalEventArgs e)
    {
      DataPortal_OnDataPortalInvoke(e);
    }

    void Server.IDataPortalTarget.DataPortal_OnDataPortalInvokeComplete(DataPortalEventArgs e)
    {
      DataPortal_OnDataPortalInvokeComplete(e);
    }

    void Server.IDataPortalTarget.DataPortal_OnDataPortalException(DataPortalEventArgs e, Exception ex)
    {
      DataPortal_OnDataPortalException(e, ex);
    }

    void Server.IDataPortalTarget.Child_OnDataPortalInvoke(DataPortalEventArgs e)
    { }

    void Server.IDataPortalTarget.Child_OnDataPortalInvokeComplete(DataPortalEventArgs e)
    { }

    void Server.IDataPortalTarget.Child_OnDataPortalException(DataPortalEventArgs e, Exception ex)
    { }

    #endregion

    #region Mobile object overrides

    /// <summary>
    /// Override this method to insert your field values
    /// into the MobileFormatter serialization stream.
    /// </summary>
    /// <param name="info">
    /// Object containing the data to serialize.
    /// </param>
    /// <exception cref="ArgumentNullException"><paramref name="info"/> is <see langword="null"/>.</exception>
    protected override void OnGetState(SerializationInfo info)
    {
      if (info is null)
        throw new ArgumentNullException(nameof(info));

      info.AddValue("Csla.Core.BusinessBase._identity", _identity);
      base.OnGetState(info);
    }

    /// <summary>
    /// Override this method to retrieve your field values
    /// from the MobileFormatter serialization stream.
    /// </summary>
    /// <param name="info">
    /// Object containing the data to serialize.
    /// </param>
    /// <exception cref="ArgumentNullException"><paramref name="info"/> is <see langword="null"/>.</exception>
    protected override void OnSetState(SerializationInfo info)
    {
      if (info is null)
        throw new ArgumentNullException(nameof(info));

      _identity = info.GetValue<int>("Csla.Core.BusinessBase._identity");
      base.OnSetState(info);
    }

    #endregion
  }
}<|MERGE_RESOLUTION|>--- conflicted
+++ resolved
@@ -430,12 +430,8 @@
       return Task.CompletedTask;
     }
 
-<<<<<<< HEAD
-
-    IParent? Csla.Core.IParent.Parent
-=======
-    IParent IParent.Parent
->>>>>>> 0c1fdadf
+
+    IParent? IParent.Parent
     {
       get { return null; }
     }
