﻿//-----------------------------------------------------------------------
// <copyright file="DynamicListBase.cs" company="Marimer LLC">
//     Copyright (c) Marimer LLC. All rights reserved.
//     Website: https://cslanet.com
// </copyright>
// <summary>This is the base class from which collections</summary>
//-----------------------------------------------------------------------

using System.Collections.Specialized;
using System.ComponentModel;
using Csla.Core;
using Csla.Reflection;
using Csla.Serialization.Mobile;

namespace Csla
{
  /// <summary>
  /// This is the base class from which collections
  /// of editable root business objects should be
  /// derived.
  /// </summary>
  /// <typeparam name="T">
  /// Type of editable root object to contain within
  /// the collection.
  /// </typeparam>
  /// <remarks>
  /// <para>
  /// Your subclass should implement a factory method
  /// and should override or overload
  /// DataPortal_Fetch() to implement data retrieval.
  /// </para><para>
  /// Saving (inserts or updates) of items in the collection
  /// should be handled through the SaveItem() method on
  /// the collection. 
  /// </para><para>
  /// Removing an item from the collection
  /// through Remove() or RemoveAt() causes immediate deletion
  /// of the object, by calling the object's Delete() and
  /// Save() methods.
  /// </para>
  /// </remarks>
  [Serializable]
  public abstract class DynamicListBase<T> :
#if ANDROID || IOS
    ExtendedBindingList<T>,
#else
    ObservableBindingList<T>,
#endif
    IParent,
    Server.IDataPortalTarget,
    IBusinessObject,
    IUseApplicationContext
    where T : IEditableBusinessObject, IUndoableObject, ISavable, IMobileObject, IBusinessObject
  {
    /// <summary>
    /// Creates an instance of the type.
    /// </summary>
    public DynamicListBase()
    {
      InitializeIdentity();
      Initialize();
      AllowNew = true;
    }

    /// <summary>
    /// Gets the current ApplicationContext
    /// </summary>
    protected ApplicationContext ApplicationContext { get; private set; }
    ApplicationContext IUseApplicationContext.ApplicationContext { get => ApplicationContext; set => ApplicationContext = value; }

    #region Initialize

    /// <summary>
    /// Override this method to set up event handlers so user
    /// code in a partial class can respond to events raised by
    /// generated code.
    /// </summary>
    protected virtual void Initialize()
    { /* allows subclass to initialize events before any other activity occurs */ }

    #endregion

    #region Identity

    private int _identity = -1;

    int IBusinessObject.Identity
    {
      get { return _identity; }
    }

    private void InitializeIdentity()
    {
      _identity = ((IParent)this).GetNextIdentity(_identity);
    }

    [NonSerialized]
    [NotUndoable]
    private IdentityManager _identityManager;

    int IParent.GetNextIdentity(int current)
    {
      var me = (IParent)this;
      if (me.Parent != null)
      {
        return me.Parent.GetNextIdentity(current);
      }
      else
      {
        if (_identityManager == null)
          _identityManager = new IdentityManager();
        return _identityManager.GetNextIdentity(current);
      }
    }

    #endregion

    #region  SaveItem Methods

    /// <summary>
    /// Event raised when an object in the list has been saved.
    /// </summary>
    public event EventHandler<SavedEventArgs> Saved;

    /// <summary>
    /// Raises the Saved event.
    /// </summary>
    /// <param name="newObject">Object returned as a result
    /// of the save operation.</param>
    /// <param name="error">Exception returned as a result
    /// of the save operation.</param>
    [EditorBrowsable(EditorBrowsableState.Advanced)]
    protected virtual void OnSaved(T newObject, Exception error)
    {
      Saved?.Invoke(this, new SavedEventArgs(newObject, error, null));
    }

    /// <summary>
    /// Saves the specified item in the list.
    /// </summary>
    /// <param name="item">Item to be saved.</param>
    public Task SaveItemAsync(T item)
    {
      return SaveItemAsync(IndexOf(item));
    }

    /// <summary>
    /// Saves the specified item in the list.
    /// </summary>
    /// <param name="index">Index of item to be saved.</param>
    public Task SaveItemAsync(int index)
    {
      return SaveItemAsync(index, false);
    }

    /// <summary>
    /// Saves the specified item in the list.
    /// </summary>
    /// <param name="index">Index of item to be saved.</param>
    /// <param name="delete">true if the item should be deleted.</param>
    protected virtual async Task SaveItemAsync(int index, bool delete)
    {
      T item = this[index];
      var handleBusy = false;
      if ((item.IsDeleted || delete) || (item.IsValid && item.IsDirty))
      {
        T savable = item;

        // attempt to clone object
        if (savable is ICloneable cloneable)
        {
          savable = (T)cloneable.Clone();
          MethodCaller.CallMethodIfImplemented(item, "MarkBusy");
          handleBusy = true;
        }

        // commit all changes
        int editLevel = savable.EditLevel;
        for (int tmp = 1; tmp <= editLevel; tmp++)
          savable.AcceptChanges(editLevel - tmp, false);

        if (delete)
          savable.Delete();

        Exception error = null;
        T result = default(T);
        var dp = ApplicationContext.CreateInstanceDI<DataPortal<T>>();
        try
        {
          result = await dp.UpdateAsync(savable);
        }
        catch (AggregateException ex)
        {
          if (ex.InnerExceptions.Count > 0)
            error = ex.InnerExceptions[0];
          else
            error = ex;
        }
        catch (Exception ex)
        {
          error = ex;
        }
        finally
        {
          if (handleBusy)
            MethodCaller.CallMethodIfImplemented(item, "MarkIdle");
        }
        // update index - this may have changed under the duration of async call 
        index = IndexOf(item);
        if (error == null && result != null)
        {
          if (savable.IsDeleted)
          {
            //SafeRemoveItem  will raise INotifyCollectionChanged event
            SafeRemoveItem(index);
          }
          else
          {
            for (int tmp = 1; tmp <= editLevel; tmp++)
              result.CopyState(tmp, false);

            SafeSetItem(index, result);
            OnCollectionChanged(new NotifyCollectionChangedEventArgs(NotifyCollectionChangedAction.Remove, item, index));
            OnCollectionChanged(new NotifyCollectionChangedEventArgs(NotifyCollectionChangedAction.Add, this[index], index));
          }
          item.SaveComplete(result);
          OnSaved(result, null);
        }
        else
        {
          item.SaveComplete(item);
          OnSaved(item, error);
        }
      }
    }

    /// <summary>
    /// Saves the specified item in the list.
    /// </summary>
    /// <param name="item">
    /// Reference to the item to be saved.
    /// </param>
    /// <remarks>
    /// This method properly saves the child item,
    /// by making sure the item in the collection
    /// is properly replaced by the result of the
    /// Save() method call.
    /// </remarks>
    public void SaveItem(T item)
    {
      SaveItem(IndexOf(item));
    }

    /// <summary>
    /// Saves the specified item in the list.
    /// </summary>
    /// <param name="index">
    /// Index of the item to be saved.
    /// </param>
    /// <remarks>
    /// This method properly saves the child item,
    /// by making sure the item in the collection
    /// is properly replaced by the result of the
    /// Save() method call.
    /// </remarks>
    public async void SaveItem(int index)
    {
      try
      {
        await SaveItemAsync(index);
      }
      catch (AggregateException ex)
      {
        if (ex.InnerExceptions.Count > 0)
          throw ex.InnerExceptions[0];
        else
          throw;
      }
    }

    private void SafeSetItem(int index, T newObject)
    {
      //This is needed because we cannot call base.SetItem from lambda expression
      this[index].SetParent(null);
      base.OnRemoveEventHooks(this[index]);
      newObject.SetParent(this);
      base.SetItem(index, newObject);
      base.OnAddEventHooks(newObject);
    }

    private void SafeRemoveItem(int index)
    {
      this[index].SetParent(null);
      base.OnRemoveEventHooks(this[index]);
      base.RemoveItem(index);
    }

    #endregion

    #region  Insert, Remove, Clear

    /// <summary>
    /// Adds a new item to the list.
    /// </summary>
    /// <returns>The added object</returns>
    protected override T AddNewCore()
    {
      var dp = ApplicationContext.CreateInstanceDI<DataPortal<T>>();
      T item = dp.Create();
      Add(item);
      return item;
    }

    /// <summary>
    /// Gives the new object a parent reference to this
    /// list.
    /// </summary>
    /// <param name="index">Index at which to insert the item.</param>
    /// <param name="item">Item to insert.</param>
    protected override void InsertItem(int index, T item)
    {
      item.SetParent(this);
      // ensure child uses same context as parent
      if (item is IUseApplicationContext iuac)
        iuac.ApplicationContext = ApplicationContext;
      base.InsertItem(index, item);
    }

    /// <summary>
    /// Removes an item from the list.
    /// </summary>
    /// <param name="index">Index of the item
    /// to be removed.</param>
    protected override async void RemoveItem(int index)
    {
      T item = this[index];
      if (item.IsDeleted == false)
      {
        // only delete/save the item if it is not new
        if (!item.IsNew)
        {
          try
          {
            await SaveItemAsync(index, true);
          }
          catch (AggregateException ex)
          {
            if (ex.InnerExceptions.Count > 0)
              throw ex.InnerExceptions[0];
            else
              throw;
          }
        }
        else
        {
          SafeRemoveItem(index);
          OnSaved(item, null);
        }
      }
    }

    /// <summary>
    /// Replaces item in the list.
    /// </summary>
    /// <param name="index">Index of the item
    /// that was replaced.</param>
    /// <param name="item">New item.</param>
    protected override void SetItem(int index, T item)
    {
      item.SetParent(this);
      base.SetItem(index, item);
    }

    #endregion

    #region  IParent Members

    /// <summary>
    /// Gets or sets a value indicating whether the Replace
    /// event should be raised when OnCollectionChanged() is
    /// called.
    /// </summary>
    /// <remarks>
    /// There's a bug in DataGridDataConnection that throws
    /// an exception on the replace action. By default we
    /// disable raising the replace event to avoid that bug, 
    /// but some other datagrid controls require the event.
    /// </remarks>
    protected bool RaiseReplaceEvents { get; set; }

    /// <summary>
    /// Raises the CollectionChanged event.
    /// </summary>
    /// <param name="e">Event args object</param>
    protected override void OnCollectionChanged(NotifyCollectionChangedEventArgs e)
    {
      // SL Data Grid's DataGridDataConnection object does not support replace action.  
      // It throws an excpetioon when this occurs.
      if (RaiseListChangedEvents && (e.Action != NotifyCollectionChangedAction.Replace || RaiseReplaceEvents))
        base.OnCollectionChanged(e);
    }

    /// <summary>
    /// Gets a value indicating whether this collection
    /// supports change notification (always returns true).
    /// </summary>
    protected override bool SupportsChangeNotificationCore
    {
      get
      {
        return true;
      }
    }

    void IParent.ApplyEditChild(IEditableBusinessObject child)
    {
      if (child.EditLevel == 0)
        SaveItem((T)child);
    }

    void IParent.RemoveChild(IEditableBusinessObject child)
    {
      // do nothing, removal of a child is handled by
      // the RemoveItem override
    }


<<<<<<< HEAD
    IParent Csla.Core.IParent.Parent
=======
    IParent  IParent.Parent
>>>>>>> df149e39
    {
      get { return null; }
    }

    #endregion

    #region IsBusy

    /// <summary>
    /// Await this method to ensure business object
    /// is not busy running async rules.
    /// </summary>
    public async Task WaitForIdle()
    {
      var cslaOptions = ApplicationContext.GetRequiredService<Configuration.CslaOptions>();
      await WaitForIdle(TimeSpan.FromSeconds(cslaOptions.DefaultWaitForIdleTimeoutInSeconds)).ConfigureAwait(false);
    }

    /// <summary>
    /// Await this method to ensure business object
    /// is not busy running async rules.
    /// </summary>
    /// <param name="timeout">Timeout duration</param>
    public Task WaitForIdle(TimeSpan timeout)
    {
      return BusyHelper.WaitForIdle(this, timeout);
    }

    /// <summary>
    /// Gets a value indicating whether this object
    /// or any child object is currently executing
    /// an async operation.
    /// </summary>
    public override bool IsBusy
    {
      get
      {
        // run through all the child objects
        // and if any are dirty then then
        // collection is dirty
        foreach (T child in this)
          if (child.IsBusy)
            return true;

        return false;
      }
    }
    #endregion

    #region  Data Access

    private void DataPortal_Update()
    {
      throw new NotSupportedException(Properties.Resources.UpdateNotSupportedException);
    }

    [System.Diagnostics.CodeAnalysis.SuppressMessage("Microsoft.Usage", "CA1801:ReviewUnusedParameters", MessageId = "criteria")]
    [Delete]
    private void DataPortal_Delete(object criteria)
    {
      throw new NotSupportedException(Properties.Resources.DeleteNotSupportedException);
    }

    /// <summary>
    /// Called by the server-side DataPortal prior to calling the 
    /// requested DataPortal_xyz method.
    /// </summary>
    /// <param name="e">The DataPortalContext object passed to the DataPortal.</param>
    [System.Diagnostics.CodeAnalysis.SuppressMessage("Microsoft.Naming", "CA1707:IdentifiersShouldNotContainUnderscores", MessageId = "Member"), EditorBrowsable(EditorBrowsableState.Advanced)]
    protected virtual void DataPortal_OnDataPortalInvoke(DataPortalEventArgs e)
    {

    }

    /// <summary>
    /// Called by the server-side DataPortal after calling the 
    /// requested DataPortal_xyz method.
    /// </summary>
    /// <param name="e">The DataPortalContext object passed to the DataPortal.</param>
    [System.Diagnostics.CodeAnalysis.SuppressMessage("Microsoft.Naming", "CA1707:IdentifiersShouldNotContainUnderscores", MessageId = "Member"), EditorBrowsable(EditorBrowsableState.Advanced)]
    protected virtual void DataPortal_OnDataPortalInvokeComplete(DataPortalEventArgs e)
    {

    }

    /// <summary>
    /// Called by the server-side DataPortal if an exception
    /// occurs during data access.
    /// </summary>
    /// <param name="e">The DataPortalContext object passed to the DataPortal.</param>
    /// <param name="ex">The Exception thrown during data access.</param>
    [System.Diagnostics.CodeAnalysis.SuppressMessage("Microsoft.Naming", "CA1707:IdentifiersShouldNotContainUnderscores", MessageId = "Member"), EditorBrowsable(EditorBrowsableState.Advanced)]
    protected virtual void DataPortal_OnDataPortalException(DataPortalEventArgs e, Exception ex)
    {

    }

    #endregion

    #region ToArray

    /// <summary>
    /// Get an array containing all items in the list.
    /// </summary>
    public T[] ToArray()
    {
      List<T> result = new List<T>();
      foreach (T item in this)
        result.Add(item);
      return result.ToArray();
    }

    #endregion

    #region IDataPortalTarget Members

    void Server.IDataPortalTarget.CheckRules()
    { }

    Task Server.IDataPortalTarget.CheckRulesAsync() => Task.CompletedTask;

    void Server.IDataPortalTarget.MarkAsChild()
    { }

    void Server.IDataPortalTarget.MarkNew()
    { }

    void Server.IDataPortalTarget.MarkOld()
    { }

    void Server.IDataPortalTarget.DataPortal_OnDataPortalInvoke(DataPortalEventArgs e)
    {
      DataPortal_OnDataPortalInvoke(e);
    }

    void Server.IDataPortalTarget.DataPortal_OnDataPortalInvokeComplete(DataPortalEventArgs e)
    {
      DataPortal_OnDataPortalInvokeComplete(e);
    }

    void Server.IDataPortalTarget.DataPortal_OnDataPortalException(DataPortalEventArgs e, Exception ex)
    {
      DataPortal_OnDataPortalException(e, ex);
    }

    void Server.IDataPortalTarget.Child_OnDataPortalInvoke(DataPortalEventArgs e)
    { }

    void Server.IDataPortalTarget.Child_OnDataPortalInvokeComplete(DataPortalEventArgs e)
    { }

    void Server.IDataPortalTarget.Child_OnDataPortalException(DataPortalEventArgs e, Exception ex)
    { }

    #endregion

    #region Mobile object overrides

    /// <summary>
    /// Override this method to insert your field values
    /// into the MobileFormatter serialization stream.
    /// </summary>
    /// <param name="info">
    /// Object containing the data to serialize.
    /// </param>
    protected override void OnGetState(SerializationInfo info)
    {
      info.AddValue("Csla.Core.BusinessBase._identity", _identity);
      base.OnGetState(info);
    }

    /// <summary>
    /// Override this method to retrieve your field values
    /// from the MobileFormatter serialization stream.
    /// </summary>
    /// <param name="info">
    /// Object containing the data to serialize.
    /// </param>
    protected override void OnSetState(SerializationInfo info)
    {
      _identity = info.GetValue<int>("Csla.Core.BusinessBase._identity");
      base.OnSetState(info);
    }

    #endregion
  }
}<|MERGE_RESOLUTION|>--- conflicted
+++ resolved
@@ -425,11 +425,7 @@
     }
 
 
-<<<<<<< HEAD
     IParent Csla.Core.IParent.Parent
-=======
-    IParent  IParent.Parent
->>>>>>> df149e39
     {
       get { return null; }
     }
