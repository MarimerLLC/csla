--- conflicted
+++ resolved
@@ -301,13 +301,10 @@
     /// <exception cref="ArgumentNullException"><paramref name="item"/> is <see langword="null"/>.</exception>
     protected override void InsertItem(int index, T item)
     {
-<<<<<<< HEAD
       if(item is null) 
         throw new ArgumentNullException(nameof(item));
 
-=======
       IdentityManager.EnsureNextIdentityValueIsUnique(this, this);
->>>>>>> 32ec3ae2
       item.SetParent(this);
       // ensure child uses same context as parent
       if (item is IUseApplicationContext iuac)
