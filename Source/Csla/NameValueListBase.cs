//-----------------------------------------------------------------------
// <copyright file="NameValueListBase.cs" company="Marimer LLC">
//     Copyright (c) Marimer LLC. All rights reserved.
//     Website: https://cslanet.com
// </copyright>
// <summary>This is the base class from which readonly name/value</summary>
//-----------------------------------------------------------------------

using System.ComponentModel;
using Csla.Core;
using Csla.Properties;
using Csla.Serialization.Mobile;

namespace Csla
{

  /// <summary>
  /// This is the base class from which readonly name/value
  /// collections should be derived.
  /// </summary>
  /// <typeparam name="K">Type of the key values.</typeparam>
  /// <typeparam name="V">Type of the values.</typeparam>
  [System.Diagnostics.CodeAnalysis.SuppressMessage("Microsoft.Naming", "CA1710:IdentifiersShouldHaveCorrectSuffix")]
  [Serializable]
  public abstract class NameValueListBase<K, V> :
    ReadOnlyBindingList<NameValueListBase<K, V>.NameValuePair>,
    ICloneable,
    Server.IDataPortalTarget,
    IUseApplicationContext
  {
    /// <summary>
    /// Gets the current ApplicationContext
    /// </summary>
    protected ApplicationContext ApplicationContext { get; private set; }
    ApplicationContext IUseApplicationContext.ApplicationContext
    {
      get => ApplicationContext;
      set
      {
        ApplicationContext = value;
        Initialize();
      }
    }

    #region Core Implementation

    /// <summary>
    /// Returns the value corresponding to the
    /// specified key.
    /// </summary>
    /// <param name="key">Key value for which to retrieve a value.</param>
    public V Value(K key)
    {
      foreach (NameValuePair item in this)
        if (item.Key.Equals(key))
          return item.Value;
      return default(V);
    }

    /// <summary>
    /// Returns the key corresponding to the
    /// first occurance of the specified value
    /// in the list.
    /// </summary>
    /// <param name="value">Value for which to retrieve the key.</param>
    public K Key(V value)
    {
      foreach (NameValuePair item in this)
        if (item.Value.Equals(value))
          return item.Key;
      return default(K);
    }

    /// <summary>
    /// Gets a value indicating whether the list contains the
    /// specified key.
    /// </summary>
    /// <param name="key">Key value for which to search.</param>
    public bool ContainsKey(K key)
    {
      foreach (NameValuePair item in this)
        if (item.Key.Equals(key))
          return true;
      return false;
    }

    /// <summary>
    /// Gets a value indicating whether the list contains the
    /// specified value.
    /// </summary>
    /// <param name="value">Value for which to search.</param>
    public bool ContainsValue(V value)
    {
      foreach (NameValuePair item in this)
        if (item.Value.Equals(value))
          return true;
      return false;
    }

    /// <summary>
    /// Get the item for the first matching
    /// value in the collection.
    /// </summary>
    /// <param name="value">
    /// Value to search for in the list.
    /// </param>
    /// <returns>Item from the list.</returns>
    public NameValuePair GetItemByValue(V value)
    {

      foreach (NameValuePair item in this)
      {
        if (item != null && item.Value.Equals(value))
        {
          return item;
        }
      }
      return null;

    }

    /// <summary>
    /// Get the item for the first matching
    /// key in the collection.
    /// </summary>
    /// <param name="key">
    /// Key to search for in the list.
    /// </param>
    /// <returns>Item from the list.</returns>
    public NameValuePair GetItemByKey(K key)
    {

      foreach (NameValuePair item in this)
      {
        if (item != null && item.Key.Equals(key))
        {
          return item;
        }
      }
      return null;

    }

    #endregion

    /// <summary>
    /// Creates an instance of the type.
    /// </summary>
    protected NameValueListBase()
    { }

    #region Initialize

    /// <summary>
    /// Override this method to set up event handlers so user
    /// code in a partial class can respond to events raised by
    /// generated code.
    /// </summary>
    protected virtual void Initialize()
    { /* allows subclass to initialize events before any other activity occurs */ }

    #endregion

    #region NameValuePair class

    /// <summary>
    /// Contains a key and value pair.
    /// </summary>
    [Serializable]
    public class NameValuePair : MobileObject
    {
      private V _value;

      /// <summary>
      /// Creates an instance of the type (for use by MobileFormatter only).
      /// </summary>
      public NameValuePair()
      { }

      /// <summary>
      /// The Key or Name value.
      /// </summary>
      public K Key { get; private set; }

      /// <summary>
      /// The Value corresponding to the key/name.
      /// </summary>
      public V Value
      {
        get { return _value; }
      }

      /// <summary>
      /// Creates an instance of the type.
      /// </summary>
      /// <param name="key">The key.</param>
      /// <param name="value">The value.</param>
      public NameValuePair(K key, V value)
      {
        Key = key;
        _value = value;
      }

      /// <summary>
      /// Returns a string representation of the
      /// value for this item.
      /// </summary>
      public override string ToString()
      {
        return _value.ToString();
      }

      /// <summary>
      /// Override this method to manually get custom field
      /// values from the serialization stream.
      /// </summary>
      /// <param name="info">Serialization info.</param>
      /// <param name="mode">Serialization mode.</param>
      protected override void OnGetState(SerializationInfo info, StateMode mode)
      {
        base.OnGetState(info, mode);
        info.AddValue("NameValuePair._key", Key);
        info.AddValue("NameValuePair._value", _value);
      }

      /// <summary>
      /// Override this method to manually set custom field
      /// values into the serialization stream.
      /// </summary>
      /// <param name="info">Serialization info.</param>
      /// <param name="mode">Serialization mode.</param>
      protected override void OnSetState(SerializationInfo info, StateMode mode)
      {
        base.OnSetState(info, mode);
        Key = info.GetValue<K>("NameValuePair._key");
        _value = info.GetValue<V>("NameValuePair._value");
      }

    }

    #endregion

    #region ICloneable

    object ICloneable.Clone()
    {
      return GetClone();
    }

    /// <summary>
    /// Creates a clone of the object.
    /// </summary>
    /// <returns>A new object containing the exact data of the original object.</returns>
    [EditorBrowsable(EditorBrowsableState.Advanced)]
    protected virtual object GetClone()
    {
      return ObjectCloner.GetInstance(ApplicationContext).Clone(this);
    }

    /// <summary>
    /// Creates a clone of the object.
    /// </summary>
    public NameValueListBase<K, V> Clone()
    {
      return (NameValueListBase<K, V>)GetClone();
    }

    #endregion

    #region Data Access

    private void DataPortal_Update()
    {
      throw new NotSupportedException(Resources.UpdateNotSupportedException);
    }

    [System.Diagnostics.CodeAnalysis.SuppressMessage("Microsoft.Usage", "CA1801:ReviewUnusedParameters", MessageId = "criteria")]
    [Delete]
    private void DataPortal_Delete(object criteria)
    {
      throw new NotSupportedException(Resources.DeleteNotSupportedException);
    }

    /// <summary>
    /// Called by the server-side DataPortal prior to calling the 
    /// requested DataPortal_XYZ method.
    /// </summary>
    /// <param name="e">The DataPortalContext object passed to the DataPortal.</param>
    [System.Diagnostics.CodeAnalysis.SuppressMessage("Microsoft.Naming", "CA1707:IdentifiersShouldNotContainUnderscores", MessageId = "Member")]
    [EditorBrowsable(EditorBrowsableState.Advanced)]
    protected virtual void DataPortal_OnDataPortalInvoke(DataPortalEventArgs e)
    {

    }

    /// <summary>
    /// Called by the server-side DataPortal after calling the 
    /// requested DataPortal_XYZ method.
    /// </summary>
    /// <param name="e">The DataPortalContext object passed to the DataPortal.</param>
    [System.Diagnostics.CodeAnalysis.SuppressMessage("Microsoft.Naming", "CA1707:IdentifiersShouldNotContainUnderscores", MessageId = "Member")]
    [EditorBrowsable(EditorBrowsableState.Advanced)]
    protected virtual void DataPortal_OnDataPortalInvokeComplete(DataPortalEventArgs e)
    {

    }

    /// <summary>
    /// Called by the server-side DataPortal if an exception
    /// occurs during data access.
    /// </summary>
    /// <param name="e">The DataPortalContext object passed to the DataPortal.</param>
    /// <param name="ex">The Exception thrown during data access.</param>
    [System.Diagnostics.CodeAnalysis.SuppressMessage("Microsoft.Naming", "CA1707:IdentifiersShouldNotContainUnderscores", MessageId = "Member")]
    [EditorBrowsable(EditorBrowsableState.Advanced)]
    protected virtual void DataPortal_OnDataPortalException(DataPortalEventArgs e, Exception ex)
    {

    }

    #endregion

    #region IDataPortalTarget Members

    void Server.IDataPortalTarget.CheckRules()
    { }

    Task Server.IDataPortalTarget.CheckRulesAsync() => Task.CompletedTask;

<<<<<<< HEAD
    async Task Csla.Server.IDataPortalTarget.WaitForIdle(TimeSpan timeout) => await BusyHelper.WaitForIdle(this, timeout).ConfigureAwait(false);
    async Task Csla.Server.IDataPortalTarget.WaitForIdle(CancellationToken ct) => await BusyHelper.WaitForIdle(this, ct).ConfigureAwait(false);
=======
    async Task Server.IDataPortalTarget.WaitForIdle(TimeSpan timeout) => await BusyHelper.WaitForIdle(this, timeout).ConfigureAwait(false);
>>>>>>> 410d2ce9

    void Server.IDataPortalTarget.MarkAsChild()
    { }

    void Server.IDataPortalTarget.MarkNew()
    { }

    void Server.IDataPortalTarget.MarkOld()
    { }

    void Server.IDataPortalTarget.DataPortal_OnDataPortalInvoke(DataPortalEventArgs e)
    {
      DataPortal_OnDataPortalInvoke(e);
    }

    void Server.IDataPortalTarget.DataPortal_OnDataPortalInvokeComplete(DataPortalEventArgs e)
    {
      DataPortal_OnDataPortalInvokeComplete(e);
    }

    void Server.IDataPortalTarget.DataPortal_OnDataPortalException(DataPortalEventArgs e, Exception ex)
    {
      DataPortal_OnDataPortalException(e, ex);
    }

    void Server.IDataPortalTarget.Child_OnDataPortalInvoke(DataPortalEventArgs e)
    { }

    void Server.IDataPortalTarget.Child_OnDataPortalInvokeComplete(DataPortalEventArgs e)
    { }

    void Server.IDataPortalTarget.Child_OnDataPortalException(DataPortalEventArgs e, Exception ex)
    { }

    #endregion
  }
}<|MERGE_RESOLUTION|>--- conflicted
+++ resolved
@@ -327,12 +327,8 @@
 
     Task Server.IDataPortalTarget.CheckRulesAsync() => Task.CompletedTask;
 
-<<<<<<< HEAD
     async Task Csla.Server.IDataPortalTarget.WaitForIdle(TimeSpan timeout) => await BusyHelper.WaitForIdle(this, timeout).ConfigureAwait(false);
     async Task Csla.Server.IDataPortalTarget.WaitForIdle(CancellationToken ct) => await BusyHelper.WaitForIdle(this, ct).ConfigureAwait(false);
-=======
-    async Task Server.IDataPortalTarget.WaitForIdle(TimeSpan timeout) => await BusyHelper.WaitForIdle(this, timeout).ConfigureAwait(false);
->>>>>>> 410d2ce9
 
     void Server.IDataPortalTarget.MarkAsChild()
     { }
