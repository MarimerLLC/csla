--- conflicted
+++ resolved
@@ -533,15 +533,13 @@
     <value>No business object instance was provided for authorization action {0} of type {1}.</value>
     <comment>0 - auth action, 1 - bo type</comment>
   </data>
-<<<<<<< HEAD
+  <data name="UnsupportedXamlListTypeForModel" xml:space="preserve">
+    <value>The model type must be either of type {0} or {1} to be used as a collection type.</value>
+  </data>
   <data name="SessionManagerSessionStateCouldNotBeRetrieved" xml:space="preserve">
     <value>The json result from state controller '{0}' could not be deserialized as `{1}`.</value>
   </data>
   <data name="WasmApplicationContextManagerSessionNotRetrieved" xml:space="preserve">
     <value>The session is not available. Please ensure to call `{0}` in your component.</value>
-=======
-  <data name="UnsupportedXamlListTypeForModel" xml:space="preserve">
-    <value>The model type must be either of type {0} or {1} to be used as a collection type.</value>
->>>>>>> ab34ab50
   </data>
 </root>