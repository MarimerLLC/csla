﻿//-----------------------------------------------------------------------
// <copyright file="PropertyInfo.cs" company="Marimer LLC">
//     Copyright (c) Marimer LLC. All rights reserved.
//     Website: https://cslanet.com
// </copyright>
// <summary>Maintains metadata about a property.</summary>
//-----------------------------------------------------------------------

using System.ComponentModel;
using System.ComponentModel.DataAnnotations;
using Csla.Properties;

namespace Csla
{
  /// <summary>
  /// Maintains metadata about a property.
  /// </summary>
  /// <typeparam name="T">
  /// Data type of the property.
  /// </typeparam>
  public class PropertyInfo<T> : Core.IPropertyInfo, IComparable
  {
    /// <summary>
    /// Creates a new instance of this class.
    /// </summary>
    /// <param name="name">Name of the property.</param>
    /// <param name="isSerializable">If property is serializable</param>
    /// <exception cref="ArgumentNullException"><paramref name="name"/> is <see langword="null"/>.</exception>
    public PropertyInfo(string name, bool? isSerializable = null)
      : this(name, null, null, DataBindingFriendlyDefault(), RelationshipTypes.None, isSerializable)
    { }

    /// <summary>
    /// Creates a new instance of this class.
    /// </summary>
    /// <param name="name">Name of the property.</param>
    /// <param name="relationship">Relationship with referenced object.</param>
    /// <param name="isSerializable">If property is serializable</param>
    /// <exception cref="ArgumentNullException"><paramref name="name"/> is <see langword="null"/>.</exception>
    public PropertyInfo(string name, RelationshipTypes relationship, bool? isSerializable = null)
      : this(name, null, null, DataBindingFriendlyDefault(), relationship, isSerializable)
    { }

    /// <summary>
    /// Creates a new instance of this class.
    /// </summary>
    /// <param name="name">Name of the property.</param>
    /// <param name="defaultValue">
    /// Default value for the property.
    /// </param>
    /// <param name="isSerializable">If property is serializable</param>
    /// <exception cref="ArgumentNullException"><paramref name="name"/> is <see langword="null"/>.</exception>
    public PropertyInfo(string name, T defaultValue, bool? isSerializable = null)
      : this(name, null, null, defaultValue, RelationshipTypes.None, isSerializable)
    { }

    /// <summary>
    /// Creates a new instance of this class.
    /// </summary>
    /// <param name="name">Name of the property.</param>
    /// <param name="friendlyName">
    /// Friendly display name for the property.
    /// </param>
    /// <param name="isSerializable">If property is serializable</param>
    /// <exception cref="ArgumentNullException"><paramref name="name"/> is <see langword="null"/>.</exception>
    public PropertyInfo(string name, string? friendlyName, bool? isSerializable = null)
        : this(name, friendlyName, null, DataBindingFriendlyDefault(), RelationshipTypes.None, isSerializable)
    { }

    /// <summary>
    /// Creates a new instance of this class.
    /// </summary>
    /// <param name="name">Name of the property.</param>
    /// <param name="friendlyName">
    /// Friendly display name for the property.
    /// </param>
    /// <param name="containingType">
    /// Factory to provide display name from attributes.
    /// </param>
    /// <param name="isSerializable">If property is serializable</param>
    /// <exception cref="ArgumentNullException"><paramref name="name"/> is <see langword="null"/>.</exception>
    public PropertyInfo(string name, string? friendlyName, Type containingType, bool? isSerializable = null)
        : this(name, friendlyName, containingType, DataBindingFriendlyDefault(), RelationshipTypes.None, isSerializable)
    { }

    /// <summary>
    /// Creates a new instance of this class.
    /// </summary>
    /// <param name="name">Name of the property.</param>
    /// <param name="friendlyName">
    /// Friendly display name for the property.
    /// </param>
    /// <param name="containingType">
    /// Factory to provide display name from attributes.
    /// </param>
    /// <param name="defaultValue">
    /// Default value for the property.
    /// </param>
    /// <param name="isSerializable">If property is serializable</param>
    /// <exception cref="ArgumentNullException"><paramref name="name"/> is <see langword="null"/>.</exception>
    public PropertyInfo(string name, string? friendlyName, Type containingType, T defaultValue, bool? isSerializable = null)
        : this(name, friendlyName, containingType, defaultValue, RelationshipTypes.None, isSerializable)
    { }

    /// <summary>
    /// Creates a new instance of this class.
    /// </summary>
    /// <param name="name">Name of the property.</param>
    /// <param name="friendlyName">
    /// Friendly display name for the property.
    /// </param>
    /// <param name="containingType">
    /// Factory to provide display name from attributes.
    /// </param>
    /// <param name="relationship">Relationship with referenced object.</param>
    /// <param name="isSerializable">If property is serializable</param>
    /// <exception cref="ArgumentNullException"><paramref name="name"/> is <see langword="null"/>.</exception>
    public PropertyInfo(string name, string? friendlyName, Type containingType, RelationshipTypes relationship, bool? isSerializable = null) 
      : this(name, friendlyName, containingType, DataBindingFriendlyDefault(), relationship, isSerializable)
    { }

    /// <summary>
    /// Creates a new instance of this class.
    /// </summary>
    /// <param name="name">Name of the property.</param>
    /// <param name="friendlyName">
    /// Friendly display name for the property.
    /// </param>
    /// <param name="containingType">
    /// Factory to provide display name from attributes.
    /// </param>
    /// <param name="defaultValue">
    /// Default value for the property.
    /// </param>
    /// <param name="relationship">Relationship with
    /// referenced object.</param>
    /// <param name="isSerializable">If property is serializable</param>
    /// <exception cref="ArgumentNullException"><paramref name="name"/> is <see langword="null"/>.</exception>
    public PropertyInfo(string name, string? friendlyName, Type? containingType, T? defaultValue, RelationshipTypes relationship, bool? isSerializable = null)
    {
      Name = name ?? throw new ArgumentNullException(nameof(name));
      _friendlyName = friendlyName;
      RelationshipType = relationship;
      if (containingType != null)
        _propertyInfo = containingType.GetProperty(Name);

      DefaultValue = defaultValue;
      _isSerializable = isSerializable;
    }

    /// <summary>
    /// Gets the property name value.
    /// </summary>
    public string Name { get; }

    /// <summary>
    /// Gets the type of the property.
    /// </summary>
    public Type Type
    {
      get { return typeof(T); }
    }

    private readonly System.Reflection.PropertyInfo? _propertyInfo;

    private readonly string? _friendlyName;
    /// <summary>
    /// Gets the friendly display name
    /// for the property.
    /// </summary>
    /// <remarks>
    /// If no friendly name was provided, the
    /// property name itself is returned as a
    /// result.
    /// </remarks>
    public virtual string FriendlyName
    {
      get
      {
        string result = Name;
        if (!string.IsNullOrWhiteSpace(_friendlyName))
        {
          result = _friendlyName!;
        }
        else if (_propertyInfo != null)
        {
          var display = _propertyInfo.GetCustomAttributes(typeof(DisplayAttribute), true).OfType<DisplayAttribute>().FirstOrDefault();
          if (display != null)
          {
            // DataAnnotations attribute.
            result = display.GetName() ?? Name;
          }
          else
          {
            // ComponentModel attribute.
            var displayName = _propertyInfo.GetCustomAttributes(typeof(DisplayNameAttribute), true).OfType<DisplayNameAttribute>().FirstOrDefault();
            if (displayName != null)
              result = displayName.DisplayName;
          }
        }
        return result;
      }
    }

    private bool? _isSerializable;
    /// <summary>
    /// Gets or sets a value indicating whether this property is serializable.
    /// </summary>
    /// <remarks>
    /// If the property is marked with the <see cref="Csla.NonSerializedAttribute"/>,
    /// it is considered not serializable. Otherwise, it is considered serializable.
    /// </remarks>
    public virtual bool IsSerializable
    {
      get
      {
        if (_isSerializable.HasValue)
        {
          return _isSerializable.Value;
        }
        else if (_propertyInfo != null)
        {
<<<<<<< HEAD
          var display = _propertyInfo.GetCustomAttributes(typeof(NonSerializedAttribute), true).OfType<NonSerializedAttribute>().Any();
          return !display;
=======
          var nonSerialized = _propertyInfo.GetCustomAttributes(typeof(Csla.NonSerializedAttribute), true).OfType<NonSerializedAttribute>().Any();
          _isSerializable = !nonSerialized;
          return !nonSerialized;
>>>>>>> aa929788
        }
        return true;
      }
    }

    /// <summary>
    /// Gets the default initial value for the property.
    /// </summary>
    /// <remarks>
    /// This value is used to initialize the property's
    /// value, and is returned from a property get
    /// if the user is not authorized to 
    /// read the property.
    /// </remarks>
    public virtual T? DefaultValue { get; }

    object? Core.IPropertyInfo.DefaultValue
    {
      get { return DefaultValue; }
    }

    /// <inheritdoc />
    Core.FieldManager.IFieldData Core.IPropertyInfo.NewFieldData(string name)
    {
      return NewFieldData(name);
    }

    /// <summary>
    /// Create and return a new IFieldData object
    /// to store an instance value for this
    /// property.
    /// </summary>
    /// <param name="name">
    /// Property name.
    /// </param>
    /// <exception cref="ArgumentException"><paramref name="name"/> is <see langword="null"/>, <see cref="string.Empty"/> or consists only of white spaces.</exception>
    protected virtual Core.FieldManager.IFieldData NewFieldData(string name)
    {
      if (string.IsNullOrEmpty(name))
        throw new ArgumentException(string.Format(Resources.StringNotNullOrWhiteSpaceException, nameof(name)));

      return new Core.FieldManager.FieldData<T>(name, IsSerializable);
    }


    // Default value is ManagedField

    /// <summary>
    /// Gets the relationship between the declaring object
    /// and the object reference in the property.
    /// </summary>
    public RelationshipTypes RelationshipType { get; } = RelationshipTypes.None;

    /// <summary>
    /// Gets or sets the index position for the managed
    /// field storage behind the property. FOR
    /// INTERNAL CSLA .NET USE ONLY.
    /// </summary>
    int Core.IPropertyInfo.Index { get; set; } = -1;

    /// <summary>
    /// Gets a value indicating whether this property
    /// references a child in the object graph.
    /// </summary>
    public bool IsChild { get => typeof(Core.IBusinessObject).IsAssignableFrom(Type); }

    /// <summary>
    /// Gets the System.Reflection.PropertyInfo object
    /// representing the property.
    /// </summary>
    public System.Reflection.PropertyInfo? GetPropertyInfo() => _propertyInfo;

    #region IComparable Members

    int IComparable.CompareTo(object? obj)
    {
      return Name.CompareTo((obj as Core.IPropertyInfo)?.Name);
    }

    #endregion

    /// <summary>
    /// Creates the CSLA Data Binding Friendly default for the given type T.
    /// </summary>
    /// <returns>Default value for T which is compatible with Data Binding</returns>
    public static T? DataBindingFriendlyDefault()
    {
      // if T is string we need an empty string, not null, for data binding
      if (typeof(T) == typeof(string))
        return (T)(object)string.Empty;

      return default(T);
    }
  }
}<|MERGE_RESOLUTION|>--- conflicted
+++ resolved
@@ -220,14 +220,9 @@
         }
         else if (_propertyInfo != null)
         {
-<<<<<<< HEAD
-          var display = _propertyInfo.GetCustomAttributes(typeof(NonSerializedAttribute), true).OfType<NonSerializedAttribute>().Any();
-          return !display;
-=======
           var nonSerialized = _propertyInfo.GetCustomAttributes(typeof(Csla.NonSerializedAttribute), true).OfType<NonSerializedAttribute>().Any();
           _isSerializable = !nonSerialized;
           return !nonSerialized;
->>>>>>> aa929788
         }
         return true;
       }
