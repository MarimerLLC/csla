--- conflicted
+++ resolved
@@ -8,7 +8,6 @@
 
 using System.ComponentModel;
 using System.ComponentModel.DataAnnotations;
-using System.Diagnostics.CodeAnalysis;
 using Csla.Properties;
 
 namespace Csla
@@ -25,15 +24,10 @@
     /// Creates a new instance of this class.
     /// </summary>
     /// <param name="name">Name of the property.</param>
-<<<<<<< HEAD
-    /// <exception cref="ArgumentNullException"><paramref name="name"/> is <see langword="null"/>.</exception>
-    public PropertyInfo(string name)
-      : this(name, null, null, DataBindingFriendlyDefault(), RelationshipTypes.None)
-=======
-    /// <param name="isSerializable">If property is serializable</param>
+    /// <param name="isSerializable">If property is serializable</param>
+    /// <exception cref="ArgumentNullException"><paramref name="name"/> is <see langword="null"/>.</exception>
     public PropertyInfo(string name, bool? isSerializable = null)
       : this(name, null, null, DataBindingFriendlyDefault(), RelationshipTypes.None, isSerializable)
->>>>>>> 8fa7d489
     { }
 
     /// <summary>
@@ -41,15 +35,10 @@
     /// </summary>
     /// <param name="name">Name of the property.</param>
     /// <param name="relationship">Relationship with referenced object.</param>
-<<<<<<< HEAD
-    /// <exception cref="ArgumentNullException"><paramref name="name"/> is <see langword="null"/>.</exception>
-    public PropertyInfo(string name, RelationshipTypes relationship)
-      : this(name, null, null, DataBindingFriendlyDefault(), relationship)
-=======
-    /// <param name="isSerializable">If property is serializable</param>
+    /// <param name="isSerializable">If property is serializable</param>
+    /// <exception cref="ArgumentNullException"><paramref name="name"/> is <see langword="null"/>.</exception>
     public PropertyInfo(string name, RelationshipTypes relationship, bool? isSerializable = null)
       : this(name, null, null, DataBindingFriendlyDefault(), relationship, isSerializable)
->>>>>>> 8fa7d489
     { }
 
     /// <summary>
@@ -59,33 +48,23 @@
     /// <param name="defaultValue">
     /// Default value for the property.
     /// </param>
-<<<<<<< HEAD
-    /// <exception cref="ArgumentNullException"><paramref name="name"/> is <see langword="null"/>.</exception>
-    public PropertyInfo(string name, T defaultValue)
-      : this(name, null, null, defaultValue, RelationshipTypes.None)
-=======
-    /// <param name="isSerializable">If property is serializable</param>
+    /// <param name="isSerializable">If property is serializable</param>
+    /// <exception cref="ArgumentNullException"><paramref name="name"/> is <see langword="null"/>.</exception>
     public PropertyInfo(string name, T defaultValue, bool? isSerializable = null)
       : this(name, null, null, defaultValue, RelationshipTypes.None, isSerializable)
->>>>>>> 8fa7d489
-    { }
-
-    /// <summary>
-    /// Creates a new instance of this class.
-    /// </summary>
-    /// <param name="name">Name of the property.</param>
-    /// <param name="friendlyName">
-    /// Friendly display name for the property.
-    /// </param>
-<<<<<<< HEAD
-    /// <exception cref="ArgumentNullException"><paramref name="name"/> is <see langword="null"/>.</exception>
-    public PropertyInfo(string name, string? friendlyName)
-        : this(name, friendlyName, null, DataBindingFriendlyDefault(), RelationshipTypes.None)
-=======
-    /// <param name="isSerializable">If property is serializable</param>
-    public PropertyInfo(string name, string friendlyName, bool? isSerializable = null)
+    { }
+
+    /// <summary>
+    /// Creates a new instance of this class.
+    /// </summary>
+    /// <param name="name">Name of the property.</param>
+    /// <param name="friendlyName">
+    /// Friendly display name for the property.
+    /// </param>
+    /// <param name="isSerializable">If property is serializable</param>
+    /// <exception cref="ArgumentNullException"><paramref name="name"/> is <see langword="null"/>.</exception>
+    public PropertyInfo(string name, string? friendlyName, bool? isSerializable = null)
         : this(name, friendlyName, null, DataBindingFriendlyDefault(), RelationshipTypes.None, isSerializable)
->>>>>>> 8fa7d489
     { }
 
     /// <summary>
@@ -98,15 +77,10 @@
     /// <param name="containingType">
     /// Factory to provide display name from attributes.
     /// </param>
-<<<<<<< HEAD
-    /// <exception cref="ArgumentNullException"><paramref name="name"/> is <see langword="null"/>.</exception>
-    public PropertyInfo(string name, string? friendlyName, Type containingType)
-        : this(name, friendlyName, containingType, DataBindingFriendlyDefault(), RelationshipTypes.None)
-=======
-    /// <param name="isSerializable">If property is serializable</param>
-    public PropertyInfo(string name, string friendlyName, Type containingType, bool? isSerializable = null)
+    /// <param name="isSerializable">If property is serializable</param>
+    /// <exception cref="ArgumentNullException"><paramref name="name"/> is <see langword="null"/>.</exception>
+    public PropertyInfo(string name, string? friendlyName, Type containingType, bool? isSerializable = null)
         : this(name, friendlyName, containingType, DataBindingFriendlyDefault(), RelationshipTypes.None, isSerializable)
->>>>>>> 8fa7d489
     { }
 
     /// <summary>
@@ -122,15 +96,10 @@
     /// <param name="defaultValue">
     /// Default value for the property.
     /// </param>
-<<<<<<< HEAD
-    /// <exception cref="ArgumentNullException"><paramref name="name"/> is <see langword="null"/>.</exception>
-    public PropertyInfo(string name, string? friendlyName, Type containingType, T defaultValue)
-        : this(name, friendlyName, containingType, defaultValue, RelationshipTypes.None)
-=======
-    /// <param name="isSerializable">If property is serializable</param>
-    public PropertyInfo(string name, string friendlyName, Type containingType, T defaultValue, bool? isSerializable = null)
+    /// <param name="isSerializable">If property is serializable</param>
+    /// <exception cref="ArgumentNullException"><paramref name="name"/> is <see langword="null"/>.</exception>
+    public PropertyInfo(string name, string? friendlyName, Type containingType, T defaultValue, bool? isSerializable = null)
         : this(name, friendlyName, containingType, defaultValue, RelationshipTypes.None, isSerializable)
->>>>>>> 8fa7d489
     { }
 
     /// <summary>
@@ -144,16 +113,10 @@
     /// Factory to provide display name from attributes.
     /// </param>
     /// <param name="relationship">Relationship with referenced object.</param>
-<<<<<<< HEAD
-    /// <exception cref="ArgumentNullException"><paramref name="name"/> is <see langword="null"/>.</exception>
-    public PropertyInfo(string name, string? friendlyName, Type containingType, RelationshipTypes relationship) 
-      : this(name, friendlyName, containingType, DataBindingFriendlyDefault(), relationship)
-=======
-    /// <param name="isSerializable">If property is serializable</param>
-
-    public PropertyInfo(string name, string friendlyName, Type containingType, RelationshipTypes relationship, bool? isSerializable = null)
+    /// <param name="isSerializable">If property is serializable</param>
+    /// <exception cref="ArgumentNullException"><paramref name="name"/> is <see langword="null"/>.</exception>
+    public PropertyInfo(string name, string? friendlyName, Type containingType, RelationshipTypes relationship, bool? isSerializable = null) 
       : this(name, friendlyName, containingType, DataBindingFriendlyDefault(), relationship, isSerializable)
->>>>>>> 8fa7d489
     { }
 
     /// <summary>
@@ -171,13 +134,9 @@
     /// </param>
     /// <param name="relationship">Relationship with
     /// referenced object.</param>
-<<<<<<< HEAD
-    /// <exception cref="ArgumentNullException"><paramref name="name"/> is <see langword="null"/>.</exception>
-    public PropertyInfo(string name, string? friendlyName, Type? containingType, T? defaultValue, RelationshipTypes relationship)
-=======
-    /// <param name="isSerializable">If property is serializable</param>
-    public PropertyInfo(string name, string friendlyName, Type containingType, T defaultValue, RelationshipTypes relationship, bool? isSerializable)
->>>>>>> 8fa7d489
+    /// <param name="isSerializable">If property is serializable</param>
+    /// <exception cref="ArgumentNullException"><paramref name="name"/> is <see langword="null"/>.</exception>
+    public PropertyInfo(string name, string? friendlyName, Type? containingType, T? defaultValue, RelationshipTypes relationship, bool? isSerializable = null)
     {
       Name = name ?? throw new ArgumentNullException(nameof(name));
       _friendlyName = friendlyName;
@@ -264,7 +223,7 @@
         }
         else if (_propertyInfo != null)
         {
-          var display = _propertyInfo.GetCustomAttributes(typeof(Csla.NonSerializedAttribute), true).OfType<NonSerializedAttribute>().Any();
+          var display = _propertyInfo.GetCustomAttributes(typeof(NonSerializedAttribute), true).OfType<NonSerializedAttribute>().Any();
           return !display;
         }
         return true;
@@ -304,14 +263,10 @@
     /// <exception cref="ArgumentException"><paramref name="name"/> is <see langword="null"/>, <see cref="string.Empty"/> or consists only of white spaces.</exception>
     protected virtual Core.FieldManager.IFieldData NewFieldData(string name)
     {
-<<<<<<< HEAD
       if (string.IsNullOrEmpty(name))
         throw new ArgumentException(string.Format(Resources.StringNotNullOrWhiteSpaceException, nameof(name)));
 
-      return new Core.FieldManager.FieldData<T>(name);
-=======
       return new Core.FieldManager.FieldData<T>(name, IsSerializable);
->>>>>>> 8fa7d489
     }
 
 
