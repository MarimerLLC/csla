--- conflicted
+++ resolved
@@ -37,11 +37,8 @@
     /// Gets the current ApplicationContext
     /// </summary>
     protected ApplicationContext ApplicationContext { get; private set; }
-<<<<<<< HEAD
 
     /// <inheritdoc />
-=======
->>>>>>> 0c1fdadf
     ApplicationContext IUseApplicationContext.ApplicationContext
     {
       get => ApplicationContext;
