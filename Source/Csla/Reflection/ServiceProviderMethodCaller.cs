--- conflicted
+++ resolved
@@ -16,10 +16,7 @@
 using Csla.Properties;
 using Csla.Server;
 using System.Diagnostics.CodeAnalysis;
-<<<<<<< HEAD
 using System.Diagnostics;
-=======
->>>>>>> 32ec3ae2
 
 namespace Csla.Reflection
 {
@@ -90,17 +87,9 @@
     /// <param name="targetType">Type of domain object</param>
     /// <param name="criteria">Data portal criteria values</param>
     /// <param name="throwOnError">Throw exceptions on error</param>
-<<<<<<< HEAD
     /// <returns>The <see cref="ServiceProviderMethodInfo"/> of the data portal method if found. Does not return <see langword="null"/> if <paramref name="throwOnError"/> is <see langword="true"/>.</returns>
     /// <exception cref="ArgumentNullException"><paramref name="targetType"/> is <see langword="null"/>.</exception>
-    private ServiceProviderMethodInfo? FindDataPortalMethod<T>(Type targetType, object?[]? criteria, bool throwOnError)
-=======
-    public ServiceProviderMethodInfo FindDataPortalMethod<T>(
-#if NET8_0_OR_GREATER
-      [DynamicallyAccessedMembers(DynamicallyAccessedMemberTypes.PublicConstructors)]
-#endif
-      Type targetType, object[] criteria, bool throwOnError = true)
->>>>>>> 32ec3ae2
+    private ServiceProviderMethodInfo? FindDataPortalMethod<T>([DynamicallyAccessedMembers(DynamicallyAccessedMemberTypes.PublicConstructors)] Type targetType, object?[]? criteria, bool throwOnError)
       where T : DataPortalOperationAttribute
     {
       if (targetType == null)
