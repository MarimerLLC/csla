﻿//-----------------------------------------------------------------------
// <copyright file="RelationshipTypes.cs" company="Marimer LLC">
//     Copyright (c) Marimer LLC. All rights reserved.
//     Website: https://cslanet.com
// </copyright>
// <summary>List of valid relationship types</summary>
//-----------------------------------------------------------------------

namespace Csla
{
  /// <summary>
  /// List of valid relationship types
  /// between a parent object and another
  /// object through a managed property.
  /// </summary>
  [Flags]
  public enum RelationshipTypes
  {
    /// <summary>
    /// The default value, indicating all values are cleared
    /// </summary>
    None = 0x0,
    /// <summary>
    /// Property is a reference to a lazy
    /// loaded object. Attempting to get
    /// or read the property value
    /// prior to a set or load will result in
    /// an exception.
    /// </summary>
    LazyLoad=0x2,
    /// <summary>
<<<<<<< HEAD
    /// Property is stored in a private field. Attempting 
    /// to read or write the property in FieldManager 
    /// (managed fields) will throw an exception. 
=======
    /// Property is stored in a private field. Attempting
    /// to read or write the property in FieldManager
    /// (managed fields) will throw an exception.
>>>>>>> 0c1fdadf
    /// NonGeneric ReadProperty/LoadProperty will call
    /// property get/set methods. 
    /// </summary>
    PrivateField=0x4,
  }
}<|MERGE_RESOLUTION|>--- conflicted
+++ resolved
@@ -29,15 +29,9 @@
     /// </summary>
     LazyLoad=0x2,
     /// <summary>
-<<<<<<< HEAD
-    /// Property is stored in a private field. Attempting 
-    /// to read or write the property in FieldManager 
-    /// (managed fields) will throw an exception. 
-=======
     /// Property is stored in a private field. Attempting
     /// to read or write the property in FieldManager
     /// (managed fields) will throw an exception.
->>>>>>> 0c1fdadf
     /// NonGeneric ReadProperty/LoadProperty will call
     /// property get/set methods. 
     /// </summary>
