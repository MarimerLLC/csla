--- conflicted
+++ resolved
@@ -105,11 +105,7 @@
       Execute(context);
     }
 
-<<<<<<< HEAD
-    Csla.Core.IMemberInfo IAuthorizationRuleBase.Element
-=======
     IMemberInfo IAuthorizationRule.Element
->>>>>>> df149e39
     {
       get { return Element; }
     }
