//-----------------------------------------------------------------------
// <copyright file="BrokenRule.cs" company="Marimer LLC">
//     Copyright (c) Marimer LLC. All rights reserved.
//     Website: https://cslanet.com
// </copyright>
// <summary>Stores details about a specific broken business rule.</summary>
//-----------------------------------------------------------------------

using Csla.Core;
using Csla.Serialization.Mobile;

namespace Csla.Rules
{
  /// <summary>
  /// Stores details about a specific broken business rule.
  /// </summary>
  [Serializable]
  public partial class BrokenRule : MobileObject
  {
    /// <summary>
    /// Creates an instance of this type.
    /// </summary>
    public BrokenRule()
    { }

    private string _ruleName;
    private string _description;
    private string _property;
    private RuleSeverity _severity;
    private string _originProperty;
<<<<<<< HEAD
    private int _priority;
=======
    private int _displayIndex;
>>>>>>> eb1ce020

    /// <summary>
    /// Gets a string representation for this object.
    /// </summary>
    public override string ToString()
    {
      return Description;
    }

    /// <summary>
    /// Provides access to the name of the broken rule.
    /// </summary>
    /// <value>The name of the rule.</value>
    public string RuleName
    {
      get { return _ruleName; }
      internal set { _ruleName = value; }
    }

    /// <summary>
    /// Provides access to the description of the broken rule.
    /// </summary>
    /// <value>The description of the rule.</value>
    public string Description
    {
      get { return _description; }
      internal set { _description = value; }
    }

    /// <summary>
    /// Provides access to the property affected by the broken rule.
    /// </summary>
    /// <value>The property affected by the rule.</value>
    public string Property
    {
      get { return _property; }
      internal set { _property = value; }
    }

    /// <summary>
    /// Gets the severity of the broken rule.
    /// </summary>
    /// <value></value>
    /// <remarks></remarks>
    public RuleSeverity Severity
    {
      get { return _severity; }
      internal set { _severity = value; }
    }

    /// <summary>
    /// Gets or sets the origin property.
    /// </summary>
    /// <value>The origin property.</value>
    public string OriginProperty
    {
      get { return _originProperty; }
      internal set { _originProperty = value; }
    }
<<<<<<< HEAD

    /// <summary>
    /// Gets or sets the broken rule priority.
    /// </summary>
    public int Priority
    {
      get { return _priority; }
      internal set { _priority = value; }
    }

=======
    /// <summary>
    /// Gets or sets the DisplayIndex property.
    /// </summary>
    /// <value>The DisplayIndex property.</value>
    public int DisplayIndex
    {
      get { return _displayIndex; }
      internal set { _displayIndex = value; }
    }
    
>>>>>>> eb1ce020
    #region MobileObject overrides

    /// <summary>
    /// Override this method to insert your field values
    /// into the MobileFormatter serialization stream.
    /// </summary>
    /// <param name="info">
    /// Object containing the data to serialize.
    /// </param>
    /// <param name="mode">
    /// The StateMode indicating why this method was invoked.
    /// </param>
    protected override void OnGetState(SerializationInfo info, StateMode mode)
    {
      info.AddValue("_ruleName", _ruleName);
      info.AddValue("_description", _description);
      info.AddValue("_property", _property);
      info.AddValue("_severity", (int)_severity);
      info.AddValue("_originProperty", _originProperty);
<<<<<<< HEAD
      info.AddValue("_priority", _priority);
=======
      info.AddValue("_displayIndex", (int)_displayIndex);
>>>>>>> eb1ce020

      base.OnGetState(info, mode);
    }

    /// <summary>
    /// Override this method to retrieve your field values
    /// from the MobileFormatter serialization stream.
    /// </summary>
    /// <param name="info">
    /// Object containing the data to serialize.
    /// </param>
    /// <param name="mode">
    /// The StateMode indicating why this method was invoked.
    /// </param>
    protected override void OnSetState(SerializationInfo info, StateMode mode)
    {
      _ruleName = info.GetValue<string>("_ruleName");
      _description = info.GetValue<string>("_description");
      _property = info.GetValue<string>("_property");
      _severity = info.GetValue<RuleSeverity>("_severity");
      _originProperty = info.GetValue<string>("_originProperty");
<<<<<<< HEAD
      _priority = info.GetValue<int>("_priority");
=======
      _displayIndex = info.GetValue<int>("_displayIndex");
>>>>>>> eb1ce020

      base.OnSetState(info, mode);
    }

    #endregion
  }
}<|MERGE_RESOLUTION|>--- conflicted
+++ resolved
@@ -28,11 +28,11 @@
     private string _property;
     private RuleSeverity _severity;
     private string _originProperty;
-<<<<<<< HEAD
+
     private int _priority;
-=======
+
     private int _displayIndex;
->>>>>>> eb1ce020
+
 
     /// <summary>
     /// Gets a string representation for this object.
@@ -92,7 +92,7 @@
       get { return _originProperty; }
       internal set { _originProperty = value; }
     }
-<<<<<<< HEAD
+
 
     /// <summary>
     /// Gets or sets the broken rule priority.
@@ -103,7 +103,7 @@
       internal set { _priority = value; }
     }
 
-=======
+
     /// <summary>
     /// Gets or sets the DisplayIndex property.
     /// </summary>
@@ -114,7 +114,7 @@
       internal set { _displayIndex = value; }
     }
     
->>>>>>> eb1ce020
+
     #region MobileObject overrides
 
     /// <summary>
@@ -134,11 +134,11 @@
       info.AddValue("_property", _property);
       info.AddValue("_severity", (int)_severity);
       info.AddValue("_originProperty", _originProperty);
-<<<<<<< HEAD
+
       info.AddValue("_priority", _priority);
-=======
+
       info.AddValue("_displayIndex", (int)_displayIndex);
->>>>>>> eb1ce020
+
 
       base.OnGetState(info, mode);
     }
@@ -160,11 +160,9 @@
       _property = info.GetValue<string>("_property");
       _severity = info.GetValue<RuleSeverity>("_severity");
       _originProperty = info.GetValue<string>("_originProperty");
-<<<<<<< HEAD
       _priority = info.GetValue<int>("_priority");
-=======
       _displayIndex = info.GetValue<int>("_displayIndex");
->>>>>>> eb1ce020
+
 
       base.OnSetState(info, mode);
     }
