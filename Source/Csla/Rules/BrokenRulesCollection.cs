//-----------------------------------------------------------------------
// <copyright file="BrokenRulesCollection.cs" company="Marimer LLC">
//     Copyright (c) Marimer LLC. All rights reserved.
//     Website: https://cslanet.com
// </copyright>
// <summary>A collection of currently broken rules.</summary>
//-----------------------------------------------------------------------

using Csla.Properties;
using Csla.Serialization.Mobile;

namespace Csla.Rules
{
  /// <summary>
  /// A collection of currently broken rules.
  /// </summary>
  /// <remarks>
  /// This collection is readonly and can be safely made available
  /// to code outside the business object such as the UI. This allows
  /// external code, such as a UI, to display the list of broken rules
  /// to the user.
  /// </remarks>
  [Serializable]
  public class BrokenRulesCollection : Core.ReadOnlyObservableBindingList<BrokenRule>
  {
<<<<<<< HEAD
    private readonly object _syncRoot = new();
=======
    private Lock _syncRoot = new();
>>>>>>> 8fa7d489


    /// <summary>
    /// Creates a read-write instance
    /// of the collection.
    /// </summary>
    public BrokenRulesCollection()
      : this(false)
    { }

    internal BrokenRulesCollection(bool readOnly)
    {
      IsReadOnly = readOnly;
    }

    internal void ClearRules()
    {
      lock (_syncRoot)
      {
        IsReadOnly = false;
        Clear();
        ErrorCount = WarningCount = InformationCount = 0;
        IsReadOnly = true;
      }
    }

    internal void ClearRules(Core.IPropertyInfo? property)
    {
      lock (_syncRoot)
      {
        IsReadOnly = false;

        var propertyName = property?.Name;
        for (int i = 0, n = Count; i < n; i++)
        {
            var x = this[i];
            if (x.OriginProperty == propertyName)
            {
                RemoveAt(i);
                i--;
                n--;
            }
        }

        IsReadOnly = true;
      }
    }
    
    internal void SetBrokenRules(List<RuleResult> results, string originPropertyName, int priority)
    {
      lock (_syncRoot)
      {
        IsReadOnly = false;

        ISet<string> rulesDone = new HashSet<string>();

        for(int i = 0, n = results.Count; i < n; i++)
        {
          var result = results[i];
          var resultRuleName = result.RuleName;

          if (!rulesDone.Contains(resultRuleName))
          {
            rulesDone.Add(resultRuleName);

            ClearRules(resultRuleName, originPropertyName);
          }

          if(result.Success)
            continue;

          var resultDescription = result.Description;

          if(string.IsNullOrEmpty(resultDescription))
            throw new ArgumentException(string.Format(Resources.RuleMessageRequired, resultRuleName));

          var resultPrimaryProperty = result.PrimaryProperty;
          var resultDisplayIndex = result.DisplayIndex;

          BrokenRule broken = new BrokenRule(resultRuleName, resultDescription, resultPrimaryProperty?.Name, result.Severity, originPropertyName, priority, resultDisplayIndex);

          Add(broken);
        }

        IsReadOnly = true;
      }
    }

    /// <summary>
    /// Remove the previous results for the given rule name and origin property.
    /// </summary>
    private void ClearRules(string ruleName, string originProperty)
    {
      for(int i = 0, n = Count; i < n; i++)
      {
        var x = this[i];

        if(x.RuleName == ruleName && x.OriginProperty == originProperty)
        {
          RemoveAt(i);
          i--;
          n--;
        }
      }
    }

    new void RemoveAt(int i)
    {
      CountOne(this[i].Severity, -1);

      base.RemoveAt(i);
    }

    new void Add(BrokenRule item)
    {
      base.Add(item);

      CountOne(item.Severity, 1);
    }

    private void CountOne(RuleSeverity severity, int one)
    {
        switch (severity)
        {
            case RuleSeverity.Error:
                ErrorCount += one;
                break;
            case RuleSeverity.Warning:
                WarningCount += one;
                break;
            case RuleSeverity.Information:
                InformationCount += one;
                break;
            default:
                throw new Exception("unhandled severity=" + severity);
        }
    }

    /// <summary>
    /// Gets the number of broken rules in
    /// the collection that have a severity
    /// of Error.
    /// </summary>
    /// <value>An integer value.</value>
    public int ErrorCount { get; private set; }

    /// <summary>
    /// Gets the number of broken rules in
    /// the collection that have a severity
    /// of Warning.
    /// </summary>
    /// <value>An integer value.</value>
    public int WarningCount { get; private set; }

    /// <summary>
    /// Gets the number of broken rules in
    /// the collection that have a severity
    /// of Information.
    /// </summary>
    /// <value>An integer value.</value>
    public int InformationCount { get; private set; }

    /// <summary>
    /// Returns the first <see cref="BrokenRule" /> object
    /// corresponding to the specified property.
    /// </summary>
    /// <remarks>
    /// Code in a business object or UI can also use this value to retrieve
    /// the first broken rule in <see cref="BrokenRulesCollection" /> that corresponds
    /// to a specfic property on the object.
    /// </remarks>
    /// <param name="property">The property affected by the rule.</param>
    /// <returns>
    /// The first BrokenRule object corresponding to the specified property, or null if 
    /// there are no rules defined for the property.
    /// </returns>
    /// <exception cref="ArgumentNullException"><paramref name="property"/> is <see langword="null"/>.</exception>
    public BrokenRule? GetFirstBrokenRule(Core.IPropertyInfo property)
    {
      if (property is null)
        throw new ArgumentNullException(nameof(property));

      return GetFirstMessage(property.Name, RuleSeverity.Error);
    }

    /// <summary>
    /// Returns the first <see cref="BrokenRule" /> object
    /// corresponding to the specified property.
    /// </summary>
    /// <remarks>
    /// Code in a business object or UI can also use this value to retrieve
    /// the first broken rule in <see cref="BrokenRulesCollection" /> that corresponds
    /// to a specfic property on the object.
    /// </remarks>
    /// <param name="property">The name of the property affected by the rule.</param>
    /// <returns>
    /// The first BrokenRule object corresponding to the specified property, or null if 
    /// there are no rules defined for the property.
    /// </returns>
    /// <exception cref="ArgumentException"><paramref name="property"/> is <see langword="null"/>, <see cref="string.Empty"/> or only consists of white spaces.</exception>
    public BrokenRule? GetFirstBrokenRule(string property)
    {
      if (string.IsNullOrWhiteSpace(property))
        throw new ArgumentException(string.Format(Resources.StringNotNullOrWhiteSpaceException, nameof(property)), nameof(property));
      return GetFirstMessage(property, RuleSeverity.Error);
    }

    /// <summary>
    /// Returns the first <see cref="BrokenRule" /> object
    /// corresponding to the specified property.
    /// </summary>
    /// <remarks>
    /// Code in a business object or UI can also use this value to retrieve
    /// the first broken rule in <see cref="BrokenRulesCollection" /> that corresponds
    /// to a specfic property.
    /// </remarks>
    /// <param name="property">The name of the property affected by the rule.</param>
    /// <returns>
    /// The first BrokenRule object corresponding to the specified property, or Nothing
    /// (null in C#) if there are no rules defined for the property.
    /// </returns>
    /// <exception cref="ArgumentNullException"><paramref name="property"/> is <see langword="null"/>.</exception>
    public BrokenRule? GetFirstMessage(Core.IPropertyInfo property)
    {
      if (property is null)
        throw new ArgumentNullException(nameof(property));
      return this.OrderBy(c => c.Priority).FirstOrDefault(c => c.Property == property.Name);
    }

    /// <summary>
    /// Returns the first <see cref="BrokenRule"/> object
    /// corresponding to the specified property
    /// and severity.
    /// </summary>
    /// <param name="property">The property affected by the rule.</param>
    /// <param name="severity">The severity of broken rule to return.</param>
    /// <returns>
    /// The first BrokenRule object corresponding to the specified property, or Nothing
    /// (null in C#) if there are no rules defined for the property.
    /// </returns>
    /// <exception cref="ArgumentNullException"><paramref name="property"/> is <see langword="null"/>.</exception>
    public BrokenRule? GetFirstMessage(Core.IPropertyInfo property, RuleSeverity severity)
    {
      if (property is null)
        throw new ArgumentNullException(nameof(property));
      return GetFirstMessage(property.Name, severity);
    }

    /// <summary>
    /// Returns the first <see cref="BrokenRule"/> object
    /// corresponding to the specified property
    /// and severity.
    /// </summary>
    /// <param name="property">The name of the property affected by the rule.</param>
    /// <param name="severity">The severity of broken rule to return.</param>
    /// <returns>
    /// The first BrokenRule object corresponding to the specified property, or Nothing
    /// (null in C#) if there are no rules defined for the property.
    /// </returns>
    /// <exception cref="ArgumentException"><paramref name="property"/> is <see langword="null"/>, <see cref="string.Empty"/> or only consists of white spaces.</exception>
    public BrokenRule? GetFirstMessage(string property, RuleSeverity severity)
    {
      if (string.IsNullOrWhiteSpace(property))
        throw new ArgumentException(string.Format(Resources.StringNotNullOrWhiteSpaceException, nameof(property)), nameof(property));
      return this.OrderBy(c => c.Priority).FirstOrDefault(c => c.Property == property && c.Severity == severity);
    }

    /// <summary>
    /// Returns the text of all broken rule descriptions, each
    /// separated by a <see cref="Environment.NewLine" />.
    /// </summary>
    /// <returns>The text of all broken rule descriptions.</returns>
    public override string ToString()
    {
      return ToString(Environment.NewLine);
    }

    /// <summary>
    /// Returns the text of all broken rule descriptions
    /// for a specific severity, each
    /// separated by a <see cref="Environment.NewLine" />.
    /// </summary>
    /// <param name="severity">The severity of rules to
    /// include in the result.</param>
    /// <returns>The text of all broken rule descriptions
    /// matching the specified severtiy.</returns>
    public string ToString(RuleSeverity severity)
    {
      return ToString(Environment.NewLine, severity);
    }

    /// <summary>
    /// Returns the text of all broken rule descriptions.
    /// </summary>
    /// <param name="separator">
    /// String to place between each broken rule description.
    /// </param>
    /// <returns>The text of all broken rule descriptions.</returns>
    /// <exception cref="ArgumentNullException"><paramref name="separator"/> is <see langword="null"/>.</exception>
    public string ToString(string separator)
    {
      if (separator is null)
        throw new ArgumentNullException(nameof(separator));

      System.Text.StringBuilder result = new System.Text.StringBuilder();
      bool first = true;
      foreach (BrokenRule item in this)
      {
        if (first)
          first = false;
        else
          result.Append(separator);
        result.Append(item.Description);
      }
      return result.ToString();
    }

    /// <summary>
    /// Returns the text of all broken rule descriptions
    /// for a specific severity.
    /// </summary>
    /// <param name="separator">
    /// String to place between each broken rule description.
    /// </param>
    /// <param name="severity">The severity of rules to
    /// include in the result.</param>
    /// <returns>The text of all broken rule descriptions
    /// matching the specified severtiy.</returns>
    /// <exception cref="ArgumentNullException"><paramref name="separator"/> is <see langword="null"/>.</exception>
    public string ToString(string separator, RuleSeverity severity)
    {
      if (separator is null)
        throw new ArgumentNullException(nameof(separator));
      System.Text.StringBuilder result = new System.Text.StringBuilder();
      bool first = true;
      foreach (BrokenRule item in this)
      {
        if (item.Severity == severity)
        {
          if (first)
            first = false;
          else
            result.Append(separator);
          result.Append(item.Description);
        }
      }
      return result.ToString();
    }

    /// <summary>
    /// Returns the text of all broken rule descriptions
    /// for a specific severity and property.
    /// </summary>
    /// <param name="separator">
    /// String to place between each broken rule description.
    /// </param>
    /// <param name="severity">The severity of rules to
    /// include in the result.</param>
    /// <param name="propertyName">Property name</param>
    /// <returns>The text of all broken rule descriptions
    /// matching the specified severtiy.</returns>
    /// <exception cref="ArgumentNullException"><paramref name="separator"/> is <see langword="null"/>.</exception>
    /// <exception cref="ArgumentException"><paramref name="propertyName"/> is <see langword="null"/>, <see cref="string.Empty"/> or only consists of white spaces.</exception>
    public string ToString(string separator, RuleSeverity severity, string propertyName)
    {
      if (separator is null)
        throw new ArgumentNullException(nameof(separator));
      if (string.IsNullOrWhiteSpace(propertyName))
        throw new ArgumentException(string.Format(Resources.StringNotNullOrWhiteSpaceException, nameof(propertyName)), nameof(propertyName));
      System.Text.StringBuilder result = new System.Text.StringBuilder();
      bool first = true;
      foreach (BrokenRule item in this.Where(r => r.Property == propertyName))
      {
        if (item.Severity == severity)
        {
          if (first)
            first = false;
          else
            result.Append(separator);
          result.Append(item.Description);
        }
      }
      return result.ToString();
    }

    /// <summary>
    /// Returns a string array containing all broken
    /// rule descriptions.
    /// </summary>
    /// <returns>The text of all broken rule descriptions
    /// matching the specified severtiy.</returns>
    public string[] ToArray()
    {
      return this.Select(c => c.Description).ToArray();
    }

    /// <summary>
    /// Returns a string array containing all broken
    /// rule descriptions.
    /// </summary>
    /// <param name="severity">The severity of rules
    /// to include in the result.</param>
    /// <returns>The text of all broken rule descriptions
    /// matching the specified severtiy.</returns>
    public string[] ToArray(RuleSeverity severity)
    {
      return this.Where(c => c.Severity == severity).Select(c => c.Description).ToArray();
    }

    /// <summary>
    /// Merges a list of items into the collection.
    /// </summary>
    /// <param name="list">List of items to add.</param>
    /// <exception cref="ArgumentNullException"><paramref name="list"/> is <see langword="null"/>.</exception>
    public void AddRange(List<BrokenRule> list)
    {
      if (list is null)
        throw new ArgumentNullException(nameof(list));
      foreach (var item in list)
        Add(item);
    }

    /// <summary>
    /// Override this method to insert your field values
    /// into the MobileFormatter serialization stream.
    /// </summary>
    /// <param name="info">
    /// Object containing the data to serialize.
    /// </param>
    protected override void OnGetState(SerializationInfo info)
    {
      info.AddValue("_errorCount", ErrorCount);
      info.AddValue("_warnCount", WarningCount);
      info.AddValue("_infoCount", InformationCount);
      base.OnGetState(info);
    }

    /// <summary>
    /// Override this method to retrieve your field values
    /// from the MobileFormatter serialization stream.
    /// </summary>
    /// <param name="info">
    /// Object containing the data to serialize.
    /// </param>
    protected override void OnSetState(SerializationInfo info)
    {
      ErrorCount = info.GetValue<int>("_errorCount");
      WarningCount = info.GetValue<int>("_warnCount");
      InformationCount = info.GetValue<int>("_infoCount");
      base.OnSetState(info);
    }
  }
}<|MERGE_RESOLUTION|>--- conflicted
+++ resolved
@@ -23,11 +23,7 @@
   [Serializable]
   public class BrokenRulesCollection : Core.ReadOnlyObservableBindingList<BrokenRule>
   {
-<<<<<<< HEAD
-    private readonly object _syncRoot = new();
-=======
     private Lock _syncRoot = new();
->>>>>>> 8fa7d489
 
 
     /// <summary>
