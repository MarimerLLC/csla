﻿//-----------------------------------------------------------------------
// <copyright file="BusinessRules.cs" company="Marimer LLC">
//     Copyright (c) Marimer LLC. All rights reserved.
//     Website: https://cslanet.com
// </copyright>
// <summary>Tracks the business rules for a business object.</summary>
//-----------------------------------------------------------------------

using System.Collections;
using System.Diagnostics.CodeAnalysis;
using Csla.Core;
using Csla.Serialization.Mobile;
using Csla.Server;
using Csla.Threading;

namespace Csla.Rules
{
  /// <summary>
  /// Tracks the business rules for a business object.
  /// </summary>
  [Serializable]
  public class BusinessRules : MobileObject, ISerializationNotification, IBusinessRules, IUseApplicationContext
  {
    /// <summary>
    /// Creates an instance of the type.
    /// </summary>
    [Obsolete(MobileFormatter.DefaultCtorObsoleteMessage, error: true)]
#pragma warning disable CS8618 // Non-nullable field must contain a non-null value when exiting constructor. Consider adding the 'required' modifier or declaring as nullable. Only for mobile formatter
    public BusinessRules()
#pragma warning restore CS8618 // Non-nullable field must contain a non-null value when exiting constructor. Consider adding the 'required' modifier or declaring as nullable.
    { }

    /// <summary>
    /// Creates an instance of the type.
    /// </summary>
    /// <param name="applicationContext"></param>
    /// <param name="target">Target business object.</param>
    /// <exception cref="ArgumentNullException"><paramref name="applicationContext"/> or <paramref name="target"/> is <see langword="null"/>.</exception>
    public BusinessRules(ApplicationContext applicationContext, IHostRules target)
    {
      _applicationContext = applicationContext ?? throw new ArgumentNullException(nameof(applicationContext));
      _target = target ?? throw new ArgumentNullException(nameof(target));
    }

    [NonSerialized]
    private Lock SyncRoot = LockFactory.Create();

    private ApplicationContext _applicationContext;

    /// <inheritdoc />
    ApplicationContext IUseApplicationContext.ApplicationContext { get => _applicationContext; set => _applicationContext = value ?? throw new ArgumentNullException(nameof(ApplicationContext)); }

    // list of broken rules for this business object.
    private BrokenRulesCollection? _brokenRules;
    private BrokenRulesCollection BrokenRules
    {
      get
      {
        if (_brokenRules == null)
          _brokenRules = new BrokenRulesCollection(true);
        return _brokenRules;
      }
    }

    private bool _suppressRuleChecking;
    /// <summary>
    /// Gets or sets a value indicating whether calling
    /// CheckRules should result in rule
    /// methods being invoked.
    /// </summary>
    /// <value>True to suppress all rule method invocation.</value>
    public bool SuppressRuleChecking
    {
      get { return _suppressRuleChecking; }
      set { _suppressRuleChecking = value; }
    }

    private int _processThroughPriority;
    /// <summary>
    /// Gets or sets the priority through which
    /// all rules will be processed.
    /// </summary>
    public int ProcessThroughPriority
    {
      get { return _processThroughPriority; }
      set { _processThroughPriority = value; }
    }

    private string? _ruleSet = null;
    /// <summary>
    /// Gets or sets the rule set to use for this
    /// business object instance.
    /// </summary>
    public string RuleSet
    {
      get { return string.IsNullOrEmpty(_ruleSet) ? ApplicationContext.DefaultRuleSet : _ruleSet!; }
      set
      {
        _typeRules = null;
        _typeAuthRules = null;
        _ruleSet = value == ApplicationContext.DefaultRuleSet ? null : value;
        if (BrokenRules.Count > 0)
        {
          BrokenRules.ClearRules();
        }
      }
    }

    /// <summary>
    /// Gets or sets a value indicating whether rule engine should cacade n-leves when property value is changed from OuputPropertyValues. 
    /// </summary>
    /// <value>
    ///   <c>true</c> if [cascade when changed]; otherwise, <c>false</c>.
    /// </value>
    public bool CascadeOnDirtyProperties
    {
      get { return _cascadeOnDirtyProperties; }
      set { _cascadeOnDirtyProperties = value; }
    }

    [NonSerialized]
    private BusinessRuleManager? _typeRules;
    internal BusinessRuleManager TypeRules
    {
      get
      {
        if (_typeRules == null)
          _typeRules = BusinessRuleManager.GetRulesForType(_target.GetType(), _ruleSet);
        return _typeRules;
      }
    }

    [NonSerialized]
    private AuthorizationRuleManager? _typeAuthRules;
    internal AuthorizationRuleManager TypeAuthRules
    {
      get
      {
        if (_typeAuthRules == null)
          _typeAuthRules = AuthorizationRuleManager.GetRulesForType(_applicationContext, _target.GetType(), _ruleSet);
        return _typeAuthRules;
      }
    }

    /// <summary>
    /// Gets a list of rule:// URI values for
    /// the rules defined in the object.
    /// </summary>
    public string[] GetRuleDescriptions()
    {
      var result = new List<string>();
      foreach (var item in TypeRules.Rules)
        result.Add(item.RuleName);
      return result.ToArray();
    }

    // reference to current business object
    [NonSerialized]
    private IHostRules _target;

    internal void SetTarget(IHostRules target)
    {
      _target = target;
    }

    internal object Target
    {
      get { return _target; }
    }

    /// <summary>
    /// Associates a business rule with the business object.
    /// </summary>
    /// <param name="rule">Rule object.</param>
    /// <exception cref="ArgumentNullException"><paramref name="rule"/> is <see langword="null"/>.</exception>
    public void AddRule(IBusinessRuleBase rule)
    {
      if (rule is null)
        throw new ArgumentNullException(nameof(rule));
      TypeRules.Rules.Add(rule);
    }

    /// <summary>
    /// Associates a business rule with the business object.
    /// </summary>
    /// <param name="rule">Rule object.</param>
    /// <param name="ruleSet">Rule set name.</param>
    /// <exception cref="ArgumentNullException"><paramref name="rule"/> is <see langword="null"/>.</exception>
    public void AddRule(IBusinessRuleBase rule, string? ruleSet)
    {
      if (rule is null)
        throw new ArgumentNullException(nameof(rule));
      var typeRules = BusinessRuleManager.GetRulesForType(_target.GetType(), ruleSet);
      typeRules.Rules.Add(rule);
    }

    /// <summary>
    /// Associates an authorization rule with the business object.
    /// </summary>
    /// <param name="rule">Rule object.</param>
    /// <exception cref="ArgumentNullException"><paramref name="rule"/> is <see langword="null"/>.</exception>
    public void AddRule(IAuthorizationRuleBase rule)
    {
      if (rule is null)
        throw new ArgumentNullException(nameof(rule));
      EnsureUniqueRule(TypeAuthRules, rule);
      TypeAuthRules.Rules.Add(rule);
    }

    /// <summary>
    /// Associates a per-type authorization rule with 
    /// the business type in the default rule set.
    /// </summary>
    /// <param name="objectType">Type of business object.</param>
    /// <param name="rule">Rule object.</param>
    /// <exception cref="ArgumentNullException"><paramref name="objectType"/> or <paramref name="rule"/> is <see langword="null"/>.</exception>
    public static void AddRule(Type objectType, IAuthorizationRuleBase rule)
    {
      AddRule(objectType, rule, ApplicationContext.DefaultRuleSet);
    }

    /// <summary>
    /// Associates a per-type authorization rule with 
    /// the business type.
    /// </summary>
    /// <param name="objectType">Type of business object.</param>
    /// <param name="rule">Rule object.</param>
    /// <param name="ruleSet">Rule set name.</param>
    /// <exception cref="ArgumentNullException"><paramref name="objectType"/> or <paramref name="rule"/> is <see langword="null"/>.</exception>
    public static void AddRule(Type objectType, IAuthorizationRuleBase rule, string ruleSet)
    {
      AddRule(null, objectType, rule, ruleSet);
    }

    /// <summary>
    /// Associates a per-type authorization rule with 
    /// the business type.
    /// </summary>
    /// <param name="applicationContext">ApplicationContext instance</param>
    /// <param name="objectType">Type of business object.</param>
    /// <param name="rule">Rule object.</param>
    /// <param name="ruleSet">Rule set name.</param>
    /// <exception cref="ArgumentNullException"><paramref name="objectType"/> or <paramref name="rule"/> is <see langword="null"/>.</exception>
    public static void AddRule(ApplicationContext? applicationContext, Type objectType, IAuthorizationRuleBase rule, string ruleSet)
    {
      if (objectType is null)
        throw new ArgumentNullException(nameof(objectType));
      if (rule is null)
        throw new ArgumentNullException(nameof(rule));

      var typeRules = AuthorizationRuleManager.GetRulesForType(applicationContext, objectType, ruleSet);
      EnsureUniqueRule(typeRules, rule);
      typeRules.Rules.Add(rule);
    }

    private static void EnsureUniqueRule(AuthorizationRuleManager mgr, IAuthorizationRuleBase rule)
    {
      IAuthorizationRuleBase? oldRule = null;
      if (rule.Element != null)
        oldRule = mgr.Rules.FirstOrDefault(c => c.Element != null && c.Element.Name == rule.Element.Name && c.Action == rule.Action);
      else
        oldRule = mgr.Rules.FirstOrDefault(c => c.Element == null && c.Action == rule.Action);
      if (oldRule != null)
        throw new ArgumentException(nameof(rule));
    }

    /// <summary>
    /// Gets a value indicating whether there are
    /// any currently broken rules, which would
    /// mean the object is not valid.
    /// </summary>
    public bool IsValid
    {
      get { return BrokenRules.ErrorCount == 0; }
    }

    /// <summary>
    /// Gets the broken rules list.
    /// </summary>
    public BrokenRulesCollection GetBrokenRules()
    {
      return BrokenRules;
    }

    [NonSerialized]
    private bool _runningRules;
    /// <summary>
    /// Gets a value indicating whether a CheckRules
    /// operation is in progress.
    /// </summary>
    public bool RunningRules
    {
      get { return _runningRules; }
      private set { _runningRules = value; }
    }

    [NonSerialized]
    private bool _isBusy;

    [NonSerialized]
    private AsyncManualResetEvent? _busyChanged;
    private AsyncManualResetEvent BusyChanged
    {
      get
      {
        if (_busyChanged == null)
          _busyChanged = new AsyncManualResetEvent();
        return _busyChanged;
      }
    }

    /// <summary>
    /// Gets a value indicating whether any async
    /// rules are currently executing.
    /// </summary>
    public bool RunningAsyncRules
    {
      get { return _isBusy; }
      set
      {
        _isBusy = value;
        if (_isBusy)
          BusyChanged.Reset();
        else
          BusyChanged.Set();
      }
    }

    /// <summary>
    /// Gets a value indicating whether a specific
    /// property has any async rules running.
    /// </summary>
    /// <param name="property">Property to check.</param>
    /// <exception cref="ArgumentNullException"><paramref name="property"/> is <see langword="null"/>.</exception>
    public bool GetPropertyBusy(IPropertyInfo property)
    {
      if (property is null)
        throw new ArgumentNullException(nameof(property));
      return BusyProperties.Contains(property);
    }

    /// <summary>
    /// Checks per-type authorization rules.
    /// </summary>
    /// <param name="applicationContext"></param>
    /// <param name="action">Authorization action.</param>
    /// <param name="objectType">Type of business object.</param>
<<<<<<< HEAD
    /// <exception cref="ArgumentNullException"><paramref name="applicationContext"/> or <paramref name="objectType"/> is <see langword="null"/>.</exception>
    public static bool HasPermission(ApplicationContext applicationContext, AuthorizationActions action, Type objectType)
=======
    public static bool HasPermission(
      ApplicationContext applicationContext, 
      AuthorizationActions action,
#if NET8_0_OR_GREATER
      [DynamicallyAccessedMembers(DynamicallyAccessedMemberTypes.PublicConstructors)]
#endif
      Type objectType)
>>>>>>> 32ec3ae2
    {
      if (applicationContext == null)
        throw new ArgumentNullException(nameof(applicationContext));
      if (objectType is null)
        throw new ArgumentNullException(nameof(objectType));
      var activator = applicationContext.GetRequiredService<IDataPortalActivator>();
      var realType = activator.ResolveType(objectType);
      // no object specified so must use RuleSet from ApplicationContext
      return HasPermission(action, null, applicationContext, realType, null, applicationContext.RuleSet);
    }

    /// <summary>
    /// Checks per-type authorization rules.
    /// </summary>
    /// <param name="applicationContext"></param>
    /// <param name="action">Authorization action.</param>
    /// <param name="objectType">Type of business object.</param>
    /// <param name="criteria">The criteria object provided.</param>
<<<<<<< HEAD
    /// <exception cref="ArgumentNullException"><paramref name="applicationContext"/> or <paramref name="objectType"/> is <see langword="null"/>.</exception>
    public static bool HasPermission(ApplicationContext applicationContext, AuthorizationActions action, Type objectType, object?[]? criteria)
=======
    public static bool HasPermission(ApplicationContext applicationContext,
      AuthorizationActions action,
#if NET8_0_OR_GREATER
      [DynamicallyAccessedMembers(DynamicallyAccessedMemberTypes.PublicConstructors)]
#endif
      Type objectType,
      object[] criteria)
>>>>>>> 32ec3ae2
    {
      if (applicationContext == null)
        throw new ArgumentNullException(nameof(applicationContext));
      if (objectType is null)
        throw new ArgumentNullException(nameof(objectType));
      var activator = applicationContext.GetRequiredService<IDataPortalActivator>();
      var realType = activator.ResolveType(objectType);
      // no object specified so must use RuleSet from ApplicationContext
      return HasPermission(action, null, applicationContext, realType, criteria, applicationContext.RuleSet);
    }

    /// <summary>
    /// Checks per-type authorization rules.
    /// </summary>
    /// <param name="applicationContext"></param>
    /// <param name="action">Authorization action.</param>
    /// <param name="objectType">Type of business object.</param>
    /// <param name="ruleSet">The rule set.</param>
    /// <returns>
    /// 	<c>true</c> if the specified action has permission; otherwise, <c>false</c>.
    /// </returns>
<<<<<<< HEAD
    /// <exception cref="ArgumentNullException"><paramref name="applicationContext"/> or <paramref name="objectType"/> is <see langword="null"/>.</exception>
    public static bool HasPermission(ApplicationContext applicationContext, AuthorizationActions action, Type objectType, string? ruleSet)
=======
    public static bool HasPermission(
      ApplicationContext applicationContext, 
      AuthorizationActions action,
#if NET8_0_OR_GREATER
      [DynamicallyAccessedMembers(DynamicallyAccessedMemberTypes.PublicConstructors)]
#endif
      Type objectType,
      string ruleSet)
>>>>>>> 32ec3ae2
    {
      if (applicationContext == null)
        throw new ArgumentNullException(nameof(applicationContext));
      if (objectType is null)
        throw new ArgumentNullException(nameof(objectType));
      var activator = applicationContext.GetRequiredService<IDataPortalActivator>();
      var realType = activator.ResolveType(objectType);
      return HasPermission(action, null, applicationContext, realType, null, ruleSet);
    }

    /// <summary>
    /// Checks per-instance authorization rules.
    /// </summary>
    /// <param name="applicationContext"></param>
    /// <param name="action">Authorization action.</param>
    /// <param name="obj">Business object instance.</param>
    /// <exception cref="ArgumentNullException"><paramref name="applicationContext"/> or <paramref name="obj"/> is <see langword="null"/>.</exception>
    public static bool HasPermission(ApplicationContext applicationContext, AuthorizationActions action, object obj)
    {
      if (applicationContext == null)
        throw new ArgumentNullException(nameof(applicationContext));
      if (obj is null)
        throw new ArgumentNullException(nameof(obj));
      return HasPermission(action, obj, applicationContext, obj.GetType(), null, applicationContext.RuleSet);
    }

    private static bool HasPermission(AuthorizationActions action, object? obj, ApplicationContext applicationContext, Type objType, object?[]? criteria, string? ruleSet)
    {
      if (action == AuthorizationActions.ReadProperty || action == AuthorizationActions.WriteProperty || action == AuthorizationActions.ExecuteMethod)
        throw new ArgumentOutOfRangeException($"{nameof(action)}, {action}");

      bool result = true;
      var rule = AuthorizationRuleManager.GetRulesForType(applicationContext, objType, ruleSet).Rules.FirstOrDefault(c => c.Element == null && c.Action == action);
      if (rule != null)
      {
        if (rule is IAuthorizationRule sync)
        {
          var context = new AuthorizationContext(applicationContext, rule, obj, objType, criteria);
          sync.Execute(context);
          result = context.HasPermission;
        }
        else
          throw new ArgumentOutOfRangeException(rule.GetType().FullName);
      }
      return result;
    }

    /// <summary>
    /// Checks per-property authorization rules.
    /// </summary>
    /// <param name="applicationContext"></param>
    /// <param name="action">Authorization action.</param>
    /// <param name="element">Property or method to check.</param>
    /// <exception cref="ArgumentNullException"><paramref name="applicationContext"/> or <paramref name="element"/> is <see langword="null"/>.</exception>
    public bool HasPermission(ApplicationContext applicationContext, AuthorizationActions action, IMemberInfo element)
    {
      if (_suppressRuleChecking)
        return true;

      if (action == AuthorizationActions.CreateObject ||
          action == AuthorizationActions.DeleteObject ||
          action == AuthorizationActions.GetObject ||
          action == AuthorizationActions.EditObject)
        throw new ArgumentOutOfRangeException($"{nameof(action)}, {action}");
      if (element is null)
        throw new ArgumentNullException(nameof(element));
      if (applicationContext is null)
        throw new ArgumentNullException(nameof(applicationContext));

      bool result = true;
      var rule =
        TypeAuthRules.Rules.FirstOrDefault(c => c.Element != null && c.Element.Name == element.Name && c.Action == action);
      if (rule != null)
      {
        if (rule is IAuthorizationRule sync)
        {
          var context = new AuthorizationContext(applicationContext, rule, this.Target, this.Target.GetType());
          sync.Execute(context);
          result = context.HasPermission;
        }
        else
          throw new ArgumentOutOfRangeException(rule.GetType().FullName);
      }
      return result;
    }

    /// <summary>
    /// Checks per-type authorization rules.
    /// </summary>
    /// <param name="applicationContext">The application context.</param>
    /// <param name="action">The authorization action.</param>
    /// <param name="objectType">The type of the business object.</param>
    /// <param name="ct">The cancellation token.</param>
    /// <returns>A task representing the asynchronous operation that returns a boolean indicating whether the permission is granted.</returns>
<<<<<<< HEAD
    /// <exception cref="ArgumentNullException"><paramref name="applicationContext"/> or <paramref name="objectType"/> is <see langword="null"/>.</exception>
    public static Task<bool> HasPermissionAsync(ApplicationContext applicationContext, AuthorizationActions action, Type objectType, CancellationToken ct)
=======
    public static Task<bool> HasPermissionAsync(
      ApplicationContext applicationContext, 
      AuthorizationActions action,
#if NET8_0_OR_GREATER
      [DynamicallyAccessedMembers(DynamicallyAccessedMemberTypes.PublicConstructors)]
#endif
      Type objectType, 
      CancellationToken ct)
>>>>>>> 32ec3ae2
    {
      if (applicationContext == null)
        throw new ArgumentNullException(nameof(applicationContext));
      if (objectType is null)
        throw new ArgumentNullException(nameof(objectType));

      var activator = applicationContext.GetRequiredService<IDataPortalActivator>();
      var realType = activator.ResolveType(objectType);

      // no object specified so must use RuleSet from ApplicationContext
      return HasPermissionAsync(action, null, applicationContext, realType, null, applicationContext.RuleSet, ct);
    }

    /// <summary>
    /// Checks per-type authorization rules.
    /// </summary>
    /// <param name="applicationContext">The application context.</param>
    /// <param name="action">The authorization action.</param>
    /// <param name="objectType">The type of the business object.</param>
    /// <param name="criteria">The criteria object provided.</param>
    /// <param name="ct">The cancellation token.</param>
    /// <returns>A task representing the asynchronous operation. The task result contains a boolean value indicating whether the permission is granted.</returns>
<<<<<<< HEAD
    /// <exception cref="ArgumentNullException"><paramref name="applicationContext"/> or <paramref name="objectType"/> is <see langword="null"/>.</exception>
    public static Task<bool> HasPermissionAsync(ApplicationContext applicationContext, AuthorizationActions action, Type objectType, object?[]? criteria, CancellationToken ct)
=======
    public static Task<bool> HasPermissionAsync(
      ApplicationContext applicationContext, 
      AuthorizationActions action,
#if NET8_0_OR_GREATER
      [DynamicallyAccessedMembers(DynamicallyAccessedMemberTypes.PublicConstructors)]
#endif
      Type objectType, 
      object[] criteria, 
      CancellationToken ct)
>>>>>>> 32ec3ae2
    {
      if (applicationContext == null)
        throw new ArgumentNullException(nameof(applicationContext));
      if (objectType is null)
        throw new ArgumentNullException(nameof(objectType));

      var activator = applicationContext.GetRequiredService<IDataPortalActivator>();
      var realType = activator.ResolveType(objectType);

      // no object specified so must use RuleSet from ApplicationContext
      return HasPermissionAsync(action, null, applicationContext, realType, criteria, applicationContext.RuleSet, ct);
    }

    /// <summary>
    /// Checks per-type authorization rules.
    /// </summary>
    /// <param name="applicationContext">The application context.</param>
    /// <param name="action">Authorization action.</param>
    /// <param name="objectType">Type of business object.</param>
    /// <param name="ruleSet">The rule set.</param>
    /// <param name="ct">The cancellation token.</param>
    /// <returns>
    /// 	<c>true</c> if the specified action has permission; otherwise, <c>false</c>.
    /// </returns>
<<<<<<< HEAD
    /// <exception cref="ArgumentNullException"><paramref name="applicationContext"/> or <paramref name="objectType"/> is <see langword="null"/>.</exception>
    public static Task<bool> HasPermissionAsync(ApplicationContext applicationContext, AuthorizationActions action, Type objectType, string? ruleSet, CancellationToken ct)
=======
    public static Task<bool> HasPermissionAsync(
      ApplicationContext applicationContext,
      AuthorizationActions action,
#if NET8_0_OR_GREATER
      [DynamicallyAccessedMembers(DynamicallyAccessedMemberTypes.PublicConstructors)]
#endif
      Type objectType,
      string ruleSet,
      CancellationToken ct)
>>>>>>> 32ec3ae2
    {
      if (applicationContext == null)
        throw new ArgumentNullException(nameof(applicationContext));
      if (objectType is null)
        throw new ArgumentNullException(nameof(objectType));
      var activator = applicationContext.GetRequiredService<IDataPortalActivator>();
      var realType = activator.ResolveType(objectType);
      return HasPermissionAsync(action, null, applicationContext, realType, null, ruleSet, ct);
    }

    /// <summary>
    /// Checks per-instance authorization rules.
    /// </summary>
    /// <param name="applicationContext">The application context.</param>
    /// <param name="action">The authorization action.</param>
    /// <param name="obj">The business object instance.</param>
    /// <param name="ct">The cancellation token.</param>
    /// <exception cref="ArgumentNullException"><paramref name="applicationContext"/> or <paramref name="obj"/> is <see langword="null"/>.</exception>
    public static Task<bool> HasPermissionAsync(ApplicationContext applicationContext, AuthorizationActions action, object obj, CancellationToken ct)
    {
      if (applicationContext == null)
        throw new ArgumentNullException(nameof(applicationContext));
      if (obj is null)
        throw new ArgumentNullException(nameof(obj));

      return HasPermissionAsync(action, obj, applicationContext, obj.GetType(), null, applicationContext.RuleSet, ct);
    }

    private static async Task<bool> HasPermissionAsync(AuthorizationActions action, object? obj, ApplicationContext applicationContext, Type objType, object?[]? criteria, string? ruleSet, CancellationToken ct)
    {
      if (action == AuthorizationActions.ReadProperty || action == AuthorizationActions.WriteProperty || action == AuthorizationActions.ExecuteMethod)
        throw new ArgumentOutOfRangeException($"{nameof(action)}, {action}");

      bool result = true;
      var rule =
        AuthorizationRuleManager.GetRulesForType(applicationContext, objType, ruleSet).Rules.FirstOrDefault(c => c.Element == null && c.Action == action);
      if (rule != null)
      {
        if (rule is IAuthorizationRule sync)
        {
          var context = new AuthorizationContext(applicationContext, rule, obj, objType, criteria);
          sync.Execute(context);
          result = context.HasPermission;
        }
        else if (rule is IAuthorizationRuleAsync nsync)
        {
          var context = new AuthorizationContext(applicationContext, rule, obj, objType, criteria);
          await nsync.ExecuteAsync(context, ct);
          result = context.HasPermission;
        }
        else
          throw new ArgumentOutOfRangeException(rule.GetType().FullName);
      }
      return result;
    }

    /// <summary>
    /// Checks per-property authorization rules.
    /// </summary>
    /// <param name="applicationContext">The application context.</param>
    /// <param name="action">The authorization action.</param>
    /// <param name="element">The property or method to check.</param>
    /// <param name="ct">The cancellation token.</param>
    /// <returns>A task representing the asynchronous operation. The task result contains a boolean value indicating whether the permission is granted.</returns>
    /// <exception cref="ArgumentNullException"><paramref name="applicationContext"/> or <paramref name="element"/> is <see langword="null"/>.</exception>
    public async Task<bool> HasPermissionAsync(ApplicationContext applicationContext, AuthorizationActions action, IMemberInfo element, CancellationToken ct)
    {
      if (_suppressRuleChecking)
        return true;

      if (action == AuthorizationActions.CreateObject || action == AuthorizationActions.DeleteObject || action == AuthorizationActions.GetObject || action == AuthorizationActions.EditObject)
        throw new ArgumentOutOfRangeException($"{nameof(action)}, {action}");
      if (element is null)
        throw new ArgumentNullException(nameof(element));
      if (applicationContext is null)
        throw new ArgumentNullException(nameof(applicationContext));

      bool result = true;
      var rule =
          TypeAuthRules.Rules.FirstOrDefault(c => c.Element != null && c.Element.Name == element.Name && c.Action == action);
      if (rule != null)
      {
        if (rule is IAuthorizationRule sync)
        {
          var context = new AuthorizationContext(applicationContext, rule, this.Target, this.Target.GetType());
          sync.Execute(context);
          result = context.HasPermission;
        }
        else if (rule is IAuthorizationRuleAsync nsync)
        {
          var context = new AuthorizationContext(applicationContext, rule, this.Target, this.Target.GetType());
          await nsync.ExecuteAsync(context, ct);
          result = context.HasPermission;
        }
        else
          throw new ArgumentOutOfRangeException(rule.GetType().FullName);
      }
      return result;
    }

    /// <summary>
    /// Gets a value indicating whether the permission
    /// result can be cached.
    /// </summary>
    /// <param name="action">Authorization action.</param>
    /// <param name="element">Property or method to check.</param>
    /// <exception cref="ArgumentNullException"><paramref name="element"/> is <see langword="null"/>.</exception>
    public bool CachePermissionResult(AuthorizationActions action, IMemberInfo element)
    {
      // cannot cache result when suppressRuleChecking as HasPermission is then short circuited to return true.
      if (_suppressRuleChecking)
        return false;
      if (element is null)
        throw new ArgumentNullException(nameof(element));

      bool result = true;
      var rule =
        TypeAuthRules.Rules.FirstOrDefault(c => c.Element != null && c.Element.Name == element.Name && c.Action == action);
      if (rule != null)
        result = rule.CacheResult;
      return result;
    }

    /// <summary>
    /// Invokes all rules for a specific property of the business type.
    /// </summary>
    /// <param name="property">Property to check.</param>
    /// <returns>
    /// Returns a list of property names affected by the invoked rules.
    /// The PropertyChanged event should be raised for each affected
    /// property.
    /// </returns>
    /// <exception cref="System.ArgumentNullException">If property is null</exception>
    public Task<List<string>> CheckRulesAsync(IPropertyInfo property)
    {
      return CheckRulesAsync(property, Timeout.InfiniteTimeSpan);
    }

    /// <summary>
    /// Invokes all rules for a specific property of the business type.
    /// </summary>
    /// <param name="property">Property to check.</param>
    /// <param name="timeout">Timeout to wait for the rule completion.</param>
    /// <returns>
    /// Returns a list of property names affected by the invoked rules.
    /// The PropertyChanged event should be raised for each affected
    /// property.
    /// </returns>
    /// <exception cref="System.ArgumentNullException">If property is null</exception>
    public async Task<List<string>> CheckRulesAsync(IPropertyInfo property, TimeSpan timeout)
    {
      var affectedProperties = CheckRules(property);
      await WaitForAsyncRulesToComplete(timeout);
      return affectedProperties;
    }

    /// <summary>
    /// Invokes all rules for the business type.
    /// </summary>
    /// <returns>
    /// Returns a list of property names affected by the invoked rules.
    /// The PropertyChanged event should be raised for each affected
    /// property. Does not return until all async rules are complete.
    /// </returns>
    public Task<List<string>> CheckRulesAsync()
    {
      return CheckRulesAsync(int.MaxValue);
    }

    /// <summary>
    /// Invokes all rules for the business type.
    /// </summary>
    /// <param name="timeout">Timeout value in milliseconds</param>
    /// <returns>
    /// Returns a list of property names affected by the invoked rules.
    /// The PropertyChanged event should be raised for each affected
    /// property. Does not return until all async rules are complete.
    /// </returns>
    public Task<List<string>> CheckRulesAsync(int timeout)
    {
      return CheckRulesAsync(TimeSpan.FromMilliseconds(timeout));
    }

    /// <summary>
    /// Invokes all rules for the business type.
    /// </summary>
    /// <param name="timeout">Timeout value.</param>
    /// <returns>
    /// Returns a list of property names affected by the invoked rules.
    /// The PropertyChanged event should be raised for each affected
    /// property. Does not return until all async rules are complete.
    /// </returns>
    public async Task<List<string>> CheckRulesAsync(TimeSpan timeout)
    {
      var result = CheckRules();
      await WaitForAsyncRulesToComplete(timeout);
      return result;
    }

    private async Task WaitForAsyncRulesToComplete(TimeSpan timeout)
    {
      if (!RunningAsyncRules)
      {
        return;
      }

      var tasks = new Task[] { BusyChanged.WaitAsync(), Task.Delay(timeout) };
      var final = await Task.WhenAny(tasks);
      if (final == tasks[1])
        throw new TimeoutException(nameof(CheckRulesAsync));
    }

    /// <summary>
    /// Invokes all rules for the business type.
    /// </summary>
    /// <returns>
    /// Returns a list of property names affected by the invoked rules.
    /// The PropertyChanged event should be raised for each affected
    /// property.
    /// </returns>
    public List<string> CheckRules()
    {
      if (_suppressRuleChecking)
        return new List<string>();

      RunningRules = true;
      var affectedProperties = CheckObjectRules(RuleContextModes.CheckRules, false);
      var properties = TypeRules.Rules.Where(p => p.PrimaryProperty != null)
                                          .Select(p => p.PrimaryProperty!)
                                          .Distinct();
      foreach (var property in properties)
        affectedProperties.AddRange(CheckRules(property, RuleContextModes.CheckRules));
      RunningRules = false;
      if (!RunningRules && !RunningAsyncRules)
        _target.AllRulesComplete();
      return affectedProperties.Distinct().ToList();
    }

    /// <summary>
    /// Invokes all rules attached at the class level
    /// of the business type.
    /// </summary>
    /// <returns>
    /// Returns a list of property names affected by the invoked rules.
    /// The PropertyChanged event should be raised for each affected
    /// property.
    /// </returns>
    public List<string> CheckObjectRules()
    {
      return CheckObjectRules(RuleContextModes.CheckObjectRules, true);
    }

    /// <summary>
    /// Invokes all rules attached at the class level
    /// of the business type.
    /// </summary>
    /// <returns>
    /// Returns a list of property names affected by the invoked rules.
    /// The PropertyChanged event should be raised for each affected
    /// property.
    /// </returns>
    private List<string> CheckObjectRules(RuleContextModes executionContext, bool cascade)
    {
      if (_suppressRuleChecking)
        return new List<string>();

      var oldRR = RunningRules;
      RunningRules = true;
      var rules = from r in TypeRules.Rules
                  where r.PrimaryProperty == null
                    && CanRunRule(_applicationContext, r, executionContext)
                  orderby r.Priority
                  select r;
      BrokenRules.ClearRules(null);
      // Changed to cascade propertyrule to make async ObjectLevel rules rerun PropertLevel rules.
      var firstResult = RunRules(rules, false, executionContext);

      // rerun property level rules for affected properties 
      if (cascade)
      {
        var propertiesToRun = new List<IPropertyInfo>();
        foreach (var item in rules)
          if (!item.IsAsync)
          {
            foreach (var p in item.AffectedProperties)
              propertiesToRun.Add(p);
          }
        // run rules for affected properties
        foreach (var item in propertiesToRun.Distinct())
        {
          var doCascade = false;
          if (CascadeOnDirtyProperties)
            doCascade = firstResult.DirtyProperties.Any(p => p == item.Name);
          firstResult.AffectedProperties.AddRange(CheckRulesForProperty(item, doCascade,
                                                            executionContext | RuleContextModes.AsAffectedProperty));
        }
      }

      RunningRules = oldRR;
      if (!RunningRules && !RunningAsyncRules)
        _target.AllRulesComplete();
      return firstResult.AffectedProperties.Distinct().ToList();
    }

    /// <summary>
    /// Invokes all rules for a specific property of the business type.
    /// </summary>
    /// <param name="property">Property to check.</param>
    /// <returns>
    /// Returns a list of property names affected by the invoked rules.
    /// The PropertyChanged event should be raised for each affected
    /// property.
    /// </returns>
    /// <exception cref="System.ArgumentNullException">If property is null</exception>
    public List<string> CheckRules(IPropertyInfo property)
    {
      return CheckRules(property, RuleContextModes.PropertyChanged);
    }

    private List<string> CheckRules(Csla.Core.IPropertyInfo property, RuleContextModes executionContext)
    {
      if (property == null)
        throw new ArgumentNullException(nameof(property));

      if (_suppressRuleChecking)
        return new List<string>();

      var oldRR = RunningRules;
      RunningRules = true;

      var affectedProperties = new List<string>();
      affectedProperties.AddRange(CheckRulesForProperty(property, true, executionContext));

      RunningRules = oldRR;
      if (!RunningRules && !RunningAsyncRules)
        _target.AllRulesComplete();
      return affectedProperties.Distinct().ToList();
    }

    /// <summary>
    /// Determines whether this rule can run the specified context mode.
    /// </summary>
    /// <param name="applicationContext"></param>
    /// <param name="rule">The rule.</param>
    /// <param name="contextMode">The context mode.</param>
    /// <returns>
    /// 	<c>true</c> if this instance [can run rule] the specified context mode; otherwise, <c>false</c>.
    /// </returns>
    internal static bool CanRunRule(ApplicationContext applicationContext, IBusinessRuleBase rule, RuleContextModes contextMode)
    {
      // default then just return true
      if (rule.RunMode == RunModes.Default) return true;

      bool canRun = true;

      if ((contextMode & RuleContextModes.AsAffectedProperty) > 0)
        canRun &= (rule.RunMode & RunModes.DenyAsAffectedProperty) == 0;

      if ((rule.RunMode & RunModes.DenyOnServerSidePortal) > 0)
        canRun &= applicationContext.LogicalExecutionLocation != ApplicationContext.LogicalExecutionLocations.Server;

      if ((contextMode & RuleContextModes.CheckRules) > 0)
        canRun &= (rule.RunMode & RunModes.DenyCheckRules) == 0;

      return canRun;
    }

    /// <summary>
    /// Invokes all rules for a specific property.
    /// </summary>
    /// <param name="property">The property.</param>
    /// <param name="cascade">if set to <c>true</c> [cascade].</param>
    /// <param name="executionMode">The execute mode.</param>
    private List<string> CheckRulesForProperty(IPropertyInfo property, bool cascade, RuleContextModes executionMode)
    {
      // checking rules for the primary property
      var primaryRules = from r in TypeRules.Rules
                         where ReferenceEquals(r.PrimaryProperty, property)
                           && CanRunRule(_applicationContext, r, executionMode)
                         orderby r.Priority
                         select r;

      BrokenRules.ClearRules(property);
      var primaryResult = RunRules(primaryRules, cascade, executionMode);
      if (CascadeOnDirtyProperties)
        cascade = cascade || primaryResult.DirtyProperties.Any();
      if (cascade)
      {
        // get properties affected by all rules
        var propertiesToRun = new List<IPropertyInfo>();
        foreach (var item in primaryRules)
          if (!item.IsAsync)
          {
            foreach (var p in item.AffectedProperties)
              if (!ReferenceEquals(property, p))
                propertiesToRun.Add(p);
          }

        // gets a list rules of of "affected" properties by adding
        // PrimaryProperty where property is in InputProperties
        var inputRules = from r in TypeRules.Rules
                         where !ReferenceEquals(r.PrimaryProperty, property)
                               && r.PrimaryProperty != null
                               && r.InputProperties != null
                               && r.InputProperties.Contains(property)
                         select r;

        var dirtyProperties = primaryResult.DirtyProperties;
        var inputProperties = from r in inputRules
                              where !r.CascadeIfDirty || dirtyProperties.Contains(r.PrimaryProperty!.Name)
                              select r.PrimaryProperty;

        foreach (var p in inputProperties)
        {
          if (!ReferenceEquals(property, p))
            propertiesToRun.Add(p);
        }
        // run rules for affected properties
        foreach (var item in propertiesToRun.Distinct())
        {
          var doCascade = false;
          if (CascadeOnDirtyProperties)
            doCascade = primaryResult.DirtyProperties.Any(p => p == item.Name);
          primaryResult.AffectedProperties.AddRange(CheckRulesForProperty(item, doCascade,
                                                               executionMode | RuleContextModes.AsAffectedProperty));
        }
      }

      // always make sure to add PrimaryProperty
      primaryResult.AffectedProperties.Add(property.Name);
      return primaryResult.AffectedProperties.Distinct().ToList();
    }

    [NonSerialized]
    private List<IPropertyInfo>? _busyProperties;

    private bool _cascadeOnDirtyProperties;

    private List<IPropertyInfo> BusyProperties
    {
      get
      {
        if (_busyProperties == null)
          _busyProperties = new List<IPropertyInfo>();
        return _busyProperties;
      }
    }

    /// <summary>
    /// Runs the enumerable list of rules.
    /// </summary>
    /// <param name="rules">The rules.</param>
    /// <param name="cascade">if set to <c>true</c> cascade.</param>
    /// <param name="executionContext">The execution context.</param>
    private RunRulesResult RunRules(IEnumerable<IBusinessRuleBase> rules, bool cascade, RuleContextModes executionContext)
    {
      var affectedProperties = new List<string>();
      var dirtyProperties = new List<string>();
      bool anyRuleBroken = false;
      foreach (var rule in rules)
      {
        // implicit short-circuiting
        if (anyRuleBroken && rule.Priority > ProcessThroughPriority)
          break;
        bool complete = false;

        object? ruleTarget = null;
        if (!rule.IsAsync || rule.ProvideTargetWhenAsync)
          ruleTarget = _target;
        // set up context
        var context = new RuleContext(_applicationContext, rule, executionContext, ruleTarget, r =>
        {
          if (r.Rule.IsAsync)
          {
            lock (SyncRoot)
            {
              // update output values
              if (r.OutputPropertyValues != null)
                foreach (var item in r.OutputPropertyValues)
                {
                  // value is changed add to dirtyValues
                  if (((IManageProperties)_target).LoadPropertyMarkDirty(item.Key, item.Value))
                    r.AddDirtyProperty(item.Key);
                }
              // update broken rules list
              BrokenRules.SetBrokenRules(r.Results, r.OriginPropertyName, rule.Priority);

              // run rules on affected properties for this async rule
              var affected = new List<string>();
              if (cascade)
                foreach (var item in r.Rule.AffectedProperties.Distinct())
                  if (!ReferenceEquals(r.Rule.PrimaryProperty, item))
                  {
                    var doCascade = false;
                    if (CascadeOnDirtyProperties && (r.DirtyProperties != null))
                      doCascade = r.DirtyProperties.Any(p => p.Name == item.Name);
                    affected.AddRange(CheckRulesForProperty(item, doCascade, r.ExecuteContext | RuleContextModes.AsAffectedProperty));
                  }

              // mark each property as not busy
              foreach (var item in r.Rule.AffectedProperties)
              {
                BusyProperties.Remove(item);
                RunningAsyncRules = BusyProperties.Count > 0;
                if (!BusyProperties.Contains(item))
                  _target.RuleComplete(item);
              }

              foreach (var property in affected.Distinct())
              {
                // property is not in AffectedProperties (already signalled to UI)
                if (!r.Rule.AffectedProperties.Any(p => p.Name == property))
                  _target.RuleComplete(property);
              }

              if (!RunningRules && !RunningAsyncRules)
                _target.AllRulesComplete();
            }
          }
          else  // Rule is Sync 
          {
            // update output values
            if (r.OutputPropertyValues != null)
              foreach (var item in r.OutputPropertyValues)
              {
                // value is changed add to dirtyValues
                if (((IManageProperties)_target).LoadPropertyMarkDirty(item.Key, item.Value))
                  r.AddDirtyProperty(item.Key);
              }

            // update broken rules list
            if (r.Results != null)
            {
              BrokenRules.SetBrokenRules(r.Results, r.OriginPropertyName, rule.Priority);

              // is any rules here broken with severity Error
              if (r.Results.Any(p => !p.Success && p.Severity == RuleSeverity.Error))
                anyRuleBroken = true;
            }

            complete = true;
          }
        });

        // get input properties
        if (rule.InputProperties != null)
        {
          var target = (IManageProperties)_target;
          foreach (var item in rule.InputProperties)
          {
            // do not add lazy loaded fields that have no field data.
            if ((item.RelationshipType & RelationshipTypes.LazyLoad) == RelationshipTypes.LazyLoad)
            {
              if (target.FieldExists(item))
                context.InputPropertyValues.Add(item, target.ReadProperty(item));
            }
            else
              context.InputPropertyValues.Add(item, target.ReadProperty(item));
          }
        }

        // mark properties busy
        if (rule.IsAsync)
        {
          lock (SyncRoot)
          {
            // mark each property as busy
            foreach (var item in rule.AffectedProperties)
            {
              var alreadyBusy = BusyProperties.Contains(item);
              BusyProperties.Add(item);
              RunningAsyncRules = true;
              if (!alreadyBusy)
                _target.RuleStart(item);
            }
          }
        }

        // execute (or start executing) rule
        try
        {
          if (rule is IBusinessRule syncRule)
            syncRule.Execute(context);
          else if (rule is IBusinessRuleAsync asyncRule)
            RunAsyncRule(asyncRule, context);
          else
            throw new ArgumentOutOfRangeException(rule.GetType().FullName);
        }
        catch (Exception ex)
        {
          context.AddErrorResult($"{rule.RuleName}:{ex.Message}");
          if (rule.IsAsync)
            context.Complete();
        }

        if (!rule.IsAsync)
        {
          // process results
          if (!complete)
            context.Complete();
          // copy affected property names
          affectedProperties.AddRange(rule.AffectedProperties.Select(c => c.Name));
          // copy output property names
          affectedProperties.AddRange(context.OutputPropertyValues.Select(c => c.Key.Name));
          // copy dirty properties 
          dirtyProperties.AddRange(context.DirtyProperties.Select(c => c.Name));
          // explicit short-circuiting
          if (context.Results.Any(r => r.StopProcessing))
            break;
        }
      }
      // return any synchronous results
      return new RunRulesResult(affectedProperties, dirtyProperties);
    }

    private static async void RunAsyncRule(IBusinessRuleAsync asyncRule, IRuleContext context)
    {
      try
      {
        await asyncRule.ExecuteAsync(context);
      }
      finally
      {
        context.Complete();
      }
    }

    #region DataAnnotations

    /// <summary>
    /// Adds validation rules corresponding to property
    /// data annotation attributes.
    /// </summary>
    [System.ComponentModel.EditorBrowsable(System.ComponentModel.EditorBrowsableState.Never)]
    public void AddDataAnnotations()
    {
      Type metadataType;
#if !NETSTANDARD2_0 || NET8_0_OR_GREATER
      // add data annotations from metadata class if specified
      var classAttList = _target.GetType().GetCustomAttributes(typeof(System.ComponentModel.DataAnnotations.MetadataTypeAttribute), true);
      if (classAttList.Length > 0)
      {
        metadataType = ((System.ComponentModel.DataAnnotations.MetadataTypeAttribute)classAttList[0]).MetadataClassType;
        AddDataAnnotationsFromType(metadataType);
      }
#endif

      // attributes on class
      metadataType = _target.GetType();
      AddDataAnnotationsFromType(metadataType);
    }

    /// <summary>
    /// Adds data annotation validation rules from the given type.
    /// </summary>
    /// <param name="metadataType">Type of the metadata.</param>
    private void AddDataAnnotationsFromType(Type metadataType)
    {
      var attList = metadataType.GetCustomAttributes(typeof(System.ComponentModel.DataAnnotations.ValidationAttribute), true);
      foreach (var att in attList)
        AddRule(new CommonRules.DataAnnotation(null, (System.ComponentModel.DataAnnotations.ValidationAttribute)att));

      // attributes on properties
      var propList = metadataType.GetProperties();
      foreach (var prop in propList)
      {
        attList = prop.GetCustomAttributes(typeof(System.ComponentModel.DataAnnotations.ValidationAttribute), true);
        foreach (var att in attList)
        {
          var target = (IManageProperties)_target;
          var pi = target.GetManagedProperties().First(c => c.Name == prop.Name);
          AddRule(new CommonRules.DataAnnotation(pi, (System.ComponentModel.DataAnnotations.ValidationAttribute)att));
        }
      }
    }

    #endregion

    #region MobileObject overrides

    /// <summary>
    /// Override this method to insert your field values
    /// into the MobileFormatter serialization stream.
    /// </summary>
    /// <param name="info">
    /// Object containing the data to serialize.
    /// </param>
    /// <param name="mode">
    /// The StateMode indicating why this method was invoked.
    /// </param>
    protected override void OnGetState(SerializationInfo info, StateMode mode)
    {
      info.AddValue("_processThroughPriority", _processThroughPriority);
      info.AddValue("_ruleSet", _ruleSet);
      info.AddValue("_cascadeWhenChanged", _cascadeOnDirtyProperties);
      base.OnGetState(info, mode);
    }

    /// <summary>
    /// Override this method to retrieve your field values
    /// from the MobileFormatter serialization stream.
    /// </summary>
    /// <param name="info">
    /// Object containing the data to serialize.
    /// </param>
    /// <param name="mode">
    /// The StateMode indicating why this method was invoked.
    /// </param>
    protected override void OnSetState(SerializationInfo info, StateMode mode)
    {
      _processThroughPriority = info.GetValue<int>("_processThroughPriority");
      _ruleSet = info.GetValue<string>("_ruleSet");
      _cascadeOnDirtyProperties = info.GetValue<bool>("_cascadeWhenChanged");
      base.OnSetState(info, mode);
    }

    /// <summary>
    /// Override this method to insert your child object
    /// references into the MobileFormatter serialization stream.
    /// </summary>
    /// <param name="info">
    /// Object containing the data to serialize.
    /// </param>
    /// <param name="formatter">
    /// Reference to MobileFormatter instance. Use this to
    /// convert child references to/from reference id values.
    /// </param>
    protected override void OnGetChildren(SerializationInfo info, MobileFormatter formatter)
    {
      if (_brokenRules != null && _brokenRules.Count > 0)
      {
        SerializationInfo brInfo = formatter.SerializeObject(_brokenRules);
        info.AddChild("_brokenRules", brInfo.ReferenceId);
      }

      base.OnGetChildren(info, formatter);
    }

    /// <summary>
    /// Override this method to retrieve your child object
    /// references from the MobileFormatter serialization stream.
    /// </summary>
    /// <param name="info">
    /// Object containing the data to serialize.
    /// </param>
    /// <param name="formatter">
    /// Reference to MobileFormatter instance. Use this to
    /// convert child references to/from reference id values.
    /// </param>
    protected override void OnSetChildren(SerializationInfo info, MobileFormatter formatter)
    {
      if (info.Children.TryGetValue("_brokenRules", out var child))
      {
        int referenceId = child.ReferenceId;
        _brokenRules = (BrokenRulesCollection)formatter.GetObject(referenceId);
      }

      base.OnSetChildren(info, formatter);
    }
    #endregion

    #region Serialization Notification

    void ISerializationNotification.Deserialized()
    {
      OnDeserializedHandler(new System.Runtime.Serialization.StreamingContext());
    }

    [System.Runtime.Serialization.OnDeserialized]
    private void OnDeserializedHandler(System.Runtime.Serialization.StreamingContext context)
    {
      SyncRoot = LockFactory.Create();
    }

    #endregion

    #region Get All Broken Rules (tree)

    /// <summary>
    /// Gets all nodes in tree that have IsValid = false (and all parents) 
    /// </summary>
    /// <param name="root">The root.</param>
    /// <returns>BrukenRulesTree list</returns>
    /// <exception cref="ArgumentNullException"><paramref name="root"/> is <see langword="null"/>.</exception>
    public static BrokenRulesTree GetAllBrokenRules(object root)
    {
      return GetAllBrokenRules(root, true);
    }
    /// <summary>
    /// Gets all nodes in tree that have broken rules.
    /// </summary>
    /// <param name="root">The root.</param>
    /// <param name="errorsOnly">if set to <c>true</c> will only return objects that gave IsValid = false.</param>
    /// <exception cref="ArgumentNullException"><paramref name="root"/> is <see langword="null"/>.</exception>
    public static BrokenRulesTree GetAllBrokenRules(object root, bool errorsOnly)
    {
      if (root is null)
        throw new ArgumentNullException(nameof(root));
      var list = new BrokenRulesTree();
      long counter = 1;
      long childBrokenRuleCount = 0;
      AddNodeToBrukenRules(ref list, ref counter, null, root, errorsOnly, ref childBrokenRuleCount);

      return list;
    }

    private static void AddNodeToBrukenRules(ref BrokenRulesTree list, ref long counter, object? parentKey, object obj, bool errorsOnly, ref long childBrokenRuleCount)
    {
      // is this a single editable object 
      if (obj is BusinessBase bbase)
      {
        var nodeKey = counter++;
        var bo = bbase;
        long myChildBrokenRuleCount = bo.BrokenRulesCollection.Count;
        var node = new BrokenRulesNode(parentKey, nodeKey, bo.BrokenRulesCollection, obj);
        list.Add(node);

        // get managed child properties 
        foreach (var child in ((IManageProperties)bo).GetChildren())
        {
          AddNodeToBrukenRules(ref list, ref counter, nodeKey, child, errorsOnly, ref myChildBrokenRuleCount);
        }

        // remove node if it has no child with broken rules. 
        if (!errorsOnly && myChildBrokenRuleCount == 0)
        {
          list.Remove(node);
        }
        if (errorsOnly && bo.IsValid)
        {
          list.Remove(node);
        }
        childBrokenRuleCount += myChildBrokenRuleCount;
      }

      // or a list of EditableObject (both BindingList and ObservableCollection)
      else if (obj is IEditableCollection collection)
      {
        var nodeKey = counter++;
        var isValid = collection.IsValid;
        var node = new BrokenRulesNode(parentKey, nodeKey, new BrokenRulesCollection(true), collection);
        long myChildBrokenRuleCount = 0;

        list.Add(node);

        foreach (var child in (IEnumerable)collection)
        {
          AddNodeToBrukenRules(ref list, ref counter, nodeKey, child, errorsOnly, ref myChildBrokenRuleCount);
        }

        // remove node if it has no child with broken rules. 
        if (!errorsOnly && myChildBrokenRuleCount == 0)
        {
          list.Remove(node);
        }
        if (errorsOnly && isValid)
        {
          list.Remove(node);
        }
        childBrokenRuleCount += myChildBrokenRuleCount;
      }
      return;
    }

    #endregion


    internal class RunRulesResult
    {
      public RunRulesResult(List<string> affectedProperties, List<string> dirtyProperties)
      {
        AffectedProperties = affectedProperties;
        DirtyProperties = dirtyProperties;
      }

      public List<string> AffectedProperties { get; }
      public List<string> DirtyProperties { get; }
    }

    object IBusinessRules.Target
    {
      get { return Target; }
    }
  }
}<|MERGE_RESOLUTION|>--- conflicted
+++ resolved
@@ -345,18 +345,8 @@
     /// <param name="applicationContext"></param>
     /// <param name="action">Authorization action.</param>
     /// <param name="objectType">Type of business object.</param>
-<<<<<<< HEAD
     /// <exception cref="ArgumentNullException"><paramref name="applicationContext"/> or <paramref name="objectType"/> is <see langword="null"/>.</exception>
-    public static bool HasPermission(ApplicationContext applicationContext, AuthorizationActions action, Type objectType)
-=======
-    public static bool HasPermission(
-      ApplicationContext applicationContext, 
-      AuthorizationActions action,
-#if NET8_0_OR_GREATER
-      [DynamicallyAccessedMembers(DynamicallyAccessedMemberTypes.PublicConstructors)]
-#endif
-      Type objectType)
->>>>>>> 32ec3ae2
+    public static bool HasPermission(ApplicationContext applicationContext, AuthorizationActions action, [DynamicallyAccessedMembers(DynamicallyAccessedMemberTypes.All)] Type objectType)
     {
       if (applicationContext == null)
         throw new ArgumentNullException(nameof(applicationContext));
@@ -375,18 +365,8 @@
     /// <param name="action">Authorization action.</param>
     /// <param name="objectType">Type of business object.</param>
     /// <param name="criteria">The criteria object provided.</param>
-<<<<<<< HEAD
     /// <exception cref="ArgumentNullException"><paramref name="applicationContext"/> or <paramref name="objectType"/> is <see langword="null"/>.</exception>
-    public static bool HasPermission(ApplicationContext applicationContext, AuthorizationActions action, Type objectType, object?[]? criteria)
-=======
-    public static bool HasPermission(ApplicationContext applicationContext,
-      AuthorizationActions action,
-#if NET8_0_OR_GREATER
-      [DynamicallyAccessedMembers(DynamicallyAccessedMemberTypes.PublicConstructors)]
-#endif
-      Type objectType,
-      object[] criteria)
->>>>>>> 32ec3ae2
+    public static bool HasPermission(ApplicationContext applicationContext, AuthorizationActions action, [DynamicallyAccessedMembers(DynamicallyAccessedMemberTypes.All)] Type objectType, object?[]? criteria)
     {
       if (applicationContext == null)
         throw new ArgumentNullException(nameof(applicationContext));
@@ -408,19 +388,8 @@
     /// <returns>
     /// 	<c>true</c> if the specified action has permission; otherwise, <c>false</c>.
     /// </returns>
-<<<<<<< HEAD
     /// <exception cref="ArgumentNullException"><paramref name="applicationContext"/> or <paramref name="objectType"/> is <see langword="null"/>.</exception>
-    public static bool HasPermission(ApplicationContext applicationContext, AuthorizationActions action, Type objectType, string? ruleSet)
-=======
-    public static bool HasPermission(
-      ApplicationContext applicationContext, 
-      AuthorizationActions action,
-#if NET8_0_OR_GREATER
-      [DynamicallyAccessedMembers(DynamicallyAccessedMemberTypes.PublicConstructors)]
-#endif
-      Type objectType,
-      string ruleSet)
->>>>>>> 32ec3ae2
+    public static bool HasPermission(ApplicationContext applicationContext, AuthorizationActions action, [DynamicallyAccessedMembers(DynamicallyAccessedMemberTypes.All)] Type objectType, string? ruleSet)
     {
       if (applicationContext == null)
         throw new ArgumentNullException(nameof(applicationContext));
@@ -515,19 +484,8 @@
     /// <param name="objectType">The type of the business object.</param>
     /// <param name="ct">The cancellation token.</param>
     /// <returns>A task representing the asynchronous operation that returns a boolean indicating whether the permission is granted.</returns>
-<<<<<<< HEAD
     /// <exception cref="ArgumentNullException"><paramref name="applicationContext"/> or <paramref name="objectType"/> is <see langword="null"/>.</exception>
-    public static Task<bool> HasPermissionAsync(ApplicationContext applicationContext, AuthorizationActions action, Type objectType, CancellationToken ct)
-=======
-    public static Task<bool> HasPermissionAsync(
-      ApplicationContext applicationContext, 
-      AuthorizationActions action,
-#if NET8_0_OR_GREATER
-      [DynamicallyAccessedMembers(DynamicallyAccessedMemberTypes.PublicConstructors)]
-#endif
-      Type objectType, 
-      CancellationToken ct)
->>>>>>> 32ec3ae2
+    public static Task<bool> HasPermissionAsync(ApplicationContext applicationContext, AuthorizationActions action, [DynamicallyAccessedMembers(DynamicallyAccessedMemberTypes.All)] Type objectType, CancellationToken ct)
     {
       if (applicationContext == null)
         throw new ArgumentNullException(nameof(applicationContext));
@@ -550,20 +508,8 @@
     /// <param name="criteria">The criteria object provided.</param>
     /// <param name="ct">The cancellation token.</param>
     /// <returns>A task representing the asynchronous operation. The task result contains a boolean value indicating whether the permission is granted.</returns>
-<<<<<<< HEAD
     /// <exception cref="ArgumentNullException"><paramref name="applicationContext"/> or <paramref name="objectType"/> is <see langword="null"/>.</exception>
-    public static Task<bool> HasPermissionAsync(ApplicationContext applicationContext, AuthorizationActions action, Type objectType, object?[]? criteria, CancellationToken ct)
-=======
-    public static Task<bool> HasPermissionAsync(
-      ApplicationContext applicationContext, 
-      AuthorizationActions action,
-#if NET8_0_OR_GREATER
-      [DynamicallyAccessedMembers(DynamicallyAccessedMemberTypes.PublicConstructors)]
-#endif
-      Type objectType, 
-      object[] criteria, 
-      CancellationToken ct)
->>>>>>> 32ec3ae2
+    public static Task<bool> HasPermissionAsync(ApplicationContext applicationContext, AuthorizationActions action, [DynamicallyAccessedMembers(DynamicallyAccessedMemberTypes.All)] Type objectType, object?[]? criteria, CancellationToken ct)
     {
       if (applicationContext == null)
         throw new ArgumentNullException(nameof(applicationContext));
@@ -588,20 +534,8 @@
     /// <returns>
     /// 	<c>true</c> if the specified action has permission; otherwise, <c>false</c>.
     /// </returns>
-<<<<<<< HEAD
     /// <exception cref="ArgumentNullException"><paramref name="applicationContext"/> or <paramref name="objectType"/> is <see langword="null"/>.</exception>
-    public static Task<bool> HasPermissionAsync(ApplicationContext applicationContext, AuthorizationActions action, Type objectType, string? ruleSet, CancellationToken ct)
-=======
-    public static Task<bool> HasPermissionAsync(
-      ApplicationContext applicationContext,
-      AuthorizationActions action,
-#if NET8_0_OR_GREATER
-      [DynamicallyAccessedMembers(DynamicallyAccessedMemberTypes.PublicConstructors)]
-#endif
-      Type objectType,
-      string ruleSet,
-      CancellationToken ct)
->>>>>>> 32ec3ae2
+    public static Task<bool> HasPermissionAsync(ApplicationContext applicationContext, AuthorizationActions action, [DynamicallyAccessedMembers(DynamicallyAccessedMemberTypes.All)] Type objectType, string? ruleSet, CancellationToken ct)
     {
       if (applicationContext == null)
         throw new ArgumentNullException(nameof(applicationContext));
