﻿//-----------------------------------------------------------------------
// <copyright file="IRuleContext.cs" company="Marimer LLC">
//     Copyright (c) Marimer LLC. All rights reserved.
//     Website: https://cslanet.com
// </copyright>
// <summary>Context information provided to a business rule</summary>
//-----------------------------------------------------------------------
using System.Diagnostics.CodeAnalysis;
using Csla.Core;

namespace Csla.Rules
{
  /// <summary>
  /// Context information provided to a business rule
  /// when it is invoked.
  /// </summary>
  public interface IRuleContext
  {
    /// <summary>
    /// Gets the rule object.
    /// </summary>
    IBusinessRuleBase Rule { get; }

    /// <summary>
    /// Gets a reference to the target business object.
    /// </summary>
    object? Target { get; }

    /// <summary>
    /// Gets a dictionary containing copies of property values from
    /// the target business object.
    /// </summary>
    Dictionary<IPropertyInfo, object?> InputPropertyValues { get; }
    /// <summary>
    /// Gets a list of dirty properties (value was updated).
    /// </summary>
    /// <value>
    /// The dirty properties.
    /// </value>
    List<IPropertyInfo> DirtyProperties { get; }
    /// <summary>
    /// Gets a dictionary containing copies of property values that
    /// should be updated in the target object.
    /// </summary>
    Dictionary<IPropertyInfo, object?> OutputPropertyValues { get; }
    /// <summary>
    /// Gets a list of RuleResult objects containing the
    /// results of the rule.
    /// </summary>
    List<RuleResult> Results { get; }
    /// <summary>
    /// Gets or sets the name of the origin property.
    /// </summary>
    /// <value>The name of the origin property.</value>
    string OriginPropertyName { get; }
    /// <summary>
    /// Executes the inner rule from the outer rules context. 
    /// Creates a chained context and if CanRunRule will execute the inner rule.  
    /// </summary>
    /// <param name="innerRule">The inner rule.</param>
    /// <exception cref="ArgumentNullException"><paramref name="innerRule"/> is <see langword="null"/>.</exception>
    void ExecuteRule(IBusinessRuleBase innerRule);
    /// <summary>
    /// Gets a value indicating whether this instance is cascade context as a result of AffectedProperties.
    /// </summary>
    /// <value>
    /// 	<c>true</c> if this instance is cascade context; otherwise, <c>false</c>.
    /// </value>
    bool IsCascadeContext { get; }
    /// <summary>
    /// Gets a value indicating whether this instance is property changed context.
    /// </summary>
    /// <value>
    /// 	<c>true</c> if this instance is property changed context; otherwise, <c>false</c>.
    /// </value>
    bool IsPropertyChangedContext { get; }
    /// <summary>
    /// Gets a value indicating whether this instance is check rules context.
    /// </summary>
    /// <value>
    /// 	<c>true</c> if this instance is check rules context; otherwise, <c>false</c>.
    /// </value>
    bool IsCheckRulesContext { get; }
    /// <summary>
    /// Gets a value indicating whether this instance is check object rules context.
    /// </summary>
    /// <value>
    /// 	<c>true</c> if this instance is check object rules context; otherwise, <c>false</c>.
    /// </value>
    bool IsCheckObjectRulesContext { get; }
    /// <summary>
    /// Gets a new RuleContext object for a chained rule.
    /// </summary>
    /// <param name="rule">Chained rule that will use
    /// this new context.</param>
    /// <remarks>
    /// The properties from the existing RuleContext will be
    /// used to create the new context, with the exception
    /// of the Rule property which is set using the supplied
    /// IBusinessRule value.
    /// </remarks>
    /// <exception cref="ArgumentNullException"><paramref name="rule"/> is <see langword="null"/>.</exception>
    IRuleContext GetChainedContext(IBusinessRuleBase rule);
    /// <summary>
    /// Add a Error severity result to the Results list.
    /// </summary>
    /// <param name="description">Human-readable description of
    /// why the rule failed.</param>
    /// <exception cref="ArgumentException"><paramref name="description"/> is <see langword="null"/>, <see cref="string.Empty"/> or only consists of white spaces.</exception>
    void AddErrorResult(string description);
    /// <summary>
    /// Add a Error severity result to the Results list.
    /// </summary>
    /// <param name="description">Human-readable description of
    /// why the rule failed.</param>
    /// <param name="stopProcessing">True if no further rules should be processed
    /// for the current property.</param>
    /// <exception cref="ArgumentException"><paramref name="description"/> is <see langword="null"/>, <see cref="string.Empty"/> or only consists of white spaces.</exception>
    void AddErrorResult(string description, bool stopProcessing);
    /// <summary>
    /// Add a Error severity result to the Results list.
    /// This method is only allowed on "object" level rules to allow an object level rule to set warning result on a field. 
    /// </summary>
    /// <param name="property">Property to which the result applies.</param>
    /// <param name="description">Human-readable description of
    /// why the rule failed.</param>
    /// <exception cref="ArgumentNullException"><paramref name="property"/> is <see langword="null"/>.</exception>
    /// <exception cref="System.ArgumentOutOfRangeException">When property is not defined in AffectedProperties list.</exception>
    /// <exception cref="ArgumentException"><paramref name="description"/> is <see langword="null"/>, <see cref="string.Empty"/> or only consists of white spaces.</exception>
    void AddErrorResult(IPropertyInfo property, string description);
    /// <summary>
    /// Add a Warning severity result to the Results list.
    /// </summary>
    /// <param name="description">Human-readable description of
    /// why the rule failed.</param>
    /// <exception cref="ArgumentException"><paramref name="description"/> is <see langword="null"/>, <see cref="string.Empty"/> or only consists of white spaces.</exception>
    void AddWarningResult(string description);
    /// <summary>
    /// Add a Warning severity result to the Results list.
    /// </summary>
    /// <param name="description">Human-readable description of
    /// why the rule failed.</param>
    /// <param name="stopProcessing">True if no further rules should be processed
    /// for the current property.</param>
    /// <exception cref="ArgumentException"><paramref name="description"/> is <see langword="null"/>, <see cref="string.Empty"/> or only consists of white spaces.</exception>
    void AddWarningResult(string description, bool stopProcessing);
    /// <summary>
    /// Add a Warning severity result to the Results list.
    /// This method is only allowed on "object" level rules to allow an object level rule to set warning result on a field. 
    /// </summary>
    /// <param name="property">Property to which the result applies.</param>
    /// <param name="description">Human-readable description of  why the rule failed.</param>
    /// <exception cref="ArgumentNullException"><paramref name="property"/> is <see langword="null"/>.</exception>
    /// <exception cref="System.ArgumentOutOfRangeException">When property is not defined in AffectedProperties list.</exception>
    /// <exception cref="ArgumentException"><paramref name="description"/> is <see langword="null"/>, <see cref="string.Empty"/> or only consists of white spaces.</exception>
    void AddWarningResult(IPropertyInfo property, string description);
    /// <summary>
    /// Add an Information severity result to the Results list.
    /// </summary>
    /// <param name="description">Human-readable description of
    /// why the rule failed.</param>
    /// <exception cref="ArgumentException"><paramref name="description"/> is <see langword="null"/>, <see cref="string.Empty"/> or only consists of white spaces.</exception>
    void AddInformationResult(string description);
    /// <summary>
    /// Add an Information severity result to the Results list.
    /// </summary>
    /// <param name="description">Human-readable description of why the rule failed.</param>
    /// <param name="stopProcessing">True if no further rules should be processed for the current property.</param>
    /// <exception cref="ArgumentException"><paramref name="description"/> is <see langword="null"/>, <see cref="string.Empty"/> or only consists of white spaces.</exception>
    void AddInformationResult(string description, bool stopProcessing);
    /// <summary>
    /// Add an Information severity result to the Results list.
    /// This method is only allowed on "object" level rules to allow an object level rule to set warning result on a field. 
    /// </summary>
    /// <param name="property">Property to which the result applies.</param>
    /// <param name="description">Human-readable description of why the rule failed.</param>
    /// <exception cref="ArgumentNullException"><paramref name="property"/> is <see langword="null"/>.</exception>
    /// <exception cref="System.ArgumentOutOfRangeException">When property is not defined in AffectedProperties list.</exception>
    /// <exception cref="ArgumentException"><paramref name="description"/> is <see langword="null"/>, <see cref="string.Empty"/> or only consists of white spaces.</exception>
    void AddInformationResult(IPropertyInfo property, string description);
    /// <summary>
    /// Add a Success severity result to the Results list.
    /// </summary>
    /// <param name="stopProcessing">True if no further rules should be processed for the current property.</param>
    void AddSuccessResult(bool stopProcessing);
    /// <summary>
    /// Add an outbound value to update the rule's primary 
    /// property on the business object once the rule is complete.
    /// </summary>
    /// <param name="value">New property value.</param>
    /// <exception cref="InvalidOperationException"><see cref="Rule"/>.<see cref="IBusinessRuleBase.PrimaryProperty"/> is <see langword="null"/>.</exception>
    void AddOutValue(object? value);
    /// <summary>
    /// Add an outbound value to update a property on the business
    /// object once the rule is complete.
    /// </summary>
    /// <param name="property">Property to update.</param>
    /// <param name="value">New property value.</param>
    /// <exception cref="ArgumentNullException"><paramref name="property"/> is <see langword="null"/>.</exception>
    /// <exception cref="System.ArgumentOutOfRangeException">When property is not defined in AffectedProperties list.</exception>   
    void AddOutValue(IPropertyInfo property, object? value);
    /// <summary>
    /// Adds a property name as a dirty field (changed value).
    /// </summary>
    /// <param name="property">The property.</param>
    /// <exception cref="ArgumentNullException"><paramref name="property"/> is <see langword="null"/>.</exception>
    /// <exception cref="System.ArgumentOutOfRangeException"></exception>
    void AddDirtyProperty(IPropertyInfo property);
    /// <summary>
    /// Indicates that the rule processing is complete, so
    /// CSLA .NET will process the Results list. This method
    /// must be invoked on the UI thread.
    /// </summary>
    void Complete();
    /// <summary>
    /// Gets the value.
    /// </summary>
    /// <typeparam name="T"></typeparam>
    /// <param name="propertyInfo">The property info.</param>
<<<<<<< HEAD
    /// <exception cref="ArgumentNullException"><paramref name="propertyInfo"/> is <see langword="null"/>.</exception>
    T? GetInputValue<T>(PropertyInfo<T> propertyInfo);
=======
    T GetInputValue<
#if NET8_0_OR_GREATER
      [DynamicallyAccessedMembers(DynamicallyAccessedMemberTypes.All)]
#endif
      T>(PropertyInfo<T> propertyInfo);
>>>>>>> 32ec3ae2
    /// <summary>
    /// Gets the value with explicit cast
    /// </summary>
    /// <typeparam name="T"></typeparam>
    /// <param name="propertyInfo">The generic property info.</param>
    /// <exception cref="ArgumentNullException"><paramref name="propertyInfo"/> is <see langword="null"/>.</exception>
    T? GetInputValue<T>(IPropertyInfo propertyInfo);
    /// <summary>
    /// Tries to get the value. Use this method on LazyLoaded properties to test if value has been provided or not.
    /// </summary>
    /// <typeparam name="T"></typeparam>
    /// <param name="propertyInfo">The generic property info.</param>
    /// <param name="value">The value.</param>
    /// <returns>true if value exists else false</returns>
<<<<<<< HEAD
    /// <exception cref="ArgumentNullException"><paramref name="propertyInfo"/> is <see langword="null"/>.</exception>
    bool TryGetInputValue<T>(PropertyInfo<T> propertyInfo, ref T? value);
=======
    bool TryGetInputValue<
#if NET8_0_OR_GREATER
      [DynamicallyAccessedMembers(DynamicallyAccessedMemberTypes.All)]
#endif
      T>(PropertyInfo<T> propertyInfo, ref T value);
>>>>>>> 32ec3ae2
    /// <summary>
    /// Tries to get the value with explicit cast. Use this method on LazyLoaded properties to test if value has been provided or not.
    /// </summary>
    /// <typeparam name="T"></typeparam>
    /// <param name="propertyInfo">The generic property info.</param>
    /// <param name="value">The value.</param>
    /// <returns>true if value exists else false</returns>
    /// <exception cref="ArgumentNullException"><paramref name="propertyInfo"/> is <see langword="null"/>.</exception>
    bool TryGetInputValue<T>(IPropertyInfo propertyInfo, ref T? value);
    /// <summary>
    /// Gets the execution context.
    /// </summary>
    /// <value>The execution context.</value>
    RuleContextModes ExecuteContext { get; }
    /// <summary>
    /// Gets a reference to the current ApplicationContext.
    /// </summary>
    ApplicationContext ApplicationContext { get; }
    /// <summary>
    /// Gets a data portal factory instance
    /// </summary>
    IDataPortalFactory DataPortalFactory { get; }
  }
}<|MERGE_RESOLUTION|>--- conflicted
+++ resolved
@@ -217,16 +217,8 @@
     /// </summary>
     /// <typeparam name="T"></typeparam>
     /// <param name="propertyInfo">The property info.</param>
-<<<<<<< HEAD
-    /// <exception cref="ArgumentNullException"><paramref name="propertyInfo"/> is <see langword="null"/>.</exception>
-    T? GetInputValue<T>(PropertyInfo<T> propertyInfo);
-=======
-    T GetInputValue<
-#if NET8_0_OR_GREATER
-      [DynamicallyAccessedMembers(DynamicallyAccessedMemberTypes.All)]
-#endif
-      T>(PropertyInfo<T> propertyInfo);
->>>>>>> 32ec3ae2
+    /// <exception cref="ArgumentNullException"><paramref name="propertyInfo"/> is <see langword="null"/>.</exception>
+    T? GetInputValue<[DynamicallyAccessedMembers(DynamicallyAccessedMemberTypes.All)] T>(PropertyInfo<T> propertyInfo);
     /// <summary>
     /// Gets the value with explicit cast
     /// </summary>
@@ -241,16 +233,8 @@
     /// <param name="propertyInfo">The generic property info.</param>
     /// <param name="value">The value.</param>
     /// <returns>true if value exists else false</returns>
-<<<<<<< HEAD
-    /// <exception cref="ArgumentNullException"><paramref name="propertyInfo"/> is <see langword="null"/>.</exception>
-    bool TryGetInputValue<T>(PropertyInfo<T> propertyInfo, ref T? value);
-=======
-    bool TryGetInputValue<
-#if NET8_0_OR_GREATER
-      [DynamicallyAccessedMembers(DynamicallyAccessedMemberTypes.All)]
-#endif
-      T>(PropertyInfo<T> propertyInfo, ref T value);
->>>>>>> 32ec3ae2
+    /// <exception cref="ArgumentNullException"><paramref name="propertyInfo"/> is <see langword="null"/>.</exception>
+    bool TryGetInputValue<[DynamicallyAccessedMembers(DynamicallyAccessedMemberTypes.All)] T>(PropertyInfo<T> propertyInfo, ref T? value);
     /// <summary>
     /// Tries to get the value with explicit cast. Use this method on LazyLoaded properties to test if value has been provided or not.
     /// </summary>
