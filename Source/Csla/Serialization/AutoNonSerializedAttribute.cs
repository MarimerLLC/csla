﻿//-----------------------------------------------------------------------
// <copyright file="AutoNonSerializedAttribute.cs" company="Marimer LLC">
//     Copyright (c) Marimer LLC. All rights reserved.
//     Website: https://cslanet.com
// </copyright>
// <summary>Indicate that a field or property should be excluded from auto serialization</summary>
//-----------------------------------------------------------------------
using System;

namespace Csla.Serialization
{

<<<<<<< HEAD
	/// <summary>
	/// Indicate that a public field or property should be excluded from auto serialization
	/// </summary>
	[AttributeUsage(AttributeTargets.Property | AttributeTargets.Field)]
	public class AutoNonSerializedAttribute : Attribute;
=======
  /// <summary>
  /// Indicate that a public field or property should be excluded from auto serialization
  /// </summary>
  [AttributeUsage(AttributeTargets.Property | AttributeTargets.Field)]
  public class AutoNonSerializedAttribute : Attribute
  {
  }
>>>>>>> 5cca7da3

}<|MERGE_RESOLUTION|>--- conflicted
+++ resolved
@@ -10,13 +10,6 @@
 namespace Csla.Serialization
 {
 
-<<<<<<< HEAD
-	/// <summary>
-	/// Indicate that a public field or property should be excluded from auto serialization
-	/// </summary>
-	[AttributeUsage(AttributeTargets.Property | AttributeTargets.Field)]
-	public class AutoNonSerializedAttribute : Attribute;
-=======
   /// <summary>
   /// Indicate that a public field or property should be excluded from auto serialization
   /// </summary>
@@ -24,6 +17,5 @@
   public class AutoNonSerializedAttribute : Attribute
   {
   }
->>>>>>> 5cca7da3
 
 }