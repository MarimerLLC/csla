//-----------------------------------------------------------------------
// <copyright file="DataPortal.cs" company="Marimer LLC">
//     Copyright (c) Marimer LLC. All rights reserved.
//     Website: https://cslanet.com
// </copyright>
// <summary>Implements the server-side DataPortal </summary>
//-----------------------------------------------------------------------
using System;
using Csla.Configuration;
using System.Security.Principal;
using System.Threading.Tasks;
using Csla.Properties;
using Csla.Server.Dashboard;
using System.Collections.Generic;

namespace Csla.Server
{
  /// <summary>
  /// Implements the server-side DataPortal 
  /// message router as discussed
  /// in Chapter 4.
  /// </summary>
  public class DataPortal : IDataPortalServer
  {
    /// <summary>
    /// Gets or sets the current ApplicationContext object.
    /// </summary>
    private ApplicationContext ApplicationContext { get; set; }

    /// <summary>
    /// Gets the data portal dashboard instance.
    /// </summary>
    private IDashboard Dashboard { get; set; }
    private DataPortalOptions DataPortalOptions { get; set; }
    private IAuthorizeDataPortal Authorizer { get; set; }
    private InterceptorManager InterceptorManager { get; set; }
    private IObjectFactoryLoader FactoryLoader { get; set; }
    private IDataPortalActivator Activator { get; set; }
    private IDataPortalExceptionInspector ExceptionInspector { get; set; }
    private DataPortalExceptionHandler DataPortalExceptionHandler { get; set; }
    private SecurityOptions SecurityOptions { get; set; }

    /// <summary>
    /// Creates an instance of the type.
    /// </summary>
    /// <param name="applicationContext"></param>
    /// <param name="dashboard"></param>
    /// <param name="options"></param>
    /// <param name="activator"></param>
    /// <param name="authorizer"></param>
    /// <param name="exceptionInspector"></param>
    /// <param name="factoryLoader"></param>
    /// <param name="interceptors"></param>
    /// <param name="exceptionHandler"></param>
    /// <param name="securityOptions"></param>
    public DataPortal(
      ApplicationContext applicationContext, 
      IDashboard dashboard, 
      CslaOptions options,
      IAuthorizeDataPortal authorizer,
      InterceptorManager interceptors,
      IObjectFactoryLoader factoryLoader,
      IDataPortalActivator activator,
      IDataPortalExceptionInspector exceptionInspector,
      DataPortalExceptionHandler exceptionHandler,
      SecurityOptions securityOptions)
    {
      ApplicationContext = applicationContext;
      Dashboard = dashboard;
      DataPortalOptions = options.DataPortalOptions;
      Authorizer = authorizer;
      InterceptorManager = interceptors;
      FactoryLoader = factoryLoader;
      Activator = activator;
      ExceptionInspector = exceptionInspector;
      DataPortalExceptionHandler = exceptionHandler;
      SecurityOptions = securityOptions;
    }

    #region Data Access

#if !NETSTANDARD2_0 && !NET6_0_OR_GREATER
    private IDataPortalServer GetServicedComponentPortal(TransactionalAttribute transactionalAttribute)
    {
      switch (transactionalAttribute.TransactionIsolationLevel)
      {
        case TransactionIsolationLevel.Serializable:
          return ApplicationContext.CreateInstanceDI<ServicedDataPortalSerializable>();
        case TransactionIsolationLevel.RepeatableRead:
          return ApplicationContext.CreateInstanceDI<ServicedDataPortalRepeatableRead>();
        case TransactionIsolationLevel.ReadCommitted:
          return ApplicationContext.CreateInstanceDI<ServicedDataPortalReadCommitted>();
        case TransactionIsolationLevel.ReadUncommitted:
          return ApplicationContext.CreateInstanceDI<ServicedDataPortalReadUncommitted>();
        default:
          throw new ArgumentOutOfRangeException("transactionalAttribute");
      }
    }
#endif

    private Reflection.ServiceProviderMethodCaller serviceProviderMethodCaller;
    private Reflection.ServiceProviderMethodCaller ServiceProviderMethodCaller
    {
      get
      {
        if (serviceProviderMethodCaller == null)
          serviceProviderMethodCaller = (Reflection.ServiceProviderMethodCaller)ApplicationContext.CreateInstanceDI(typeof(Reflection.ServiceProviderMethodCaller));
        return serviceProviderMethodCaller;
      }
    }

    /// <summary>
    /// Create a new business object.
    /// </summary>
    /// <param name="objectType">Type of business object to create.</param>
    /// <param name="criteria">Criteria object describing business object.</param>
    /// <param name="context">
    /// <see cref="Server.DataPortalContext" /> object passed to the server.
    /// </param>
    /// <param name="isSync">True if the client-side proxy should synchronously invoke the server.</param>
    public async Task<DataPortalResult> Create(
      Type objectType, object criteria, DataPortalContext context, bool isSync)
    {
      try
      {
        SetContext(context);

        AuthorizeRequest(new AuthorizeRequest(objectType, criteria, DataPortalOperations.Create));

        await InitializeAsync(new InterceptArgs { ObjectType = objectType, Parameter = criteria, Operation = DataPortalOperations.Create, IsSync = isSync });

        DataPortalResult result;
        DataPortalMethodInfo method;

        Reflection.ServiceProviderMethodInfo serviceProviderMethodInfo;
        if (criteria is Server.EmptyCriteria)
          serviceProviderMethodInfo = ServiceProviderMethodCaller.FindDataPortalMethod<CreateAttribute>(objectType, null);
        else
          serviceProviderMethodInfo = ServiceProviderMethodCaller.FindDataPortalMethod<CreateAttribute>(objectType, Server.DataPortal.GetCriteriaArray(criteria));
        serviceProviderMethodInfo.PrepForInvocation();
        method = serviceProviderMethodInfo.DataPortalMethodInfo;

        IDataPortalServer portal;
        switch (method.TransactionalAttribute.TransactionType)
        {
#if !NETSTANDARD2_0 && !NET6_0_OR_GREATER
          case TransactionalTypes.EnterpriseServices:
            portal = GetServicedComponentPortal(method.TransactionalAttribute);
            try
            {
              result = await portal.Create(objectType, criteria, context, isSync).ConfigureAwait(false);
            }
            finally
            {
              ((System.EnterpriseServices.ServicedComponent)portal).Dispose();
            }

            break;
#endif
          case TransactionalTypes.TransactionScope:

            var broker = ApplicationContext.CreateInstanceDI<DataPortalBroker>();
            portal = new TransactionalDataPortal(broker, method.TransactionalAttribute);
            result = await portal.Create(objectType, criteria, context, isSync).ConfigureAwait(false);

            break;
          default:
            portal = ApplicationContext.CreateInstanceDI<DataPortalBroker>();
            result = await portal.Create(objectType, criteria, context, isSync).ConfigureAwait(false);
            break;
        }
        Complete(new InterceptArgs { ObjectType = objectType, Parameter = criteria, Result = result, Operation = DataPortalOperations.Create, IsSync = isSync });
        return result;
      }
      catch (Csla.Server.DataPortalException ex)
      {
        Complete(new InterceptArgs { ObjectType = objectType, Parameter = criteria, Exception = ex, Operation = DataPortalOperations.Create, IsSync = isSync });
        throw;
      }
      catch (AggregateException ex)
      {
        Exception error = null;
        if (ex.InnerExceptions.Count > 0)
          error = ex.InnerExceptions[0].InnerException;
        else
          error = ex;
        var fex = DataPortal.NewDataPortalException(
            ApplicationContext, "DataPortal.Create " + Resources.FailedOnServer,
            DataPortalExceptionHandler.InspectException(objectType, criteria, "DataPortal.Create", error),
            null, DataPortalOptions);
        Complete(new InterceptArgs { ObjectType = objectType, Parameter = criteria, Exception = fex, Operation = DataPortalOperations.Create, IsSync = isSync });
        throw fex;
      }
      catch (Exception ex)
      {
        var fex = DataPortal.NewDataPortalException(
            ApplicationContext, "DataPortal.Create " + Resources.FailedOnServer,
            DataPortalExceptionHandler.InspectException(objectType, criteria, "DataPortal.Create", ex),
            null, DataPortalOptions);
        Complete(new InterceptArgs { ObjectType = objectType, Parameter = criteria, Exception = fex, Operation = DataPortalOperations.Create, IsSync = isSync });
        throw fex;
      }
      finally
      {
        ClearContext(context);
      }
    }

    /// <summary>
    /// Get an existing business object.
    /// </summary>
    /// <param name="objectType">Type of business object to retrieve.</param>
    /// <param name="criteria">Criteria object describing business object.</param>
    /// <param name="context">
    /// <see cref="Server.DataPortalContext" /> object passed to the server.
    /// </param>
    /// <param name="isSync">True if the client-side proxy should synchronously invoke the server.</param>
    public async Task<DataPortalResult> Fetch(Type objectType, object criteria, DataPortalContext context, bool isSync)
    {
      if (typeof(Core.ICommandObject).IsAssignableFrom(objectType))
      {
        return await Execute(objectType, criteria, context, isSync);
      }

      try
      {
        SetContext(context);

        AuthorizeRequest(new AuthorizeRequest(objectType, criteria, DataPortalOperations.Fetch));

        await InitializeAsync(new InterceptArgs { ObjectType = objectType, Parameter = criteria, Operation = DataPortalOperations.Fetch, IsSync = isSync });

        DataPortalResult result;
        DataPortalMethodInfo method;

        Reflection.ServiceProviderMethodInfo serviceProviderMethodInfo;
        if (criteria is EmptyCriteria)
          serviceProviderMethodInfo = ServiceProviderMethodCaller.FindDataPortalMethod<FetchAttribute>(objectType, null);
        else
          serviceProviderMethodInfo = ServiceProviderMethodCaller.FindDataPortalMethod<FetchAttribute>(objectType, Server.DataPortal.GetCriteriaArray(criteria));

        serviceProviderMethodInfo.PrepForInvocation();
        method = serviceProviderMethodInfo.DataPortalMethodInfo;

        IDataPortalServer portal;
        switch (method.TransactionalAttribute.TransactionType)
        {
#if !NETSTANDARD2_0 && !NET6_0_OR_GREATER
          case TransactionalTypes.EnterpriseServices:
            portal = GetServicedComponentPortal(method.TransactionalAttribute);
            try
            {
              result = await portal.Fetch(objectType, criteria, context, isSync).ConfigureAwait(false);
            }
            finally
            {
              ((System.EnterpriseServices.ServicedComponent)portal).Dispose();
            }
            break;
#endif
          case TransactionalTypes.TransactionScope:
            var broker = ApplicationContext.CreateInstanceDI<DataPortalBroker>();
            portal = new TransactionalDataPortal(broker, method.TransactionalAttribute);
            result = await portal.Fetch(objectType, criteria, context, isSync).ConfigureAwait(false);
            break;
          default:
            portal = ApplicationContext.CreateInstanceDI<DataPortalBroker>();
            result = await portal.Fetch(objectType, criteria, context, isSync).ConfigureAwait(false);
            break;
        }
        Complete(new InterceptArgs { ObjectType = objectType, Parameter = criteria, Result = result, Operation = DataPortalOperations.Fetch, IsSync = isSync });
        return result;
      }
      catch (Csla.Server.DataPortalException ex)
      {
        Complete(new InterceptArgs { ObjectType = objectType, Parameter = criteria, Exception = ex, Operation = DataPortalOperations.Fetch, IsSync = isSync });
        throw;
      }
      catch (AggregateException ex)
      {
        Exception error = null;
        if (ex.InnerExceptions.Count > 0)
          error = ex.InnerExceptions[0].InnerException;
        else
          error = ex;
        var fex = DataPortal.NewDataPortalException(
            ApplicationContext, "DataPortal.Fetch " + Resources.FailedOnServer,
            DataPortalExceptionHandler.InspectException(objectType, criteria, "DataPortal.Fetch", error),
            null, DataPortalOptions);
        Complete(new InterceptArgs { ObjectType = objectType, Parameter = criteria, Exception = fex, Operation = DataPortalOperations.Fetch, IsSync = isSync });
        throw fex;
      }
      catch (Exception ex)
      {
        var fex = DataPortal.NewDataPortalException(
            ApplicationContext, "DataPortal.Fetch " + Resources.FailedOnServer,
            DataPortalExceptionHandler.InspectException(objectType, criteria, "DataPortal.Fetch", ex),
            null, DataPortalOptions);
        Complete(new InterceptArgs { ObjectType = objectType, Parameter = criteria, Exception = fex, Operation = DataPortalOperations.Fetch, IsSync = isSync });
        throw fex;
      }
      finally
      {
        ClearContext(context);
      }
    }

    /// <summary>
    /// Execute a command.
    /// </summary>
    /// <param name="objectType">Type of command object to execute.</param>
    /// <param name="criteria">Criteria for the command.</param>
    /// <param name="context">
    /// <see cref="Server.DataPortalContext" /> object passed to the server.
    /// </param>
    /// <param name="isSync">True if the client-side proxy should synchronously invoke the server.</param>
    private async Task<DataPortalResult> Execute(Type objectType, object criteria, DataPortalContext context, bool isSync)
    {
      try
      {
        SetContext(context);

        AuthorizeRequest(new AuthorizeRequest(objectType, criteria, DataPortalOperations.Execute));

        await InitializeAsync(new InterceptArgs { ObjectType = objectType, Parameter = criteria, Operation = DataPortalOperations.Execute, IsSync = isSync });

        DataPortalResult result;
        DataPortalMethodInfo method;

        Reflection.ServiceProviderMethodInfo serviceProviderMethodInfo;
        if (criteria is EmptyCriteria)
          serviceProviderMethodInfo = ServiceProviderMethodCaller.FindDataPortalMethod<ExecuteAttribute>(objectType, null);
        else
          serviceProviderMethodInfo = ServiceProviderMethodCaller.FindDataPortalMethod<ExecuteAttribute>(objectType, Server.DataPortal.GetCriteriaArray(criteria));

        serviceProviderMethodInfo.PrepForInvocation();
        method = serviceProviderMethodInfo.DataPortalMethodInfo;

        IDataPortalServer portal;
        switch (method.TransactionalAttribute.TransactionType)
        {
#if !NETSTANDARD2_0 && !NET6_0_OR_GREATER
          case TransactionalTypes.EnterpriseServices:
            portal = GetServicedComponentPortal(method.TransactionalAttribute);
            try
            {
              result = await portal.Fetch(objectType, criteria, context, isSync).ConfigureAwait(false);
            }
            finally
            {
              ((System.EnterpriseServices.ServicedComponent)portal).Dispose();
            }
            break;
#endif
          case TransactionalTypes.TransactionScope:
            var broker = ApplicationContext.CreateInstanceDI<DataPortalBroker>();
            portal = new TransactionalDataPortal(broker, method.TransactionalAttribute);
            result = await portal.Fetch(objectType, criteria, context, isSync).ConfigureAwait(false);
            break;
          default:
            portal = ApplicationContext.CreateInstanceDI<DataPortalBroker>();
            result = await portal.Fetch(objectType, criteria, context, isSync).ConfigureAwait(false);
            break;
        }
        Complete(new InterceptArgs { ObjectType = objectType, Parameter = criteria, Result = result, Operation = DataPortalOperations.Execute, IsSync = isSync });
        return result;
      }
      catch (Csla.Server.DataPortalException ex)
      {
        Complete(new InterceptArgs { ObjectType = objectType, Parameter = criteria, Exception = ex, Operation = DataPortalOperations.Execute, IsSync = isSync });
        throw;
      }
      catch (AggregateException ex)
      {
        Exception error = null;
        if (ex.InnerExceptions.Count > 0)
          error = ex.InnerExceptions[0].InnerException;
        else
          error = ex;
        var fex = DataPortal.NewDataPortalException(
            ApplicationContext, "DataPortal.Execute " + Resources.FailedOnServer,
            DataPortalExceptionHandler.InspectException(objectType, criteria, "DataPortal.Execute", error),
            null, DataPortalOptions);
        Complete(new InterceptArgs { ObjectType = objectType, Parameter = criteria, Exception = fex, Operation = DataPortalOperations.Execute, IsSync = isSync });
        throw fex;
      }
      catch (Exception ex)
      {
        var fex = DataPortal.NewDataPortalException(
            ApplicationContext, "DataPortal.Execute " + Resources.FailedOnServer,
            DataPortalExceptionHandler.InspectException(objectType, criteria, "DataPortal.Execute", ex),
            null, DataPortalOptions);
        Complete(new InterceptArgs { ObjectType = objectType, Parameter = criteria, Exception = fex, Operation = DataPortalOperations.Execute, IsSync = isSync });
        throw fex;
      }
      finally
      {
        ClearContext(context);
      }
    }

    /// <summary>
    /// Update a business object.
    /// </summary>
    /// <param name="obj">Business object to update.</param>
    /// <param name="context">
    /// <see cref="Server.DataPortalContext" /> object passed to the server.
    /// </param>
    /// <param name="isSync">True if the client-side proxy should synchronously invoke the server.</param>
    [System.Diagnostics.CodeAnalysis.SuppressMessage("Microsoft.Design", "CA1062:ValidateArgumentsOfPublicMethods")]
    public async Task<DataPortalResult> Update(object obj, DataPortalContext context, bool isSync)
    {
      Type objectType = null;
      DataPortalOperations operation = DataPortalOperations.Update;
      try
      {
        SetContext(context);

        objectType = obj.GetType();

        if (obj is Core.ICommandObject)
          operation = DataPortalOperations.Execute;

        AuthorizeRequest(new AuthorizeRequest(objectType, obj, operation));

        await InitializeAsync(new InterceptArgs { ObjectType = objectType, Parameter = obj, Operation = operation, IsSync = isSync });

        DataPortalResult result;
        DataPortalMethodInfo method;
        var factoryInfo = ObjectFactoryAttribute.GetObjectFactoryAttribute(objectType);
        if (factoryInfo != null)
        {
          string methodName;
          var factoryLoader = ApplicationContext.CurrentServiceProvider.GetService(typeof(Server.IObjectFactoryLoader)) as Server.IObjectFactoryLoader;
          var factoryType = factoryLoader?.GetFactoryType(factoryInfo.FactoryTypeName);
          if (obj is Core.BusinessBase bbase)
          {
            if (bbase.IsDeleted)
              methodName = factoryInfo.DeleteMethodName;
            else
              methodName = factoryInfo.UpdateMethodName;
          }
          else if (obj is Core.ICommandObject)
            methodName = factoryInfo.ExecuteMethodName;
          else
            methodName = factoryInfo.UpdateMethodName;
          method = Server.DataPortalMethodCache.GetMethodInfo(factoryType, methodName, [obj]);
        }
        else
        {
          Reflection.ServiceProviderMethodInfo serviceProviderMethodInfo;
          if (obj is Core.BusinessBase bbase)
          {
            if (bbase.IsDeleted)
              serviceProviderMethodInfo = ServiceProviderMethodCaller.FindDataPortalMethod<DeleteSelfAttribute>(objectType, null);
            else
              if (bbase.IsNew)
              serviceProviderMethodInfo = ServiceProviderMethodCaller.FindDataPortalMethod<InsertAttribute>(objectType, null);
            else
              serviceProviderMethodInfo = ServiceProviderMethodCaller.FindDataPortalMethod<UpdateAttribute>(objectType, null);
          }
          else if (obj is Core.ICommandObject)
            serviceProviderMethodInfo = ServiceProviderMethodCaller.FindDataPortalMethod<ExecuteAttribute>(objectType, null);
          else
            serviceProviderMethodInfo = ServiceProviderMethodCaller.FindDataPortalMethod<UpdateAttribute>(objectType, null);

          serviceProviderMethodInfo.PrepForInvocation();
          method = serviceProviderMethodInfo.DataPortalMethodInfo;
        }

        context.TransactionalType = method.TransactionalAttribute.TransactionType;
        IDataPortalServer portal;
        switch (method.TransactionalAttribute.TransactionType)
        {
#if !NETSTANDARD2_0 && !NET6_0_OR_GREATER
          case TransactionalTypes.EnterpriseServices:
            portal = GetServicedComponentPortal(method.TransactionalAttribute);
            try
            {
              result = await portal.Update(obj, context, isSync).ConfigureAwait(false);
            }
            finally
            {
              ((System.EnterpriseServices.ServicedComponent)portal).Dispose();
            }
            break;
#endif
          case TransactionalTypes.TransactionScope:
            var broker = ApplicationContext.CreateInstanceDI<DataPortalBroker>();
            portal = new TransactionalDataPortal(broker, method.TransactionalAttribute);
            result = await portal.Update(obj, context, isSync).ConfigureAwait(false);
            break;
          default:
            portal = ApplicationContext.CreateInstanceDI<DataPortalBroker>();
            result = await portal.Update(obj, context, isSync).ConfigureAwait(false);
            break;
        }
        Complete(new InterceptArgs { ObjectType = objectType, Parameter = obj, Result = result, Operation = operation, IsSync = isSync });
        return result;
      }
      catch (Csla.Server.DataPortalException ex)
      {
        Complete(new InterceptArgs { ObjectType = objectType, Parameter = obj, Exception = ex, Operation = operation, IsSync = isSync });
        throw;
      }
      catch (AggregateException ex)
      {
        Exception error = null;
        if (ex.InnerExceptions.Count > 0)
          error = ex.InnerExceptions[0].InnerException;
        else
          error = ex;
        var fex = DataPortal.NewDataPortalException(
            ApplicationContext, "DataPortal.Update " + Resources.FailedOnServer,
            DataPortalExceptionHandler.InspectException(obj.GetType(), obj, null, "DataPortal.Update", error),
            obj, DataPortalOptions);
        Complete(new InterceptArgs { ObjectType = objectType, Parameter = obj, Exception = fex, Operation = operation, IsSync = isSync });
        throw fex;
      }
      catch (Exception ex)
      {
        var fex = DataPortal.NewDataPortalException(
            ApplicationContext, "DataPortal.Update " + Resources.FailedOnServer,
            DataPortalExceptionHandler.InspectException(obj.GetType(), obj, null, "DataPortal.Update", ex),
            obj, DataPortalOptions);
        Complete(new InterceptArgs { ObjectType = objectType, Parameter = obj, Exception = fex, Operation = operation, IsSync = isSync });
        throw fex;
      }
      finally
      {
        ClearContext(context);
      }
    }

    /// <summary>
    /// Delete a business object.
    /// </summary>
    /// <param name="objectType">Type of business object to create.</param>
    /// <param name="criteria">Criteria object describing business object.</param>
    /// <param name="context">
    /// <see cref="Server.DataPortalContext" /> object passed to the server.
    /// </param>
    /// <param name="isSync">True if the client-side proxy should synchronously invoke the server.</param>
    public async Task<DataPortalResult> Delete(Type objectType, object criteria, DataPortalContext context, bool isSync)
    {
      try
      {
        SetContext(context);

        AuthorizeRequest(new AuthorizeRequest(objectType, criteria, DataPortalOperations.Delete));

        await InitializeAsync(new InterceptArgs { ObjectType = objectType, Parameter = criteria, Operation = DataPortalOperations.Delete, IsSync = isSync });

        DataPortalResult result;
        DataPortalMethodInfo method;
        var factoryInfo = ObjectFactoryAttribute.GetObjectFactoryAttribute(objectType);
        if (factoryInfo != null)
        {
          var factoryLoader = ApplicationContext.CurrentServiceProvider.GetService(typeof(Server.IObjectFactoryLoader)) as Server.IObjectFactoryLoader;
          var factoryType = factoryLoader?.GetFactoryType(factoryInfo.FactoryTypeName);
          string methodName = factoryInfo.DeleteMethodName;
          method = Server.DataPortalMethodCache.GetMethodInfo(factoryType, methodName, criteria);
        }
        else
        {
          Reflection.ServiceProviderMethodInfo serviceProviderMethodInfo;
          if (criteria is EmptyCriteria)
            serviceProviderMethodInfo = ServiceProviderMethodCaller.FindDataPortalMethod<DeleteAttribute>(objectType, null);
          else
            serviceProviderMethodInfo = ServiceProviderMethodCaller.FindDataPortalMethod<DeleteAttribute>(objectType, Server.DataPortal.GetCriteriaArray(criteria));
          serviceProviderMethodInfo.PrepForInvocation();
          method = serviceProviderMethodInfo.DataPortalMethodInfo;
        }

        IDataPortalServer portal;
        switch (method.TransactionalAttribute.TransactionType)
        {
#if !NETSTANDARD2_0 && !NET6_0_OR_GREATER
          case TransactionalTypes.EnterpriseServices:
            portal = GetServicedComponentPortal(method.TransactionalAttribute);
            try
            {
              result = await portal.Delete(objectType, criteria, context, isSync).ConfigureAwait(false);
            }
            finally
            {
              ((System.EnterpriseServices.ServicedComponent)portal).Dispose();
            }
            break;
#endif
          case TransactionalTypes.TransactionScope:
            var broker = ApplicationContext.CreateInstanceDI<DataPortalBroker>();
            portal = new TransactionalDataPortal(broker, method.TransactionalAttribute);
            result = await portal.Delete(objectType, criteria, context, isSync).ConfigureAwait(false);
            break;
          default:
            portal = ApplicationContext.CreateInstanceDI<DataPortalBroker>();
            result = await portal.Delete(objectType, criteria, context, isSync).ConfigureAwait(false);
            break;
        }
        Complete(new InterceptArgs { ObjectType = objectType, Parameter = criteria, Result = result, Operation = DataPortalOperations.Delete, IsSync = isSync });
        return result;
      }
      catch (Csla.Server.DataPortalException ex)
      {
        Complete(new InterceptArgs { ObjectType = objectType, Parameter = criteria, Exception = ex, Operation = DataPortalOperations.Delete, IsSync = isSync });
        throw;
      }
      catch (AggregateException ex)
      {
        Exception error = null;
        if (ex.InnerExceptions.Count > 0)
          error = ex.InnerExceptions[0].InnerException;
        else
          error = ex;
        var fex = DataPortal.NewDataPortalException(
            ApplicationContext, "DataPortal.Delete " + Resources.FailedOnServer,
            DataPortalExceptionHandler.InspectException(objectType, criteria, "DataPortal.Delete", error),
            null, DataPortalOptions);
        Complete(new InterceptArgs { ObjectType = objectType, Parameter = criteria, Exception = fex, Operation = DataPortalOperations.Delete, IsSync = isSync });
        throw fex;
      }
      catch (Exception ex)
      {
        var fex = DataPortal.NewDataPortalException(
            ApplicationContext, "DataPortal.Delete " + Resources.FailedOnServer,
            DataPortalExceptionHandler.InspectException(objectType, criteria, "DataPortal.Delete", ex),
            null, DataPortalOptions);
        Complete(new InterceptArgs { ObjectType = objectType, Parameter = criteria, Exception = fex, Operation = DataPortalOperations.Delete, IsSync = isSync });
        throw fex;
      }
      finally
      {
        ClearContext(context);
      }
    }

    internal void Complete(InterceptArgs e)
    {
      InterceptorManager.Complete(e);

      var timer = ApplicationContext.ClientContext.GetValueOrNull("__dataportaltimer");
      if (timer == null) return;

      var startTime = (DateTimeOffset)timer;
      e.Runtime = DateTimeOffset.Now - startTime;
      Dashboard.CompleteCall(e);
    }

    internal async Task InitializeAsync(InterceptArgs e)
    {
      ApplicationContext.ClientContext["__dataportaltimer"] = DateTimeOffset.Now;
      Dashboard.InitializeCall(e);

      await InterceptorManager.InitializeAsync(e);
    }

#endregion

#region Context

    ApplicationContext.LogicalExecutionLocations _oldLocation;

    private void SetContext(DataPortalContext context)
    {
      _oldLocation = ApplicationContext.LogicalExecutionLocation;
      ApplicationContext.SetLogicalExecutionLocation(ApplicationContext.LogicalExecutionLocations.Server);

      if (context.IsRemotePortal)
      {
        // indicate that the code is physically running on the server
        ApplicationContext.SetExecutionLocation(ApplicationContext.ExecutionLocations.Server);
      }

      // set the app context to the value we got from the caller
      ApplicationContext.SetContext(context.ClientContext);

      // set the thread's culture to match the caller
      SetCulture(context);

      // set current user principal
      SetPrincipal(context);
    }

    private void SetPrincipal(DataPortalContext context)
    {
      if (context.IsRemotePortal && !SecurityOptions.FlowSecurityPrincipalFromClient)
      {
        // When using platform-supplied security, Principal must be null
        if (context.Principal != null)
        {
          Csla.Security.SecurityException ex =
            new Csla.Security.SecurityException(Resources.NoPrincipalAllowedException);
          //ex.Action = System.Security.Permissions.SecurityAction.Deny;
          throw ex;
        }
        if (SecurityOptions.AuthenticationType == "Windows")
        {
          // Set .NET to use integrated security
          AppDomain.CurrentDomain.SetPrincipalPolicy(PrincipalPolicy.WindowsPrincipal);
        }
      }
      else
      {
        // We expect some Principal object to be available
        if (context.Principal == null)
        {
          Csla.Security.SecurityException ex =
            new Csla.Security.SecurityException(
              Resources.BusinessPrincipalException + " Nothing");
          //ex.Action = System.Security.Permissions.SecurityAction.Deny;
          throw ex;
        }
        ApplicationContext.User = context.Principal;
      }
    }

    private static void SetCulture(DataPortalContext context)
    {
      // set the thread's culture to match the client
      System.Threading.Thread.CurrentThread.CurrentCulture =
        new System.Globalization.CultureInfo(context.ClientCulture);
      System.Threading.Thread.CurrentThread.CurrentUICulture =
        new System.Globalization.CultureInfo(context.ClientUICulture);
    }

    private void ClearContext(DataPortalContext context)
    {
      ApplicationContext.SetLogicalExecutionLocation(_oldLocation);
      // if the dataportal is not remote then
      // do nothing
      if (!context.IsRemotePortal) return;
      ApplicationContext.Clear();
      if (SecurityOptions.FlowSecurityPrincipalFromClient)
        ApplicationContext.User = null;
    }

    #endregion

    private void AuthorizeRequest(AuthorizeRequest clientRequest)
    {
      Authorizer.Authorize(clientRequest);
    }

    internal static DataPortalException NewDataPortalException(
      ApplicationContext applicationContext, string message, Exception innerException, object businessObject, DataPortalOptions dataPortalOptions)
    {
      if (!dataPortalOptions.DataPortalServerOptions.DataPortalReturnObjectOnException)
        businessObject = null;

      throw new DataPortalException(
        message,
        innerException, new DataPortalResult(applicationContext, businessObject));
    }

    /// <summary>
    /// Converts a params array to a single 
    /// serializable criteria value.
    /// </summary>
    /// <param name="criteria">Params array</param>
    /// <returns></returns>
    public static object GetCriteriaFromArray(params object[] criteria)
    {
      var clength = 0;
      if (criteria != null)
        if (criteria.GetType().Equals(typeof(object[])))
          clength = criteria.GetLength(0);
        else
          return criteria;

      if (criteria == null || (clength == 1 && criteria[0] == null))
        return NullCriteria.Instance;
      else if (clength == 0)
        return EmptyCriteria.Instance;
      else if (clength == 1)
        return criteria[0];
      else
        return new Core.MobileList<object>(criteria);
    }

    /// <summary>
    /// Converts a single serializable criteria value
    /// into an array of type object.
    /// </summary>
    /// <param name="criteria">Single serializble criteria value</param>
    /// <returns></returns>
    public static object[] GetCriteriaArray(object criteria)
    {
      if (criteria == null)
        return null;
      else if (criteria is EmptyCriteria)
        return [];
      else if (criteria is NullCriteria)
<<<<<<< HEAD
        return [null];
      else if (criteria.GetType().Equals(typeof(object[])))
=======
        return new object[] { null };
      else if (criteria is object[] array)
>>>>>>> 5cca7da3
      {
        var clength = array.GetLength(0);
        if (clength == 1 && array[0] is EmptyCriteria)
          return [];
        else
          return array;
      }
      else if (criteria is Core.MobileList<object> list)
        return list.ToArray();
      else
        return [criteria];
    }
  }
}<|MERGE_RESOLUTION|>--- conflicted
+++ resolved
@@ -444,7 +444,7 @@
             methodName = factoryInfo.ExecuteMethodName;
           else
             methodName = factoryInfo.UpdateMethodName;
-          method = Server.DataPortalMethodCache.GetMethodInfo(factoryType, methodName, [obj]);
+          method = Server.DataPortalMethodCache.GetMethodInfo(factoryType, methodName, new object[] { obj });
         }
         else
         {
@@ -789,26 +789,21 @@
       if (criteria == null)
         return null;
       else if (criteria is EmptyCriteria)
-        return [];
+        return Array.Empty<object>();
       else if (criteria is NullCriteria)
-<<<<<<< HEAD
-        return [null];
-      else if (criteria.GetType().Equals(typeof(object[])))
-=======
         return new object[] { null };
       else if (criteria is object[] array)
->>>>>>> 5cca7da3
       {
         var clength = array.GetLength(0);
         if (clength == 1 && array[0] is EmptyCriteria)
-          return [];
+          return Array.Empty<object>();
         else
           return array;
       }
       else if (criteria is Core.MobileList<object> list)
         return list.ToArray();
       else
-        return [criteria];
+        return new object[] { criteria };
     }
   }
 }