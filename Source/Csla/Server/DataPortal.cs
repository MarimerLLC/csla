--- conflicted
+++ resolved
@@ -42,51 +42,6 @@
     /// <summary>
     /// Creates an instance of the type.
     /// </summary>
-<<<<<<< HEAD
-    /// <param name="applicationContext">The context in which the DataPortal request is being performed</param>
-    /// <param name="dashboard">The instance of the dashboard for instrumentation</param>
-    /// <param name="interceptionManager">The interception manager instance for dataportal operations</param>
-    public DataPortal(ApplicationContext applicationContext, IDashboard dashboard, InterceptionManager interceptionManager)
-    {
-      ApplicationContext = applicationContext;
-      Dashboard = dashboard;
-      var authProviderType = GetAuthProviderType("CslaAuthorizationProvider");
-      if (null == authProviderType)
-        throw new ArgumentNullException(nameof(authProviderType), Resources.CslaAuthenticationProviderNotSet);
-      if (!typeof(IAuthorizeDataPortal).IsAssignableFrom(authProviderType))
-        throw new ArgumentException(Resources.AuthenticationProviderDoesNotImplementIAuthorizeDataPortal, nameof(authProviderType));
-
-      //only construct the type if it was not constructed already
-      if (null == _authorizer)
-      {
-        lock (_syncRoot)
-        {
-          if (null == _authorizer)
-            _authorizer = (IAuthorizeDataPortal)Activator.CreateInstance(authProviderType);
-        }
-      }
-
-      _interceptor = interceptionManager;
-    }
-
-    private static Type GetAuthProviderType(string cslaAuthorizationProviderAppSettingName)
-    {
-      if (cslaAuthorizationProviderAppSettingName == null)
-        throw new ArgumentNullException("cslaAuthorizationProviderAppSettingName", Resources.AuthorizationProviderNameNotSpecified);
-
-
-      if (null == _authorizer)//not yet instantiated
-      {
-        var authProvider = ConfigurationManager.AppSettings[cslaAuthorizationProviderAppSettingName];
-        return string.IsNullOrEmpty(authProvider) ?
-          typeof(NullAuthorizer) :
-          Type.GetType(authProvider, true);
-
-      }
-      else
-        return _authorizer.GetType();
-
-=======
     /// <param name="applicationContext"></param>
     /// <param name="dashboard"></param>
     /// <param name="options"></param>
@@ -116,7 +71,6 @@
       Activator = activator;
       ExceptionInspector = exceptionInspector;
       DataPortalExceptionHandler = exceptionHandler;
->>>>>>> 38c075cb
     }
 
     #region Data Access
@@ -574,11 +528,6 @@
       }
     }
 
-<<<<<<< HEAD
-    private IInterceptDataPortal _interceptor = null;
-
-=======
->>>>>>> 38c075cb
     internal void Complete(InterceptArgs e)
     {
       InterceptorManager.Complete(e);
@@ -586,13 +535,9 @@
       var timer = ApplicationContext.ClientContext.GetValueOrNull("__dataportaltimer");
       if (timer == null) return;
 
-<<<<<<< HEAD
-      _interceptor.Complete(e);
-=======
       var startTime = (DateTimeOffset)timer;
       e.Runtime = DateTimeOffset.Now - startTime;
       Dashboard.CompleteCall(e);
->>>>>>> 38c075cb
     }
 
     internal void Initialize(InterceptArgs e)
@@ -600,11 +545,7 @@
       ApplicationContext.ClientContext["__dataportaltimer"] = DateTimeOffset.Now;
       Dashboard.InitializeCall(e);
 
-<<<<<<< HEAD
-      _interceptor.Initialize(e);
-=======
       InterceptorManager.Initialize(e);
->>>>>>> 38c075cb
     }
 
 #endregion
