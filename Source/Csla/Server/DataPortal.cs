--- conflicted
+++ resolved
@@ -33,17 +33,6 @@
     /// <summary>
     /// Gets the data portal dashboard instance.
     /// </summary>
-<<<<<<< HEAD
-    private IDashboard Dashboard { get; }
-    private DataPortalOptions DataPortalOptions { get; }
-    private IAuthorizeDataPortal Authorizer { get; }
-    private InterceptorManager InterceptorManager { get; }
-    private IObjectFactoryLoader FactoryLoader { get; }
-    private IDataPortalActivator Activator { get; }
-    private IDataPortalExceptionInspector ExceptionInspector { get; }
-    private DataPortalExceptionHandler DataPortalExceptionHandler { get; }
-    private SecurityOptions SecurityOptions { get; }
-=======
     private IDashboard _dashboard;
 
     private DataPortalOptions _dataPortalOptions;
@@ -54,7 +43,6 @@
     private IDataPortalExceptionInspector _exceptionInspector;
     private DataPortalExceptionHandler _dataPortalExceptionHandler;
     private SecurityOptions _securityOptions;
->>>>>>> be1bc744
 
     /// <summary>
     /// Creates an instance of the type.
@@ -82,31 +70,18 @@
       DataPortalExceptionHandler exceptionHandler,
       SecurityOptions securityOptions)
     {
-<<<<<<< HEAD
       if (options is null)
         throw new ArgumentNullException(nameof(options));
       _applicationContext = applicationContext ?? throw new ArgumentNullException(nameof(applicationContext));
-      Dashboard = dashboard ?? throw new ArgumentNullException(nameof(dashboard));
-      DataPortalOptions = options.DataPortalOptions;
-      Authorizer = authorizer ?? throw new ArgumentNullException(nameof(authorizer));
-      InterceptorManager = interceptors ?? throw new ArgumentNullException(nameof(interceptors));
-      FactoryLoader = factoryLoader ?? throw new ArgumentNullException(nameof(factoryLoader));
-      Activator = activator ?? throw new ArgumentNullException(nameof(activator));
-      ExceptionInspector = exceptionInspector ?? throw new ArgumentNullException(nameof(exceptionInspector));
-      DataPortalExceptionHandler = exceptionHandler ?? throw new ArgumentNullException(nameof(exceptionHandler));
-      SecurityOptions = securityOptions ?? throw new ArgumentNullException(nameof(securityOptions));
-=======
-      _applicationContext = applicationContext;
-      _dashboard = dashboard;
+      _dashboard = dashboard ?? throw new ArgumentNullException(nameof(dashboard));
       _dataPortalOptions = options.DataPortalOptions;
-      _authorizer = authorizer;
-      _interceptorManager = interceptors;
-      _factoryLoader = factoryLoader;
-      _activator = activator;
-      _exceptionInspector = exceptionInspector;
-      _dataPortalExceptionHandler = exceptionHandler;
-      _securityOptions = securityOptions;
->>>>>>> be1bc744
+      _authorizer = authorizer ?? throw new ArgumentNullException(nameof(authorizer));
+      _interceptorManager = interceptors ?? throw new ArgumentNullException(nameof(interceptors));
+      _factoryLoader = factoryLoader ?? throw new ArgumentNullException(nameof(factoryLoader));
+      _activator = activator ?? throw new ArgumentNullException(nameof(activator));
+      _exceptionInspector = exceptionInspector ?? throw new ArgumentNullException(nameof(exceptionInspector));
+      _dataPortalExceptionHandler = exceptionHandler ?? throw new ArgumentNullException(nameof(exceptionHandler));
+      _securityOptions = securityOptions ?? throw new ArgumentNullException(nameof(securityOptions));
     }
 
     #region Data Access
@@ -203,41 +178,18 @@
         Complete(new InterceptArgs(objectType, criteria, ex, DataPortalOperations.Create, isSync));
         throw;
       }
-<<<<<<< HEAD
-=======
-      catch (AggregateException ex)
-      {
-        Exception error = null;
-        if (ex.InnerExceptions.Count > 0)
-          error = ex.InnerExceptions[0].InnerException;
-        else
-          error = ex;
+      catch (Exception ex)
+      {
+        if (ex is AggregateException aggregateEx && aggregateEx.InnerExceptions.Count > 0)
+        {
+            ex = aggregateEx.InnerExceptions[0].InnerException ?? aggregateEx;
+        }
+
         var fex = NewDataPortalException(
             _applicationContext, "DataPortal.Create " + Resources.FailedOnServer,
-            _dataPortalExceptionHandler.InspectException(objectType, criteria, "DataPortal.Create", error),
-            null, _dataPortalOptions);
-        Complete(new InterceptArgs { ObjectType = objectType, Parameter = criteria, Exception = fex, Operation = DataPortalOperations.Create, IsSync = isSync });
-        throw fex;
-      }
->>>>>>> be1bc744
-      catch (Exception ex)
-      {
-        if (ex is AggregateException aggregateEx && aggregateEx.InnerExceptions.Count > 0)
-        {
-            ex = aggregateEx.InnerExceptions[0].InnerException ?? aggregateEx;
-        }
-
-        var fex = NewDataPortalException(
-            _applicationContext, "DataPortal.Create " + Resources.FailedOnServer,
-<<<<<<< HEAD
-            DataPortalExceptionHandler.InspectException(objectType, criteria, "DataPortal.Create", ex),
-            null, DataPortalOptions);
-        Complete(new InterceptArgs(objectType, criteria, fex, DataPortalOperations.Create, isSync));
-=======
             _dataPortalExceptionHandler.InspectException(objectType, criteria, "DataPortal.Create", ex),
             null, _dataPortalOptions);
-        Complete(new InterceptArgs { ObjectType = objectType, Parameter = criteria, Exception = fex, Operation = DataPortalOperations.Create, IsSync = isSync });
->>>>>>> be1bc744
+        Complete(new InterceptArgs(objectType, criteria, fex, DataPortalOperations.Create, isSync));
         throw fex;
       }
       finally
@@ -312,41 +264,18 @@
         Complete(new InterceptArgs(objectType, criteria, ex, DataPortalOperations.Fetch, isSync));
         throw;
       }
-<<<<<<< HEAD
-=======
-      catch (AggregateException ex)
-      {
-        Exception error = null;
-        if (ex.InnerExceptions.Count > 0)
-          error = ex.InnerExceptions[0].InnerException;
-        else
-          error = ex;
+      catch (Exception ex)
+      {
+        if (ex is AggregateException aggregateException && aggregateException.InnerExceptions.Count > 0)
+        {
+          ex = aggregateException.InnerExceptions[0].InnerException ?? ex;
+        }
+
         var fex = NewDataPortalException(
             _applicationContext, "DataPortal.Fetch " + Resources.FailedOnServer,
-            _dataPortalExceptionHandler.InspectException(objectType, criteria, "DataPortal.Fetch", error),
-            null, _dataPortalOptions);
-        Complete(new InterceptArgs { ObjectType = objectType, Parameter = criteria, Exception = fex, Operation = DataPortalOperations.Fetch, IsSync = isSync });
-        throw fex;
-      }
->>>>>>> be1bc744
-      catch (Exception ex)
-      {
-        if (ex is AggregateException aggregateException && aggregateException.InnerExceptions.Count > 0)
-        {
-          ex = aggregateException.InnerExceptions[0].InnerException ?? ex;
-        }
-
-        var fex = NewDataPortalException(
-            _applicationContext, "DataPortal.Fetch " + Resources.FailedOnServer,
-<<<<<<< HEAD
-            DataPortalExceptionHandler.InspectException(objectType, criteria, "DataPortal.Fetch", ex),
-            null, DataPortalOptions);
-        Complete(new InterceptArgs(objectType, criteria, fex, DataPortalOperations.Fetch, isSync));
-=======
             _dataPortalExceptionHandler.InspectException(objectType, criteria, "DataPortal.Fetch", ex),
             null, _dataPortalOptions);
-        Complete(new InterceptArgs { ObjectType = objectType, Parameter = criteria, Exception = fex, Operation = DataPortalOperations.Fetch, IsSync = isSync });
->>>>>>> be1bc744
+        Complete(new InterceptArgs(objectType, criteria, fex, DataPortalOperations.Fetch, isSync));
         throw fex;
       }
       finally
@@ -421,41 +350,18 @@
         Complete(new InterceptArgs(objectType, criteria, ex, DataPortalOperations.Execute, isSync));
         throw;
       }
-<<<<<<< HEAD
-=======
-      catch (AggregateException ex)
-      {
-        Exception error = null;
-        if (ex.InnerExceptions.Count > 0)
-          error = ex.InnerExceptions[0].InnerException;
-        else
-          error = ex;
+      catch (Exception ex)
+      {
+        if (ex is AggregateException aggregateException && aggregateException.InnerExceptions.Count > 0)
+        {
+          ex = aggregateException.InnerExceptions[0].InnerException ?? ex;
+        }
+
         var fex = NewDataPortalException(
             _applicationContext, "DataPortal.Execute " + Resources.FailedOnServer,
-            _dataPortalExceptionHandler.InspectException(objectType, criteria, "DataPortal.Execute", error),
-            null, _dataPortalOptions);
-        Complete(new InterceptArgs { ObjectType = objectType, Parameter = criteria, Exception = fex, Operation = DataPortalOperations.Execute, IsSync = isSync });
-        throw fex;
-      }
->>>>>>> be1bc744
-      catch (Exception ex)
-      {
-        if (ex is AggregateException aggregateException && aggregateException.InnerExceptions.Count > 0)
-        {
-          ex = aggregateException.InnerExceptions[0].InnerException ?? ex;
-        }
-
-        var fex = NewDataPortalException(
-            _applicationContext, "DataPortal.Execute " + Resources.FailedOnServer,
-<<<<<<< HEAD
-            DataPortalExceptionHandler.InspectException(objectType, criteria, "DataPortal.Execute", ex),
-            null, DataPortalOptions);
-        Complete(new InterceptArgs(objectType, criteria, fex, DataPortalOperations.Execute, isSync));
-=======
             _dataPortalExceptionHandler.InspectException(objectType, criteria, "DataPortal.Execute", ex),
             null, _dataPortalOptions);
-        Complete(new InterceptArgs { ObjectType = objectType, Parameter = criteria, Exception = fex, Operation = DataPortalOperations.Execute, IsSync = isSync });
->>>>>>> be1bc744
+        Complete(new InterceptArgs(objectType, criteria, fex, DataPortalOperations.Execute, isSync));
         throw fex;
       }
       finally
@@ -564,41 +470,18 @@
         Complete(new InterceptArgs(objectType, obj, ex, operation, isSync));
         throw;
       }
-<<<<<<< HEAD
-=======
-      catch (AggregateException ex)
-      {
-        Exception error = null;
-        if (ex.InnerExceptions.Count > 0)
-          error = ex.InnerExceptions[0].InnerException;
-        else
-          error = ex;
+      catch (Exception ex)
+      {
+        if (ex is AggregateException aggregateException && aggregateException.InnerExceptions.Count > 0)
+        {
+          ex = aggregateException.InnerExceptions[0].InnerException ?? ex;
+        }
+
         var fex = NewDataPortalException(
             _applicationContext, "DataPortal.Update " + Resources.FailedOnServer,
-            _dataPortalExceptionHandler.InspectException(obj.GetType(), obj, null, "DataPortal.Update", error),
-            obj, _dataPortalOptions);
-        Complete(new InterceptArgs { ObjectType = objectType, Parameter = obj, Exception = fex, Operation = operation, IsSync = isSync });
-        throw fex;
-      }
->>>>>>> be1bc744
-      catch (Exception ex)
-      {
-        if (ex is AggregateException aggregateException && aggregateException.InnerExceptions.Count > 0)
-        {
-          ex = aggregateException.InnerExceptions[0].InnerException ?? ex;
-        }
-
-        var fex = NewDataPortalException(
-            _applicationContext, "DataPortal.Update " + Resources.FailedOnServer,
-<<<<<<< HEAD
-            DataPortalExceptionHandler.InspectException(obj.GetType(), obj, null, "DataPortal.Update", ex),
-            obj, DataPortalOptions);
-        Complete(new InterceptArgs(objectType, obj, fex, operation, isSync));
-=======
             _dataPortalExceptionHandler.InspectException(obj.GetType(), obj, null, "DataPortal.Update", ex),
             obj, _dataPortalOptions);
-        Complete(new InterceptArgs { ObjectType = objectType, Parameter = obj, Exception = fex, Operation = operation, IsSync = isSync });
->>>>>>> be1bc744
+        Complete(new InterceptArgs(objectType, obj, fex, operation, isSync));
         throw fex;
       }
       finally
@@ -680,41 +563,18 @@
         Complete(new InterceptArgs(objectType, criteria, ex, DataPortalOperations.Delete, isSync));
         throw;
       }
-<<<<<<< HEAD
-=======
-      catch (AggregateException ex)
-      {
-        Exception error = null;
-        if (ex.InnerExceptions.Count > 0)
-          error = ex.InnerExceptions[0].InnerException;
-        else
-          error = ex;
+      catch (Exception ex)
+      {
+        if (ex is AggregateException aggregateException && aggregateException.InnerExceptions.Count > 0)
+        {
+          ex = aggregateException.InnerExceptions[0].InnerException ?? ex;
+        }
+
         var fex = NewDataPortalException(
             _applicationContext, "DataPortal.Delete " + Resources.FailedOnServer,
-            _dataPortalExceptionHandler.InspectException(objectType, criteria, "DataPortal.Delete", error),
-            null, _dataPortalOptions);
-        Complete(new InterceptArgs { ObjectType = objectType, Parameter = criteria, Exception = fex, Operation = DataPortalOperations.Delete, IsSync = isSync });
-        throw fex;
-      }
->>>>>>> be1bc744
-      catch (Exception ex)
-      {
-        if (ex is AggregateException aggregateException && aggregateException.InnerExceptions.Count > 0)
-        {
-          ex = aggregateException.InnerExceptions[0].InnerException ?? ex;
-        }
-
-        var fex = NewDataPortalException(
-            _applicationContext, "DataPortal.Delete " + Resources.FailedOnServer,
-<<<<<<< HEAD
-            DataPortalExceptionHandler.InspectException(objectType, criteria, "DataPortal.Delete", ex),
-            null, DataPortalOptions);
-        Complete(new InterceptArgs(objectType, criteria, fex, DataPortalOperations.Delete, isSync));
-=======
             _dataPortalExceptionHandler.InspectException(objectType, criteria, "DataPortal.Delete", ex),
             null, _dataPortalOptions);
-        Complete(new InterceptArgs { ObjectType = objectType, Parameter = criteria, Exception = fex, Operation = DataPortalOperations.Delete, IsSync = isSync });
->>>>>>> be1bc744
+        Complete(new InterceptArgs(objectType, criteria, fex, DataPortalOperations.Delete, isSync));
         throw fex;
       }
       finally
