--- conflicted
+++ resolved
@@ -7,14 +7,12 @@
 //-----------------------------------------------------------------------
 
 using System.Diagnostics.CodeAnalysis;
-<<<<<<< HEAD
-=======
 using System.Security.Claims;
->>>>>>> 32ec3ae2
 using System.Security.Principal;
 using Csla.Configuration;
 using Csla.Properties;
 using Csla.Reflection;
+using Csla.Server;
 using Csla.Server.Dashboard;
 using Microsoft.Extensions.DependencyInjection;
 
@@ -117,25 +115,8 @@
       }
     }
 
-<<<<<<< HEAD
     /// <inheritdoc />
-    public async Task<DataPortalResult> Create(Type objectType, object criteria, DataPortalContext context, bool isSync)
-=======
-    /// <summary>
-    /// Create a new business object.
-    /// </summary>
-    /// <param name="objectType">Type of business object to create.</param>
-    /// <param name="criteria">Criteria object describing business object.</param>
-    /// <param name="context">
-    /// <see cref="Server.DataPortalContext" /> object passed to the server.
-    /// </param>
-    /// <param name="isSync">True if the client-side proxy should synchronously invoke the server.</param>
-    public async Task<DataPortalResult> Create(
-#if NET8_0_OR_GREATER
-      [DynamicallyAccessedMembers(DynamicallyAccessedMemberTypes.PublicConstructors)]
-#endif
-      Type objectType, object criteria, DataPortalContext context, bool isSync)
->>>>>>> 32ec3ae2
+    public async Task<DataPortalResult> Create([DynamicallyAccessedMembers(DynamicallyAccessedMemberTypes.PublicConstructors)] Type objectType, object criteria, DataPortalContext context, bool isSync)
     {
       if (objectType is null)
         throw new ArgumentNullException(nameof(objectType));
@@ -216,25 +197,8 @@
       }
     }
 
-<<<<<<< HEAD
     /// <inheritdoc />
-    public async Task<DataPortalResult> Fetch(Type objectType, object criteria, DataPortalContext context, bool isSync)
-=======
-    /// <summary>
-    /// Get an existing business object.
-    /// </summary>
-    /// <param name="objectType">Type of business object to retrieve.</param>
-    /// <param name="criteria">Criteria object describing business object.</param>
-    /// <param name="context">
-    /// <see cref="Server.DataPortalContext" /> object passed to the server.
-    /// </param>
-    /// <param name="isSync">True if the client-side proxy should synchronously invoke the server.</param>
-    public async Task<DataPortalResult> Fetch(
-#if NET8_0_OR_GREATER
-      [DynamicallyAccessedMembers(DynamicallyAccessedMemberTypes.PublicConstructors)]
-#endif
-      Type objectType, object criteria, DataPortalContext context, bool isSync)
->>>>>>> 32ec3ae2
+    public async Task<DataPortalResult> Fetch([DynamicallyAccessedMembers(DynamicallyAccessedMemberTypes.PublicConstructors)] Type objectType, object criteria, DataPortalContext context, bool isSync)
     {
       if (objectType is null)
         throw new ArgumentNullException(nameof(objectType));
@@ -525,25 +489,8 @@
       }
     }
 
-<<<<<<< HEAD
     /// <inheritdoc />
-    public async Task<DataPortalResult> Delete(Type objectType, object criteria, DataPortalContext context, bool isSync)
-=======
-    /// <summary>
-    /// Delete a business object.
-    /// </summary>
-    /// <param name="objectType">Type of business object to create.</param>
-    /// <param name="criteria">Criteria object describing business object.</param>
-    /// <param name="context">
-    /// <see cref="Server.DataPortalContext" /> object passed to the server.
-    /// </param>
-    /// <param name="isSync">True if the client-side proxy should synchronously invoke the server.</param>
-    public async Task<DataPortalResult> Delete(
-#if NET8_0_OR_GREATER
-      [DynamicallyAccessedMembers(DynamicallyAccessedMemberTypes.PublicConstructors)]
-#endif
-      Type objectType, object criteria, DataPortalContext context, bool isSync)
->>>>>>> 32ec3ae2
+    public async Task<DataPortalResult> Delete([DynamicallyAccessedMembers(DynamicallyAccessedMemberTypes.PublicConstructors)] Type objectType, object criteria, DataPortalContext context, bool isSync)
     {
       if (objectType is null)
         throw new ArgumentNullException(nameof(objectType));
