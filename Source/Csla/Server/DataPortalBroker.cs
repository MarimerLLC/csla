--- conflicted
+++ resolved
@@ -18,6 +18,8 @@
   /// </summary>
   public class DataPortalBroker : IDataPortalServer
   {
+    private readonly DataPortalSelector _dataPortalSelector;
+
     /// <summary>
     /// 
     /// </summary>
@@ -25,14 +27,9 @@
     /// <exception cref="ArgumentNullException"><paramref name="dataPortalSelector"/> is <see langword="null"/>.</exception>
     public DataPortalBroker(DataPortalSelector dataPortalSelector)
     {
-<<<<<<< HEAD
-      DataPortalSelector = dataPortalSelector ?? throw new ArgumentNullException(nameof(dataPortalSelector));
-=======
-      _dataPortalSelector = dataPortalSelector;
->>>>>>> be1bc744
+      _dataPortalSelector = dataPortalSelector ?? throw new ArgumentNullException(nameof(dataPortalSelector));
     }
 
-    private DataPortalSelector _dataPortalSelector;
     /// <summary>
     /// Gets or sets a reference to a implementation of
     /// IDataPortalServer to be used.
