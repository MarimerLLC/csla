//-----------------------------------------------------------------------
// <copyright file="DataPortalContext.cs" company="Marimer LLC">
//     Copyright (c) Marimer LLC. All rights reserved.
//     Website: https://cslanet.com
// </copyright>
// <summary>Provides consistent context information between the client</summary>
//-----------------------------------------------------------------------
using System;
using System.Security.Principal;
using System.Collections.Specialized;
using Csla.Core;

namespace Csla.Server
{
  /// <summary>
  /// Provides consistent context information between the client
  /// and server DataPortal objects. 
  /// </summary>
  [Serializable]
  public class DataPortalContext : Csla.Serialization.Mobile.IMobileObject
  {
    private IPrincipal _principal;
    private bool _remotePortal;
    private string _clientCulture;
    private string _clientUICulture;
    private ApplicationContext _applicationContext;
    private ContextDictionary _clientContext;
    [NonSerialized]
    private TransactionalTypes _transactionalType;
    [NonSerialized]
    private ObjectFactoryAttribute _factoryInfo;

    /// <summary>
<<<<<<< HEAD
    /// Gets or sets the current ApplicationContext object.
    /// </summary>
    public ApplicationContext ApplicationContext { 
      get { return _applicationContext; }
      set 
      {
        _applicationContext = value;
        _clientContext = value.ContextManager.GetClientContext(value.ExecutionLocation);
      } 
    }

    /// <summary>
=======
>>>>>>> 4be7cb2f
    /// The current principal object
    /// if CSLA security is being used.
    /// </summary>
    public IPrincipal Principal
    {
      get { return _principal; }
    }

    /// <summary>
    /// Returns true if the 
    /// server-side DataPortal is running
    /// on a remote server via remoting.
    /// </summary>
    public bool IsRemotePortal
    {
      get { return _remotePortal; }
    }

    /// <summary>
    /// The culture setting on the client
    /// workstation.
    /// </summary>
    public string ClientCulture
    {
      get { return _clientCulture; }
    }

    /// <summary>
    /// The culture setting on the client
    /// workstation.
    /// </summary>
    public string ClientUICulture
    {
      get { return _clientUICulture; }
    }
    internal ContextDictionary ClientContext
    {
      get { return _clientContext; }
    }

    /// <summary>
    /// Gets the current transactional type. Only valid
    /// in the server-side data portal methods after
    /// the transactional type has been determined.
    /// </summary>
    public TransactionalTypes TransactionalType
    {
      get { return _transactionalType; }
      internal set { _transactionalType = value; }
    }

    /// <summary>
    /// Gets the current ObjectFactory attribute
    /// value (if any). Only valid in the server-side
    /// data portal methods after the attribute
    /// value has been determined.
    /// </summary>
    public ObjectFactoryAttribute FactoryInfo
    {
      get { return _factoryInfo; }
      internal set { _factoryInfo = value; }
    }

    /// <summary>
    /// Creates a new DataPortalContext object.
    /// </summary>
    /// <param name="applicationContext">ApplicationContext instance.</param>
    /// <param name="principal">The current Principal object.</param>
    /// <param name="isRemotePortal">Indicates whether the DataPortal is remote.</param>
    public DataPortalContext(ApplicationContext applicationContext, IPrincipal principal, bool isRemotePortal)
    {
      _principal = principal;
      _remotePortal = isRemotePortal;
      _clientCulture = System.Threading.Thread.CurrentThread.CurrentCulture.Name;
      _clientUICulture = System.Threading.Thread.CurrentThread.CurrentUICulture.Name;
<<<<<<< HEAD
=======
      _clientContext = applicationContext.ContextManager.GetClientContext(applicationContext.ExecutionLocation);
>>>>>>> 4be7cb2f
    }

    /// <summary>
    /// Creates a new DataPortalContext object.
    /// </summary>
    /// <param name="principal">The current Principal object.</param>
    /// <param name="isRemotePortal">Indicates whether the DataPortal is remote.</param>
    /// <param name="clientContext">Client context.</param>
    /// <param name="clientCulture">Client culture.</param>
    /// <param name="clientUICulture">Client UI culture.</param>
    public DataPortalContext(IPrincipal principal, bool isRemotePortal, string clientCulture, string clientUICulture, ContextDictionary clientContext)
    {
      _principal = principal;
      _clientContext = clientContext;
      _clientCulture = clientCulture;
      _clientUICulture = clientUICulture;
      _remotePortal = isRemotePortal;
    }

    /// <summary>
    /// Default constructor for use by SerializationFormatterFactory.GetFormatter().
    /// </summary>
    public DataPortalContext()
    { }

    void Serialization.Mobile.IMobileObject.GetState(Serialization.Mobile.SerializationInfo info)
    {
      info.AddValue("principal", Csla.Serialization.SerializationFormatterFactory.GetFormatter().Serialize(_principal));
      info.AddValue("clientContext", Csla.Serialization.SerializationFormatterFactory.GetFormatter().Serialize(_clientContext));
      info.AddValue("clientCulture", _clientCulture);
      info.AddValue("clientUICulture", _clientUICulture);
      info.AddValue("isRemotePortal", _remotePortal);
    }

    void Serialization.Mobile.IMobileObject.GetChildren(Serialization.Mobile.SerializationInfo info, Serialization.Mobile.MobileFormatter formatter)
    {
    }

    void Serialization.Mobile.IMobileObject.SetState(Serialization.Mobile.SerializationInfo info)
    {
      _principal = (IPrincipal)Csla.Serialization.SerializationFormatterFactory.GetFormatter().Deserialize(info.GetValue<byte[]>("principal"));
      _clientContext = (ContextDictionary)Csla.Serialization.SerializationFormatterFactory.GetFormatter().Deserialize(info.GetValue<byte[]>("clientContext"));
      _clientCulture = info.GetValue<string>("clientCulture");
      _clientUICulture = info.GetValue<string>("clientUICulture");
      _remotePortal = info.GetValue<bool>("isRemotePortal");
    }

    void Serialization.Mobile.IMobileObject.SetChildren(Serialization.Mobile.SerializationInfo info, Serialization.Mobile.MobileFormatter formatter)
    {
    }
  }
}<|MERGE_RESOLUTION|>--- conflicted
+++ resolved
@@ -23,7 +23,6 @@
     private bool _remotePortal;
     private string _clientCulture;
     private string _clientUICulture;
-    private ApplicationContext _applicationContext;
     private ContextDictionary _clientContext;
     [NonSerialized]
     private TransactionalTypes _transactionalType;
@@ -31,21 +30,6 @@
     private ObjectFactoryAttribute _factoryInfo;
 
     /// <summary>
-<<<<<<< HEAD
-    /// Gets or sets the current ApplicationContext object.
-    /// </summary>
-    public ApplicationContext ApplicationContext { 
-      get { return _applicationContext; }
-      set 
-      {
-        _applicationContext = value;
-        _clientContext = value.ContextManager.GetClientContext(value.ExecutionLocation);
-      } 
-    }
-
-    /// <summary>
-=======
->>>>>>> 4be7cb2f
     /// The current principal object
     /// if CSLA security is being used.
     /// </summary>
@@ -121,10 +105,7 @@
       _remotePortal = isRemotePortal;
       _clientCulture = System.Threading.Thread.CurrentThread.CurrentCulture.Name;
       _clientUICulture = System.Threading.Thread.CurrentThread.CurrentUICulture.Name;
-<<<<<<< HEAD
-=======
       _clientContext = applicationContext.ContextManager.GetClientContext(applicationContext.ExecutionLocation);
->>>>>>> 4be7cb2f
     }
 
     /// <summary>
