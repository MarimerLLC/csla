﻿//-----------------------------------------------------------------------
// <copyright file="DataPortalExceptionHandler.cs" company="Marimer LLC">
//     Copyright (c) Marimer LLC. All rights reserved.
//     Website: https://cslanet.com
// </copyright>
// <summary>This class provides a hook for developers to add custom error handling in the DataPortal. </summary>
//-----------------------------------------------------------------------

using System.Diagnostics.CodeAnalysis;
using Csla.Properties;
using Csla.Reflection;

namespace Csla.Server
{

  /// <summary>
  /// This class provides a hook for developers to add custom error handling in the DataPortal. 
  /// 
  /// Typical scenario is to handle non-serializable exception and exceptions from assemblies that 
  /// does not exist on the client side, such as 3rd party database drivers, MQ drivers etc.
  /// </summary>
  public class DataPortalExceptionHandler
  {
    /// <summary>
    /// Creates an instance of the type.
    /// </summary>
    /// <param name="exceptionInspector"></param>
    /// <exception cref="ArgumentNullException"><paramref name="exceptionInspector"/> is <see langword="null"/>.</exception>
    public DataPortalExceptionHandler(IDataPortalExceptionInspector exceptionInspector)
    {
<<<<<<< HEAD
      ExceptionInspector = exceptionInspector ?? throw new ArgumentNullException(nameof(exceptionInspector));
=======
      _exceptionInspector = exceptionInspector;
>>>>>>> be1bc744
    }

    private IDataPortalExceptionInspector _exceptionInspector;

    /// <summary>
    /// Transforms the exception in a Fetch, Create or Execute method.
    /// </summary>
    /// <param name="objectType">Type of the object.</param>
    /// <param name="criteria">The criteria.</param>
    /// <param name="methodName">Name of the method.</param>
    /// <param name="ex">The exception.</param>
    /// <exception cref="ArgumentNullException"><paramref name="objectType"/>, <paramref name="criteria"/> or <paramref name="ex"/> is <see langword="null"/>.</exception>
    /// <exception cref="ArgumentException"><paramref name="methodName"/> is <see langword="null"/>, <see cref="string.Empty"/> or only consists of white spaces.</exception>
    public Exception InspectException(Type objectType, object criteria, string methodName, Exception ex)
    {
      if (objectType is null)
        throw new ArgumentNullException(nameof(objectType));
      if (criteria is null)
        throw new ArgumentNullException(nameof(criteria));
      if (string.IsNullOrWhiteSpace(methodName))
        throw new ArgumentException(string.Format(Resources.StringNotNullOrWhiteSpaceException, nameof(methodName)), nameof(methodName));
      if (ex is null)
        throw new ArgumentNullException(nameof(ex));
      if (ex is CallMethodException)
      {
        if (CallExceptionInspector(objectType, null, criteria, methodName, ex.InnerException!, out var handledException))
        {
          return new CallMethodException(methodName + " " + Resources.MethodCallFailed, handledException!);
        }
      }
      else
      {
        if (CallExceptionInspector(objectType, null, criteria, methodName, ex, out var handledException))
        {
          return handledException!;
        }
      }

      return ex;
    }

    /// <summary>
    /// Transforms the exception in a Update, Delete method
    /// </summary>
    /// <param name="objectType">Type of the object.</param>
    /// <param name="businessObject">The business object if available.</param>
    /// <param name="criteria">The criteria.</param>
    /// <param name="methodName">Name of the method.</param>
    /// <param name="ex">The exception.</param>
    /// <exception cref="ArgumentNullException"><paramref name="objectType"/> or <paramref name="ex"/> is <see langword="null"/>.</exception>
    /// <exception cref="ArgumentException"><paramref name="methodName"/> is <see langword="null"/>, <see cref="string.Empty"/> or only consists of white spaces.</exception>
    public Exception InspectException(Type objectType, object? businessObject, object? criteria, string methodName, Exception ex)
    {
      // The exception as parameter is always a CallMethodException containing the business exception as Inner exception 
      if (ex is CallMethodException)
      {
        if (CallExceptionInspector(objectType, businessObject, criteria, methodName, ex.InnerException!, out var handledException))
        {
          // developer should only transform and if rethrows a new we will wrap as new CallMethodException
          return new CallMethodException(methodName + " " + Resources.MethodCallFailed, handledException!);
        }
      }
      else
      {
        if (CallExceptionInspector(objectType, null, criteria, methodName, ex, out var handledException))
        {
          return handledException!;
        }
      }
      return ex;
    }

    /// <summary>
    /// Calls the custom exception inspector.
    /// </summary>
    /// <param name="objectType">Type of the object.</param>
    /// <param name="businessObject">The business object.</param>
    /// <param name="criteria">The criteria.</param>
    /// <param name="methodName">Name of the method.</param>
    /// <param name="exception">The exception that was throw in business method.</param>
    /// <param name="handledException">The handled exception.</param>
    /// <returns>
    /// true if new exception was thrown else false
    /// </returns>
    private bool CallExceptionInspector(Type objectType, object? businessObject, object? criteria, string methodName, Exception exception,
#if NET8_0_OR_GREATER
      [NotNullWhen(true)]
#endif
      out Exception? handledException
    )
    {
      handledException = null;
      try
      {
        // This method should rethrow a new exception to be handled 
        _exceptionInspector?.InspectException(objectType, businessObject, criteria, methodName, exception);
      }
      catch (Exception ex)
      {
        handledException = ex;
        return true;  // new exception returned
      }
      return false;  // exception was not handled 
    }
  }
}<|MERGE_RESOLUTION|>--- conflicted
+++ resolved
@@ -21,6 +21,8 @@
   /// </summary>
   public class DataPortalExceptionHandler
   {
+    private readonly IDataPortalExceptionInspector _exceptionInspector;
+
     /// <summary>
     /// Creates an instance of the type.
     /// </summary>
@@ -28,14 +30,8 @@
     /// <exception cref="ArgumentNullException"><paramref name="exceptionInspector"/> is <see langword="null"/>.</exception>
     public DataPortalExceptionHandler(IDataPortalExceptionInspector exceptionInspector)
     {
-<<<<<<< HEAD
-      ExceptionInspector = exceptionInspector ?? throw new ArgumentNullException(nameof(exceptionInspector));
-=======
-      _exceptionInspector = exceptionInspector;
->>>>>>> be1bc744
+      _exceptionInspector = exceptionInspector ?? throw new ArgumentNullException(nameof(exceptionInspector));
     }
-
-    private IDataPortalExceptionInspector _exceptionInspector;
 
     /// <summary>
     /// Transforms the exception in a Fetch, Create or Execute method.
