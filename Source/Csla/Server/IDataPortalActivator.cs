﻿//-----------------------------------------------------------------------
// <copyright file="IDataPortalActivator.cs" company="Marimer LLC">
//     Copyright (c) Marimer LLC. All rights reserved.
//     Website: https://cslanet.com
// </copyright>
// <summary>Defines a type used to activate concrete business instances.</summary>
//-----------------------------------------------------------------------

using System.Diagnostics.CodeAnalysis;

namespace Csla.Server
{
  /// <summary>
  /// Defines a type used to activate concrete business
  /// instances.
  /// </summary>
  public interface IDataPortalActivator
  {
    /// <summary>
    /// Gets a new instance of the requested type.
    /// </summary>
    /// <param name="requestedType">Requested business type (class or interface).</param>
    /// <param name="parameters">Param array for the constructor</param>
    /// <returns>Business object instance.</returns>
<<<<<<< HEAD
    /// <exception cref="ArgumentNullException"><paramref name="requestedType"/> or <paramref name="requestedType"/> is <see langword="null"/>.</exception>
    object CreateInstance(Type requestedType, params object[] parameters);
=======
    object CreateInstance(
#if NET8_0_OR_GREATER
      [DynamicallyAccessedMembers(DynamicallyAccessedMemberTypes.PublicConstructors)]
#endif
      Type requestedType, params object[] parameters);
>>>>>>> 32ec3ae2
    /// <summary>
    /// Initializes an existing business object instance.
    /// </summary>
    /// <param name="obj">Reference to the business object.</param>
    /// <exception cref="ArgumentNullException"><paramref name="obj"/> is <see langword="null"/>.</exception>
    void InitializeInstance(object obj);
    /// <summary>
    /// Finalizes an existing business object instance. Called
    /// after a data portal operation is complete.
    /// </summary>
    /// <param name="obj">Reference to the business object.</param>
    /// <exception cref="ArgumentNullException"><paramref name="obj"/> is <see langword="null"/>.</exception>
    void FinalizeInstance(object obj);
    /// <summary>
    /// Gets the actual business domain class type based on the
    /// requested type (which might be an interface).
    /// </summary>
    /// <param name="requestedType">Type requested from the data portal.</param>
<<<<<<< HEAD
    /// <exception cref="ArgumentNullException"><paramref name="requestedType"/> is <see langword="null"/>.</exception>
    Type ResolveType(Type requestedType);
=======
#if NET8_0_OR_GREATER
    [return: DynamicallyAccessedMembers(DynamicallyAccessedMemberTypes.PublicConstructors)]
#endif
    Type ResolveType(
#if NET8_0_OR_GREATER
      [DynamicallyAccessedMembers(DynamicallyAccessedMemberTypes.PublicConstructors)]
#endif
     Type requestedType);
>>>>>>> 32ec3ae2
  }
}<|MERGE_RESOLUTION|>--- conflicted
+++ resolved
@@ -22,16 +22,8 @@
     /// <param name="requestedType">Requested business type (class or interface).</param>
     /// <param name="parameters">Param array for the constructor</param>
     /// <returns>Business object instance.</returns>
-<<<<<<< HEAD
     /// <exception cref="ArgumentNullException"><paramref name="requestedType"/> or <paramref name="requestedType"/> is <see langword="null"/>.</exception>
-    object CreateInstance(Type requestedType, params object[] parameters);
-=======
-    object CreateInstance(
-#if NET8_0_OR_GREATER
-      [DynamicallyAccessedMembers(DynamicallyAccessedMemberTypes.PublicConstructors)]
-#endif
-      Type requestedType, params object[] parameters);
->>>>>>> 32ec3ae2
+    object CreateInstance([DynamicallyAccessedMembers(DynamicallyAccessedMemberTypes.PublicConstructors)] Type requestedType, params object[] parameters);
     /// <summary>
     /// Initializes an existing business object instance.
     /// </summary>
@@ -50,18 +42,8 @@
     /// requested type (which might be an interface).
     /// </summary>
     /// <param name="requestedType">Type requested from the data portal.</param>
-<<<<<<< HEAD
     /// <exception cref="ArgumentNullException"><paramref name="requestedType"/> is <see langword="null"/>.</exception>
-    Type ResolveType(Type requestedType);
-=======
-#if NET8_0_OR_GREATER
     [return: DynamicallyAccessedMembers(DynamicallyAccessedMemberTypes.PublicConstructors)]
-#endif
-    Type ResolveType(
-#if NET8_0_OR_GREATER
-      [DynamicallyAccessedMembers(DynamicallyAccessedMemberTypes.PublicConstructors)]
-#endif
-     Type requestedType);
->>>>>>> 32ec3ae2
+    Type ResolveType([DynamicallyAccessedMembers(DynamicallyAccessedMemberTypes.PublicConstructors)] Type requestedType);
   }
 }