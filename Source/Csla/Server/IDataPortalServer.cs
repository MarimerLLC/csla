--- conflicted
+++ resolved
@@ -25,16 +25,8 @@
     /// <see cref="Server.DataPortalContext" /> object passed to the server.
     /// </param>
     /// <param name="isSync">True if the client-side proxy should synchronously invoke the server.</param>
-<<<<<<< HEAD
     /// <exception cref="ArgumentNullException"><paramref name="objectType"/>, <paramref name="criteria"/> or <paramref name="context"/> is <see langword="null"/>.</exception>
-    Task<DataPortalResult> Create(Type objectType, object criteria, DataPortalContext context, bool isSync);
-=======
-    Task<DataPortalResult> Create(
-#if NET8_0_OR_GREATER
-      [DynamicallyAccessedMembers(DynamicallyAccessedMemberTypes.PublicConstructors)]
-#endif
-      Type objectType, object criteria, DataPortalContext context, bool isSync);
->>>>>>> 32ec3ae2
+    Task<DataPortalResult> Create([DynamicallyAccessedMembers(DynamicallyAccessedMemberTypes.PublicConstructors)] Type objectType, object criteria, DataPortalContext context, bool isSync);
     /// <summary>
     /// Get an existing business object.
     /// </summary>
@@ -44,16 +36,8 @@
     /// <see cref="Server.DataPortalContext" /> object passed to the server.
     /// </param>
     /// <param name="isSync">True if the client-side proxy should synchronously invoke the server.</param>
-<<<<<<< HEAD
     /// <exception cref="ArgumentNullException"><paramref name="objectType"/>, <paramref name="criteria"/> or <paramref name="context"/> is <see langword="null"/>.</exception>
-    Task<DataPortalResult> Fetch(Type objectType, object criteria, DataPortalContext context, bool isSync);
-=======
-    Task<DataPortalResult> Fetch(
-#if NET8_0_OR_GREATER
-      [DynamicallyAccessedMembers(DynamicallyAccessedMemberTypes.PublicConstructors)]
-#endif
-      Type objectType, object criteria, DataPortalContext context, bool isSync);
->>>>>>> 32ec3ae2
+    Task<DataPortalResult> Fetch([DynamicallyAccessedMembers(DynamicallyAccessedMemberTypes.PublicConstructors)] Type objectType, object criteria, DataPortalContext context, bool isSync);
     /// <summary>
     /// Update a business object.
     /// </summary>
@@ -73,15 +57,7 @@
     /// <see cref="Server.DataPortalContext" /> object passed to the server.
     /// </param>
     /// <param name="isSync">True if the client-side proxy should synchronously invoke the server.</param>
-<<<<<<< HEAD
     /// <exception cref="ArgumentNullException"><paramref name="objectType"/>, <paramref name="criteria"/> or <paramref name="context"/> is <see langword="null"/>.</exception>
-    Task<DataPortalResult> Delete(Type objectType, object criteria, DataPortalContext context, bool isSync);
-=======
-    Task<DataPortalResult> Delete(
-#if NET8_0_OR_GREATER
-      [DynamicallyAccessedMembers(DynamicallyAccessedMemberTypes.PublicConstructors)]
-#endif
-      Type objectType, object criteria, DataPortalContext context, bool isSync);
->>>>>>> 32ec3ae2
+    Task<DataPortalResult> Delete([DynamicallyAccessedMembers(DynamicallyAccessedMemberTypes.PublicConstructors)] Type objectType, object criteria, DataPortalContext context, bool isSync);
   }
 }