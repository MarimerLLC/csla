--- conflicted
+++ resolved
@@ -18,9 +18,9 @@
   public class SimpleDataPortal : IDataPortalServer
   {
     private readonly ApplicationContext _applicationContext;
-    private IDataPortalActivator Activator { get; }
-    private IDataPortalExceptionInspector ExceptionInspector { get; }
-    private Configuration.DataPortalOptions DataPortalOptions { get; }
+    private readonly IDataPortalActivator _activator;
+    private readonly IDataPortalExceptionInspector _exceptionInspector;
+    private readonly Configuration.DataPortalOptions _dataPortalOptions;
 
     /// <summary>
     /// Creates an instance of the type
@@ -32,36 +32,13 @@
     /// <exception cref="ArgumentNullException"><paramref name="applicationContext"/>, <paramref name="activator"/>, <paramref name="exceptionInspector"/> or <paramref name="dataPortalOptions"/> is <see langword="null"/>.</exception>
     public SimpleDataPortal(ApplicationContext applicationContext, IDataPortalActivator activator, IDataPortalExceptionInspector exceptionInspector, Configuration.DataPortalOptions dataPortalOptions)
     {
-<<<<<<< HEAD
       _applicationContext = applicationContext ?? throw new ArgumentNullException(nameof(applicationContext));
-      Activator = activator ?? throw new ArgumentNullException(nameof(activator));
-      ExceptionInspector = exceptionInspector ?? throw new ArgumentNullException(nameof(exceptionInspector));
-      DataPortalOptions = dataPortalOptions ?? throw new ArgumentNullException(nameof(dataPortalOptions));
+      _activator = activator ?? throw new ArgumentNullException(nameof(activator));
+      _exceptionInspector = exceptionInspector ?? throw new ArgumentNullException(nameof(exceptionInspector));
+      _dataPortalOptions = dataPortalOptions ?? throw new ArgumentNullException(nameof(dataPortalOptions));
     }
 
     /// <inheritdoc />
-=======
-      _applicationContext = applicationContext;
-      _activator = activator;
-      _exceptionInspector = exceptionInspector;
-      _dataPortalOptions = dataPortalOptions;
-    }
-
-    private ApplicationContext _applicationContext;
-    private IDataPortalActivator _activator;
-    private IDataPortalExceptionInspector _exceptionInspector;
-    private Configuration.DataPortalOptions _dataPortalOptions;
-
-    /// <summary>
-    /// Create a new business object.
-    /// </summary>
-    /// <param name="objectType">Type of business object to create.</param>
-    /// <param name="criteria">Criteria object describing business object.</param>
-    /// <param name="context">
-    /// <see cref="Server.DataPortalContext" /> object passed to the server.
-    /// </param>
-    /// <param name="isSync">True if the client-side proxy should synchronously invoke the server.</param>
->>>>>>> be1bc744
     [System.Diagnostics.CodeAnalysis.SuppressMessage("Microsoft.Globalization", "CA1303:DoNotPassLiteralsAsLocalizedParameters", MessageId = "Csla.Server.DataPortalException.#ctor(System.String,System.Exception,Csla.Server.DataPortalResult)")]
     [System.Diagnostics.CodeAnalysis.SuppressMessage("Microsoft.Design", "CA1031:DoNotCatchGeneralExceptionTypes")]
     public async Task<DataPortalResult> Create([DynamicallyAccessedMembers(DynamicallyAccessedMemberTypes.PublicConstructors)] Type objectType, object criteria, DataPortalContext context, bool isSync)
@@ -107,15 +84,8 @@
       }
       finally
       {
-<<<<<<< HEAD
         if (obj?.Instance is not null)
-          Activator.FinalizeInstance(obj.Instance);
-=======
-        object reference = null;
-        if (obj != null)
-          reference = obj.Instance;
-        _activator.FinalizeInstance(reference);
->>>>>>> be1bc744
+          _activator.FinalizeInstance(obj.Instance);
       }
     }
 
@@ -174,15 +144,8 @@
       }
       finally
       {
-<<<<<<< HEAD
         if (obj?.Instance is not null)
-          Activator.FinalizeInstance(obj.Instance);
-=======
-        object reference = null;
-        if (obj != null)
-          reference = obj.Instance;
-        _activator.FinalizeInstance(reference);
->>>>>>> be1bc744
+          _activator.FinalizeInstance(obj.Instance);
       }
     }
 
@@ -225,15 +188,8 @@
       }
       finally
       {
-<<<<<<< HEAD
         if (obj?.Instance is not null)
-          Activator.FinalizeInstance(obj.Instance);
-=======
-        object reference = null;
-        if (obj != null)
-          reference = obj.Instance;
-        _activator.FinalizeInstance(reference);
->>>>>>> be1bc744
+          _activator.FinalizeInstance(obj.Instance);
       }
     }
 
@@ -281,14 +237,7 @@
       }
       finally
       {
-<<<<<<< HEAD
-        Activator.FinalizeInstance(lb.Instance);
-=======
-        object reference = null;
-        if (lb != null)
-          reference = lb.Instance;
-        _activator.FinalizeInstance(reference);
->>>>>>> be1bc744
+        _activator.FinalizeInstance(lb.Instance);
       }
     }
 
@@ -325,14 +274,7 @@
       }
       finally
       {
-<<<<<<< HEAD
-        Activator.FinalizeInstance(obj.Instance);
-=======
-        object reference = null;
-        if (obj != null)
-          reference = obj.Instance;
-        _activator.FinalizeInstance(reference);
->>>>>>> be1bc744
+        _activator.FinalizeInstance(obj.Instance);
       }
     }
 
@@ -374,15 +316,8 @@
       }
       finally
       {
-<<<<<<< HEAD
         if (obj?.Instance is not null)
-          Activator.FinalizeInstance(obj.Instance);
-=======
-        object reference = null;
-        if (obj != null)
-          reference = obj.Instance;
-        _activator.FinalizeInstance(reference);
->>>>>>> be1bc744
+          _activator.FinalizeInstance(obj.Instance);
       }
     }
   }
