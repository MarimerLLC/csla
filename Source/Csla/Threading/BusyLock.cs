--- conflicted
+++ resolved
@@ -54,15 +54,9 @@
   /// </summary>
   public class BusyLocker : IDisposable
   {
-<<<<<<< HEAD
-    private readonly ManualResetEvent _event = new ManualResetEvent(false);
+    private readonly ManualResetEvent _event = new(false);
     private readonly INotifyBusy _target;
     private readonly TimeSpan _timeout;
-=======
-    private ManualResetEvent _event = new(false);
-    private INotifyBusy _target;
-    private TimeSpan _timeout;
->>>>>>> be1bc744
 
     /// <summary>
     /// Creates an instance of the type.
