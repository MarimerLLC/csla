--- conflicted
+++ resolved
@@ -1,12 +1,7 @@
 {
   "sdk": {
     "rollForward": "latestFeature",
-<<<<<<< HEAD
-    "version": "9.0.100",
+    "version": "9.0.200",
 	  "allowPrerelease": false
-=======
-    "version": "9.0.200",
-	"allowPrerelease": false
->>>>>>> be1bc744
   }
 }