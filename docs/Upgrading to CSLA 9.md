# Upgrading to CSLA 9

CSLA 9 is a major release and so there a number of breaking changes.

In this document I'll try to highlight the most common changes required when upgrading your codebase from CSLA 8 to CSLA 9.

If you are upgrading from a version of CSLA prior to 8, you should review the [Upgrading to CSLA 8](https://github.com/MarimerLLC/csla/blob/main/docs/Upgrading%20to%20CSLA%208.md) document, as most of its contents are relevant. This document only covers the changes from CSLA 8 to CSLA 9.

## Platform Support

CSLA 9 removes support for .NET 6, UWP, and Xamarin. If you are using these platforms you will need to stay on an older version of CSLA until you can upgrade to a newer platform.

The following are supported:

* .NET 8 and .NET 9
* Microsoft .NET Framework 4.6.2, 4.7.2, 4.8
* Blazor
* ASP.NET Core
* MAUI (Android, iOS, Mac Catalyst, Windows)
* WPF, Windows Forms
* ASP.NET MVC 5, WebForms

It is likely that CSLA will work with:

* Platform.Uno
* Avalonia

## Application Configuration

There are some changes to CSLA configuration in CSLA 9, and these changes will affect most applications.

### Blazor App (modern solution template)

The modern solution template generates two projects, a server-side project and a client-side project.

By default, the modern solution template enables the use of all Blazor render modes, including server-static, server-interactive, WebAssembly-interactive, and Auto. Because of this, the default CSLA configuration is to use the state management subsystem introduced in CSLA 8.

#### Server-side project startup

A typical `Program.cs` file for the Blazor server project might look like this:

```csharp
builder.Services.AddCsla(o => o
  .AddAspNetCore()
  .AddServerSideBlazor(o => o.UseInMemoryApplicationContextManager = false)
  .Security(so => so.FlowSecurityPrincipalFromClient = true)
```

#### Client-side project startup

A typical `Startup.cs` file for the Blazor client project might look like this:

```csharp
builder.Services.AddCsla(o => o
  .AddBlazorWebAssembly(o => o.SyncContextWithServer = true)
  .Security(o => o.FlowSecurityPrincipalFromClient = true)
  .DataPortal(o => o
    .UseClientSideDataPortal(o => o
      .UseHttpProxy(o => o.DataPortalUrl = "/api/DataPortal"))));
```

### Blazor App (legacy style server)

A typical `Program.cs` file for a Blazor server app might look like this:

```csharp
builder.Services.AddCsla(o => o
  .AddAspNetCore()
  .AddServerSideBlazor(o => o
    .UseInMemoryApplicationContextManager = true));
```

### Blazor App (legacy style WebAssembly client)

A typical `Program.cs` file for a Blazor WebAssembly only app might look like this:

```csharp
builder.Services.AddCsla(o => o
  .AddClientSideBlazor());
```

### MAUI Android

CSLA 9 fixes the issue with transfering binary data between the client and server in a MAUI Android app. This means that the default configuration for CSLA now works in a MAUI Android app.

```csharp
  services.AddCsla(o => o
    .DataPortal(o => o
      .UseClientSideDataPortal(o => o
        .UseHttpProxy(o => o.DataPortalUrl = "https://server/api/DataPortal"))));
```

## BinaryFormatter and NetDataContractSerializer Removed

CSLA 9 removes support for the `BinaryFormatter` serialization format. This format is not secure and should not be used.

The `NetDataContractSerializer` (NDCS) is also removed, as WCF is no longer part of modern .NET.

## MobileFormatter Custom Serializers

`MobileFormatter` now supports the concept of custom serializers for types that are not normally serializable.

Two custom serializers are included in CSLA 9: one for `ClaimsPrincipal` and one that uses JSON to serialize any POCO type.

The `ClaimsPrincipalSerializer` is configured and active by default, so `ClaimsPrincipal` types can be serialized and deserialized by the `MobileFormatter`.

### Using the POCO Serializer

The POCO serializer is a generic type that can be used to serialize any simple C# class that has public read/write properties.

Configure it in your program's startup code like this:

```csharp
builder.Services.AddCsla(o => o
  .Serialization(s => s
    .UseMobileFormatter(m => m
      .CustomSerializers.Add(
        new TypeMap<MyType, PocoSerializer<MyType>>(PocoSerializer<MyType>.CanSerialize))
    ))));
```

The `TypeMap` class is used to map a specific type to a specific serializer. The `PocoSerializer` class is a generic type that can serialize any simple C# class that has public read/write properties.

The `PocoSerializer` class has a static `CanSerialize` method that returns true if the type can be serialized by the serializer.

You can add multiple custom serializers to the `MobileFormatter` configuration, each with its own `ITypeMap` instance to map the original type to the serializer type, and to provide a `Func` method reference to determine if the serializer can serialize the type.

By convention, we recommend implementing the `CanSerialize` method as a static method on the serializer class, but you can use any method you like.

### Creating Your Own Serializer

To create your own serializer, create a class that implements the `IMobileSerializer` interface. This interface has two methods: `Serialize` and `Deserialize`.

The `Serialize` method is provided with a reference to the original object instance that otherwise couldn't be serialized, and a `SerializationInfo` instnace that can be used to store the serialized data.

The `Deserialize` method is provided with a `SerializationInfo` instance that contains the serialized data, and should return a new instance of the original object type.

_How_ you implement these methods is up to you, but you should be aware that the `SerializationInfo` class is a key/value store, so you can store any "primitive" data in it that can be normally serialized using `MobileFormatter`.

This includes:

* All .NET primitive types
* `string`
* `DateTime`, `TimeSpan`, `DateTimeOffset`, `DateOnly`, `TimeOnly`
* `Guid`
* `byte[]`
* `char[]`
* `List<int>`

If you look at the implementation of [PocoSerializer](https://github.com/MarimerLLC/csla/blob/main/Source/Csla/Serialization/Mobile/CustomSerializers/PocoSerializer.cs) you'll see that it relies on `System.Text.Json` to serialize and deserialize the object, and stores the JSON string in the `SerializationInfo` instance.

The [ClaimsPrincipalSerializer](https://github.com/MarimerLLC/csla/blob/main/Source/Csla/Serialization/Mobile/CustomSerializers/ClaimsPrincipalSerializer.cs) type has two implementations.

The one for modern .NET relies on the ability of `ClaimsPrincipal` to serialize and deserialize itself using a byte array. This array is stored in the `SerializationInfo` instance.

The one for the .NET Framework copies the `ClaimsPrincipal` values into a DTO object graph and then uses `JsonSerializer` to serialize the DTO to a JSON string. This string is stored in the `SerializationInfo` instance.

By convention, we implement a static `CanSerialize` method on the serializer class that returns true if the serializer can serialize the type. For example:

```csharp
public static bool CanSerialize(Type type) => type == typeof(ClaimsPrincipal);
```

## RabbitMq Data Portal Channel

The RabbitMQ data portal channel has been updated to work with dependency injection. You can explore the `RabbitMqExample` project in the `Samples` folder for an example of how to use the RabbitMQ data portal channel.

## Nullable Reference Types

CSLA 9 supports the use of nullable reference types in your code. This means that you can use the `#nullable enable` directive in your code and the compiler will now tell you where CSLA does not expect any `null` values or returns `null`.

### API Changes

Supporting nullable types means that some APIs have changed to support nullable types.

<<<<<<< HEAD
* Many methods now throw an `ArgumentNullException` instead of a `NullReferenceException`. That means typically the methods didn't work so far with `null` anyway
* The `User` and `Principal` properties of `ApplicationContext` no longer return null
* `Csla.Configuration.ConfigurationManager.AppSettings` and `.ConnectionStrings` are no longer settable
* `Csla.Core.LoadManager.AsyncLoadException.Property` property set removed. It can now only be set by the constructor
* `Csla.Core.AddedNewEventArgs<T>` default constructor removed
* `Csla.Reflection.LateBoundObject(Type objectType)` constructor removed (hasn't worked so far anyway)
* `Csla.Core.UndoException` constructors now throw `ArgumentNullException` on necessary parameters and all public fields changed to readonly properties
* `Csla.Data.ObjectAdapter.Fill(DataTable dt, object source)` throws an `ArgumentNullException` for source instead of `ArgumentException`.
* `Csla.Reflection.ServiceProviderMethodInfo` 
  * Now has a constructor requiring a `MethodInfo` parameter
  * Property `MethodInfo` property set removed and replaced by the constructor
* `Csla.Reflection.DynamicMemberHandle` does not accept any `null` parameters now. That includes having no get/set for a property/field.
* `Csla.Rules.BrokenRule` can not be instantiated by user code. It wasn't useable before because all property setters were internal.
* `Csla.Rules.BrokenRulesCollection` does not accept any null, empty or white space values for methods which accepts a string for a property name.
* `Csla.Rules.IRuleContext.Add*Result(...)` methods now throw an `ArgumentException` when the provided `string description` is `IsNullOrWhiteSpace`.
=======
* The `User` and `Principal` properties of `ApplicationContext` no longer return null

#### Using Timeout in `HttpProxy` and `HttpCompressionProxy`

##### Overview

The `HttpProxy` and `HttpCompressionProxy` classes now support configuring timeouts through the `HttpProxyOptions` class. This allows for more flexible and centralized configuration of HTTP request timeouts.

##### Configuration

To configure the timeout for `HttpProxy` and `HttpCompressionProxy`, you need to set the `Timeout` and `ReadWriteTimeout` properties in the `HttpProxyOptions` class.

##### Example

Below is an example of how to configure and use the timeout settings in `HttpProxy` and `HttpCompressionProxy`.

###### Configure `HttpProxyOptions`

```csharp
services.AddCsla(
    o => o.DataPortal(
        o2 => o2.AddClientSideDataPortal(
            cso => cso.UseHttpProxy(
                hpo => hpo.WithTimeout(TimeSpan.FromSeconds(30)).WithReadWriteTimeout(TimeSpan.FromSeconds(30))
            )
        )
    )
);

```


##### Summary

By configuring the `HttpProxyOptions` class, you can easily set the timeout values for `HttpProxy` and `HttpCompressionProxy`. This approach centralizes the configuration and makes it easier to manage timeout settings across your application.
>>>>>>> 7d964dfb
<|MERGE_RESOLUTION|>--- conflicted
+++ resolved
@@ -165,15 +165,47 @@
 
 The RabbitMQ data portal channel has been updated to work with dependency injection. You can explore the `RabbitMqExample` project in the `Samples` folder for an example of how to use the RabbitMQ data portal channel.
 
-## Nullable Reference Types
+## Using Timeout in `HttpProxy` and `HttpCompressionProxy`
+
+### Overview
+
+The `HttpProxy` and `HttpCompressionProxy` classes now support configuring timeouts through the `HttpProxyOptions` class. This allows for more flexible and centralized configuration of HTTP request timeouts.
+
+### Configuration
+
+To configure the timeout for `HttpProxy` and `HttpCompressionProxy`, you need to set the `Timeout` and `ReadWriteTimeout` properties in the `HttpProxyOptions` class.
+
+### Example
+
+Below is an example of how to configure and use the timeout settings in `HttpProxy` and `HttpCompressionProxy`.
+
+### Configure `HttpProxyOptions`
+
+```csharp
+services.AddCsla(
+    o => o.DataPortal(
+        o2 => o2.AddClientSideDataPortal(
+            cso => cso.UseHttpProxy(
+                hpo => hpo.WithTimeout(TimeSpan.FromSeconds(30)).WithReadWriteTimeout(TimeSpan.FromSeconds(30))
+            )
+        )
+    )
+);
+
+```
+
+### Summary
+
+By configuring the `HttpProxyOptions` class, you can easily set the timeout values for `HttpProxy` and `HttpCompressionProxy`. This approach centralizes the configuration and makes it easier to manage timeout settings across your application.
+
+# Nullable Reference Types
 
 CSLA 9 supports the use of nullable reference types in your code. This means that you can use the `#nullable enable` directive in your code and the compiler will now tell you where CSLA does not expect any `null` values or returns `null`.
 
-### API Changes
+## API Changes
 
 Supporting nullable types means that some APIs have changed to support nullable types.
 
-<<<<<<< HEAD
 * Many methods now throw an `ArgumentNullException` instead of a `NullReferenceException`. That means typically the methods didn't work so far with `null` anyway
 * The `User` and `Principal` properties of `ApplicationContext` no longer return null
 * `Csla.Configuration.ConfigurationManager.AppSettings` and `.ConnectionStrings` are no longer settable
@@ -188,41 +220,4 @@
 * `Csla.Reflection.DynamicMemberHandle` does not accept any `null` parameters now. That includes having no get/set for a property/field.
 * `Csla.Rules.BrokenRule` can not be instantiated by user code. It wasn't useable before because all property setters were internal.
 * `Csla.Rules.BrokenRulesCollection` does not accept any null, empty or white space values for methods which accepts a string for a property name.
-* `Csla.Rules.IRuleContext.Add*Result(...)` methods now throw an `ArgumentException` when the provided `string description` is `IsNullOrWhiteSpace`.
-=======
-* The `User` and `Principal` properties of `ApplicationContext` no longer return null
-
-#### Using Timeout in `HttpProxy` and `HttpCompressionProxy`
-
-##### Overview
-
-The `HttpProxy` and `HttpCompressionProxy` classes now support configuring timeouts through the `HttpProxyOptions` class. This allows for more flexible and centralized configuration of HTTP request timeouts.
-
-##### Configuration
-
-To configure the timeout for `HttpProxy` and `HttpCompressionProxy`, you need to set the `Timeout` and `ReadWriteTimeout` properties in the `HttpProxyOptions` class.
-
-##### Example
-
-Below is an example of how to configure and use the timeout settings in `HttpProxy` and `HttpCompressionProxy`.
-
-###### Configure `HttpProxyOptions`
-
-```csharp
-services.AddCsla(
-    o => o.DataPortal(
-        o2 => o2.AddClientSideDataPortal(
-            cso => cso.UseHttpProxy(
-                hpo => hpo.WithTimeout(TimeSpan.FromSeconds(30)).WithReadWriteTimeout(TimeSpan.FromSeconds(30))
-            )
-        )
-    )
-);
-
-```
-
-
-##### Summary
-
-By configuring the `HttpProxyOptions` class, you can easily set the timeout values for `HttpProxy` and `HttpCompressionProxy`. This approach centralizes the configuration and makes it easier to manage timeout settings across your application.
->>>>>>> 7d964dfb
+* `Csla.Rules.IRuleContext.Add*Result(...)` methods now throw an `ArgumentException` when the provided `string description` is `IsNullOrWhiteSpace`.